// Copyright 2018 PingCAP, Inc.
//
// Licensed under the Apache License, Version 2.0 (the "License");
// you may not use this file except in compliance with the License.
// You may obtain a copy of the License at
//
//     http://www.apache.org/licenses/LICENSE-2.0
//
// Unless required by applicable law or agreed to in writing, software
// distributed under the License is distributed on an "AS IS" BASIS,
// See the License for the specific language governing permissions and
// limitations under the License.

// Copyright 2015 CoreOS, Inc.
//
// Licensed under the Apache License, Version 2.0 (the "License");
// you may not use this file except in compliance with the License.
// You may obtain a copy of the License at
//
//     http://www.apache.org/licenses/LICENSE-2.0
//
// Unless required by applicable law or agreed to in writing, software
// distributed under the License is distributed on an "AS IS" BASIS,
// WITHOUT WARRANTIES OR CONDITIONS OF ANY KIND, either express or implied.
// See the License for the specific language governing permissions and
// limitations under the License.

use raft::{eraftpb::Message, storage::MemStorage, Raft, Result};
use std::ops::{Deref, DerefMut};

/// A simulated Raft façade for testing.
///
/// If the contained value is a `Some` operations happen. If they are a `None` operations are
/// a no-op.
///
// Compare to upstream, we use struct instead of trait here.
// Because to be able to cast Interface later, we have to make
// Raft derive Any, which will require a lot of dependencies to derive Any.
// That's not worthy for just testing purpose.
pub struct Interface {
    /// The raft peer.
    pub raft: Option<Raft<MemStorage>>,
}

impl Interface {
    /// Create a new interface to a new raft.
    pub fn new(r: Raft<MemStorage>) -> Interface {
        Interface { raft: Some(r) }
    }

    /// Step the raft, if it exists.
    pub fn step(&mut self, m: Message) -> Result<()> {
        match self.raft {
            Some(_) => Raft::step(self, m),
            None => Ok(()),
        }
    }

    /// Read messages out of the raft.
    pub fn read_messages(&mut self) -> Vec<Message> {
        match self.raft {
            Some(_) => self.msgs.drain(..).collect(),
            None => vec![],
        }
    }
<<<<<<< HEAD

    /// Initialize a raft with the given ID and peer set.
    pub fn initial(&mut self, id: u64, ids: &[u64]) {
        if self.raft.is_some() {
            self.id = id;
            let prs = self.take_prs();
            self.set_prs(ProgressSet::with_capacity(
                ids.len(),
                prs.learner_ids().len(),
                0,
            ));
            for id in ids {
                let progress = Progress::new(0, 256);
                if prs.learner_ids().contains(id) {
                    if let Err(e) = self.mut_prs().insert_learner(*id, progress) {
                        panic!("{}", e);
                    }
                } else if let Err(e) = self.mut_prs().insert_voter(*id, progress) {
                    panic!("{}", e);
                }
            }
            let term = self.term;
            self.reset(term);
        }
    }
=======
>>>>>>> 01a6df8c
}

impl From<Option<Raft<MemStorage>>> for Interface {
    fn from(raft: Option<Raft<MemStorage>>) -> Self {
        Self { raft }
    }
}

impl From<Raft<MemStorage>> for Interface {
    fn from(raft: Raft<MemStorage>) -> Self {
        Self { raft: Some(raft) }
    }
}

impl Deref for Interface {
    type Target = Raft<MemStorage>;
    fn deref(&self) -> &Raft<MemStorage> {
        self.raft.as_ref().unwrap()
    }
}

impl DerefMut for Interface {
    fn deref_mut(&mut self) -> &mut Raft<MemStorage> {
        self.raft.as_mut().unwrap()
    }
}<|MERGE_RESOLUTION|>--- conflicted
+++ resolved
@@ -63,34 +63,6 @@
             None => vec![],
         }
     }
-<<<<<<< HEAD
-
-    /// Initialize a raft with the given ID and peer set.
-    pub fn initial(&mut self, id: u64, ids: &[u64]) {
-        if self.raft.is_some() {
-            self.id = id;
-            let prs = self.take_prs();
-            self.set_prs(ProgressSet::with_capacity(
-                ids.len(),
-                prs.learner_ids().len(),
-                0,
-            ));
-            for id in ids {
-                let progress = Progress::new(0, 256);
-                if prs.learner_ids().contains(id) {
-                    if let Err(e) = self.mut_prs().insert_learner(*id, progress) {
-                        panic!("{}", e);
-                    }
-                } else if let Err(e) = self.mut_prs().insert_voter(*id, progress) {
-                    panic!("{}", e);
-                }
-            }
-            let term = self.term;
-            self.reset(term);
-        }
-    }
-=======
->>>>>>> 01a6df8c
 }
 
 impl From<Option<Raft<MemStorage>>> for Interface {
