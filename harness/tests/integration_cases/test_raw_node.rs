--- conflicted
+++ resolved
@@ -1537,10 +1537,7 @@
         &[],
         &Some(snapshot),
         true,
-<<<<<<< HEAD
         false,
-=======
->>>>>>> a5423b24
         true,
     );
     s.wl().set_hardstate(rd.hs().unwrap().clone());
@@ -1570,11 +1567,7 @@
         &[],
         &[],
         &Some(snapshot),
-<<<<<<< HEAD
-        true,
-=======
-        // the msg from ready 1
->>>>>>> a5423b24
+        true,
         false,
         true,
     );
@@ -1584,11 +1577,7 @@
     let light_rd = raw_node.advance_append(rd);
     assert_eq!(light_rd.commit_index(), None);
     assert!(light_rd.committed_entries().is_empty());
-<<<<<<< HEAD
     assert!(light_rd.messages().is_empty());
-=======
-    assert!(!light_rd.messages().is_empty());
->>>>>>> a5423b24
 
     raw_node.advance_apply_to(20);
 }