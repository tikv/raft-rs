--- conflicted
+++ resolved
@@ -27,13 +27,11 @@
 getset = "0.0.6"
 
 [dev-dependencies]
+env_logger = "0.5"
 criterion = ">0.2.4"
 lazy_static = "1.0"
-<<<<<<< HEAD
 harness = { path = "harness" }
-=======
 regex = "1.1"
->>>>>>> 4ceb6fa1
 
 [[bench]]
 name = "benches"
