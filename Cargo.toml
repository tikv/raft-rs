--- conflicted
+++ resolved
@@ -24,11 +24,7 @@
 rand = "0.5.4"
 hashbrown = "0.1"
 fail = { version = "0.2", optional = true }
-<<<<<<< HEAD
-env_logger = "0.5"
-=======
 getset = "0.0.6"
->>>>>>> f44c9475
 
 [dev-dependencies]
 criterion = ">0.2.4"
