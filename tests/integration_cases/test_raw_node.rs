// Copyright 2016 PingCAP, Inc.
//
// Licensed under the Apache License, Version 2.0 (the "License");
// you may not use this file except in compliance with the License.
// You may obtain a copy of the License at
//
//     http://www.apache.org/licenses/LICENSE-2.0
//
// Unless required by applicable law or agreed to in writing, software
// distributed under the License is distributed on an "AS IS" BASIS,
// See the License for the specific language governing permissions and
// limitations under the License.

// Copyright 2015 CoreOS, Inc.
//
// Licensed under the Apache License, Version 2.0 (the "License");
// you may not use this file except in compliance with the License.
// You may obtain a copy of the License at
//
//     http://www.apache.org/licenses/LICENSE-2.0
//
// Unless required by applicable law or agreed to in writing, software
// distributed under the License is distributed on an "AS IS" BASIS,
// WITHOUT WARRANTIES OR CONDITIONS OF ANY KIND, either express or implied.
// See the License for the specific language governing permissions and
// limitations under the License.

use harness::*;
<<<<<<< HEAD
use prost::Message as ProstMsg;
use protobuf::{self, Message as Msg};
=======
use protobuf::Message;
use protobuf::{self, ProtobufEnum};
>>>>>>> e4041461
use raft::eraftpb::*;
use raft::storage::MemStorage;
use raft::*;

use crate::test_util::*;

fn conf_change(t: ConfChangeType, node_id: u64) -> ConfChange {
    let mut cc = ConfChange::new();
    cc.set_change_type(t);
    cc.set_node_id(node_id);
    cc
}

fn must_cmp_ready(
    r: &Ready,
    ss: &Option<SoftState>,
    hs: &Option<HardState>,
    entries: &[Entry],
    committed_entries: Vec<Entry>,
    must_sync: bool,
) {
    assert_eq!(r.ss(), ss.as_ref());
    assert_eq!(r.hs(), hs.as_ref());
    assert_eq!(r.entries(), entries);
    assert_eq!(r.committed_entries, Some(committed_entries));
    assert_eq!(r.must_sync(), must_sync);
    assert!(r.read_states().is_empty());
    assert_eq!(r.snapshot(), &Snapshot::default());
    assert!(r.messages.is_empty());
}

fn new_raw_node(
    id: u64,
    peers: Vec<u64>,
    election: usize,
    heartbeat: usize,
    storage: MemStorage,
) -> RawNode<MemStorage> {
    let config = new_test_config(id, election, heartbeat);
    if storage.initial_state().unwrap().initialized() && peers.is_empty() {
        panic!("new_raw_node with empty peers on initialized store");
    }
    if !peers.is_empty() && !storage.initial_state().unwrap().initialized() {
        storage.initialize_with_conf_state((peers, vec![]));
    }
    RawNode::new(&config, storage).unwrap()
}

// test_raw_node_step ensures that RawNode.Step ignore local message.
#[test]
fn test_raw_node_step() {
    setup_for_test();
<<<<<<< HEAD
    for msg_t in 0..18 {
        let msg_t = MessageType::from_i32(msg_t).unwrap();
        let mut raw_node = new_raw_node(1, vec![], 10, 1, new_storage(), vec![new_peer(1)]);
        let res = raw_node.step(new_message(0, 0, msg_t, 0));
=======
    for msg_t in MessageType::values() {
        if vec![
            // Vote messages with term 0 will cause panics.
            MessageType::MsgRequestVote,
            MessageType::MsgRequestPreVote,
        ]
        .contains(msg_t)
        {
            continue;
        }

        let mut raw_node = new_raw_node(1, vec![1], 10, 1, new_storage());
        let res = raw_node.step(new_message(0, 0, *msg_t, 0));
>>>>>>> e4041461
        // local msg should be ignored.
        if vec![
            MessageType::MsgBeat,
            MessageType::MsgHup,
            MessageType::MsgUnreachable,
            MessageType::MsgSnapStatus,
        ]
        .contains(&msg_t)
        {
            assert_eq!(res, Err(Error::StepLocalMsg));
        }
    }
}

// test_raw_node_read_index_to_old_leader ensures that MsgReadIndex to old leader gets
// forward to the new leader and 'send' method does not attach its term
#[test]
fn test_raw_node_read_index_to_old_leader() {
    setup_for_test();
    let r1 = new_test_raft(1, vec![1, 2, 3], 10, 1, new_storage());
    let r2 = new_test_raft(2, vec![1, 2, 3], 10, 1, new_storage());
    let r3 = new_test_raft(3, vec![1, 2, 3], 10, 1, new_storage());

    let mut nt = Network::new(vec![Some(r1), Some(r2), Some(r3)]);

    // elect r1 as leader
    nt.send(vec![new_message(1, 1, MessageType::MsgHup, 0)]);
    let mut test_entries = Entry::new();
    test_entries.set_data(b"testdata".to_vec());

    // send readindex request to r2(follower)
    let _ = nt.peers.get_mut(&2).unwrap().step(new_message_with_entries(
        2,
        2,
        MessageType::MsgReadIndex,
        vec![test_entries.clone()],
    ));

    // verify r2(follower) forwards this message to r1(leader) with term not set
    assert_eq!(nt.peers[&2].msgs.len(), 1);
    let read_index_msg1 =
        new_message_with_entries(2, 1, MessageType::MsgReadIndex, vec![test_entries.clone()]);
    assert_eq!(read_index_msg1, nt.peers[&2].msgs[0]);

    // send readindex request to r3(follower)
    let _ = nt.peers.get_mut(&3).unwrap().step(new_message_with_entries(
        3,
        3,
        MessageType::MsgReadIndex,
        vec![test_entries.clone()],
    ));

    // verify r3(follower) forwards this message to r1(leader) with term not set as well.
    assert_eq!(nt.peers[&3].msgs.len(), 1);

    let read_index_msg2 =
        new_message_with_entries(3, 1, MessageType::MsgReadIndex, vec![test_entries.clone()]);
    assert_eq!(nt.peers[&3].msgs[0], read_index_msg2);

    // now elect r3 as leader
    nt.send(vec![new_message(3, 3, MessageType::MsgHup, 0)]);

    // let r1 steps the two messages previously we got from r2, r3
    let _ = nt.peers.get_mut(&1).unwrap().step(read_index_msg1);
    let _ = nt.peers.get_mut(&1).unwrap().step(read_index_msg2);

    // verify r1(follower) forwards these messages again to r3(new leader)
    assert_eq!(nt.peers[&1].msgs.len(), 2);

    let read_index_msg3 =
        new_message_with_entries(1, 3, MessageType::MsgReadIndex, vec![test_entries.clone()]);

    assert_eq!(nt.peers[&1].msgs[0], read_index_msg3);
    assert_eq!(nt.peers[&1].msgs[1], read_index_msg3);
}

// test_raw_node_propose_and_conf_change ensures that RawNode.propose and
// RawNode.propose_conf_change send the given proposal and ConfChange to the underlying raft.
#[test]
fn test_raw_node_propose_and_conf_change() {
    setup_for_test();
    let s = new_storage();
    let mut raw_node = new_raw_node(1, vec![1], 10, 1, s.clone());
    raw_node.campaign().expect("");
    let mut proposed = false;
    let mut last_index;
    let mut ccdata = vec![];
    loop {
        let rd = raw_node.ready();
        s.wl().append(rd.entries()).expect("");
        // Once we are the leader, propose a command and a ConfChange.
        if !proposed && rd.ss().is_some() && rd.ss().unwrap().leader_id == raw_node.raft.id {
            raw_node.propose(vec![], b"somedata".to_vec()).expect("");

<<<<<<< HEAD
            let cc = conf_change(ConfChangeType::AddNode, 1);
            ccdata.reserve_exact(cc.compute_size() as usize);
            cc.encode(&mut ccdata).unwrap();
=======
            let cc = conf_change(ConfChangeType::AddNode, 2);
            ccdata = protobuf::Message::write_to_bytes(&cc).unwrap();
>>>>>>> e4041461
            raw_node.propose_conf_change(vec![], cc).expect("");

            proposed = true;
        }
        raw_node.advance(rd);

        // Exit when we have 3 entries: one initial configuration, one no-op for the election
        // and proposed ConfChange.
        last_index = s.last_index().unwrap();
        if last_index >= 3 {
            break;
        }
    }

    let entries = s.entries(last_index - 1, last_index + 1, None).unwrap();
    assert_eq!(entries.len(), 2);
    assert_eq!(entries[0].get_data(), b"somedata");
    assert_eq!(entries[1].get_entry_type(), EntryType::EntryConfChange);
    assert_eq!(entries[1].get_data(), &*ccdata);
}

// test_raw_node_propose_add_duplicate_node ensures that two proposes to add the same node should
// not affect the later propose to add new node.
#[test]
fn test_raw_node_propose_add_duplicate_node() {
    setup_for_test();
    let s = new_storage();
    let mut raw_node = new_raw_node(1, vec![1], 10, 1, s.clone());
    raw_node.campaign().expect("");
    loop {
        let rd = raw_node.ready();
        s.wl().append(rd.entries()).expect("");
        if rd.ss().is_some() && rd.ss().unwrap().leader_id == raw_node.raft.id {
            raw_node.advance(rd);
            break;
        }
        raw_node.advance(rd);
    }

    let mut propose_conf_change_and_apply = |cc| {
        raw_node.propose_conf_change(vec![], cc).expect("");
        let rd = raw_node.ready();
        s.wl().append(rd.entries()).expect("");
        for e in rd.committed_entries.as_ref().unwrap() {
            if e.get_entry_type() == EntryType::EntryConfChange {
                let conf_change = ConfChange::decode(e.get_data()).unwrap();
                raw_node.apply_conf_change(&conf_change).ok();
            }
        }
        raw_node.advance(rd);
    };

    let cc1 = conf_change(ConfChangeType::AddNode, 1);
    let mut ccdata1 = Vec::with_capacity(cc1.compute_size() as usize);
    cc1.encode(&mut ccdata1).unwrap();
    propose_conf_change_and_apply(cc1.clone());

    // try to add the same node again
    propose_conf_change_and_apply(cc1);

    // the new node join should be ok
    let cc2 = conf_change(ConfChangeType::AddNode, 2);
    let mut ccdata2 = Vec::with_capacity(cc2.compute_size() as usize);
    cc2.encode(&mut ccdata2).unwrap();
    propose_conf_change_and_apply(cc2);

    let last_index = s.last_index().unwrap();

    // the last three entries should be: ConfChange cc1, cc1, cc2
    let mut entries = s.entries(last_index - 2, last_index + 1, None).unwrap();
    assert_eq!(entries.len(), 3);
    assert_eq!(entries[0].take_data(), ccdata1);
    assert_eq!(entries[2].take_data(), ccdata2);
}

#[test]
fn test_raw_node_propose_add_learner_node() -> Result<()> {
    setup_for_test();
    let s = new_storage();
    let mut raw_node = new_raw_node(1, vec![1], 10, 1, s.clone());
    let rd = raw_node.ready();
    s.wl().append(rd.entries()).expect("");
    raw_node.advance(rd);

    raw_node.campaign().expect("");
    loop {
        let rd = raw_node.ready();
        s.wl().append(rd.entries()).expect("");
        if rd.ss().is_some() && rd.ss().unwrap().leader_id == raw_node.raft.id {
            raw_node.advance(rd);
            break;
        }
        raw_node.advance(rd);
    }

    // propose add learner node and check apply state
    let cc = conf_change(ConfChangeType::AddLearnerNode, 2);
    raw_node.propose_conf_change(vec![], cc).expect("");

    let rd = raw_node.ready();
    s.wl().append(rd.entries()).expect("");

    assert!(
        rd.committed_entries.is_some() && rd.committed_entries.as_ref().unwrap().len() == 1,
        "should committed the conf change entry"
    );

    let e = &rd.committed_entries.as_ref().unwrap()[0];
    let conf_change = ConfChange::decode(e.get_data()).unwrap();
    let conf_state = raw_node.apply_conf_change(&conf_change)?;
    assert_eq!(conf_state.nodes, vec![1]);
    assert_eq!(conf_state.learners, vec![2]);

    Ok(())
}

// test_raw_node_read_index ensures that RawNode.read_index sends the MsgReadIndex message
// to the underlying raft. It also ensures that ReadState can be read out.
#[test]
fn test_raw_node_read_index() {
    setup_for_test();
    let wrequest_ctx = b"somedata".to_vec();
    let wrs = vec![ReadState {
        index: 2u64,
        request_ctx: wrequest_ctx.clone(),
    }];

    let s = new_storage();
    let mut raw_node = new_raw_node(1, vec![1], 10, 1, s.clone());
    raw_node.campaign().expect("");
    loop {
        let rd = raw_node.ready();
        s.wl().append(rd.entries()).expect("");
        if rd.ss().map_or(false, |ss| ss.leader_id == raw_node.raft.id) {
            raw_node.advance(rd);

            // Once we are the leader, issue a read index request
            raw_node.read_index(wrequest_ctx.clone());
            break;
        }
        raw_node.advance(rd);
    }

    // ensure the read_states can be read out
    assert!(!raw_node.raft.read_states.is_empty());
    assert!(raw_node.has_ready());
    let rd = raw_node.ready();
    assert_eq!(rd.read_states(), wrs.as_slice());
    s.wl().append(&rd.entries()).expect("");
    raw_node.advance(rd);

    // ensure raft.read_states is reset after advance
    assert!(!raw_node.has_ready());
    assert!(raw_node.raft.read_states.is_empty());
}

// test_raw_node_start ensures that a node can be started correctly.
#[test]
fn test_raw_node_start() {
    setup_for_test();
<<<<<<< HEAD
    let cc = conf_change(ConfChangeType::AddNode, 1);
    let mut ccdata = Vec::with_capacity(cc.compute_size() as usize);
    cc.encode(&mut ccdata).unwrap();
=======
>>>>>>> e4041461
    let store = new_storage();
    let mut raw_node = new_raw_node(1, vec![1], 10, 1, store.clone());

    let rd = raw_node.ready();
    must_cmp_ready(&rd, &None, &None, &[], vec![], false);

    store.wl().append(rd.entries()).unwrap();
    raw_node.advance(rd);

    raw_node.campaign().expect("");
    let rd = raw_node.ready();
    store.wl().append(rd.entries()).expect("");
    raw_node.advance(rd);

    raw_node.propose(vec![], b"foo".to_vec()).expect("");
    let rd = raw_node.ready();
    must_cmp_ready(
        &rd,
        &None,
        &Some(hard_state(1, 3, 1)),
        &[new_entry(1, 3, Some("foo"))],
        vec![new_entry(1, 3, Some("foo"))],
        false,
    );
    store.wl().append(rd.entries()).expect("");
    raw_node.advance(rd);
    assert!(!raw_node.has_ready());
}

#[test]
fn test_raw_node_restart() {
    setup_for_test();
    let entries = vec![empty_entry(1, 1), new_entry(1, 2, Some("foo"))];

    let mut raw_node = {
        let store = new_storage();
        store.wl().set_hardstate(hard_state(1, 1, 0));
        store.wl().append(&entries).unwrap();
        new_raw_node(1, vec![], 10, 1, store)
    };

    let rd = raw_node.ready();
    must_cmp_ready(&rd, &None, &None, &[], entries[..1].to_vec(), false);
    raw_node.advance(rd);
    assert!(!raw_node.has_ready());
}

#[test]
fn test_raw_node_restart_from_snapshot() {
    setup_for_test();
    let snap = new_snapshot(2, 1, vec![1, 2]);
    let entries = vec![new_entry(1, 3, Some("foo"))];

    let mut raw_node = {
        let raw_node = new_raw_node(1, vec![], 10, 1, new_storage());
        let store = raw_node.raft.raft_log.store;
        store.wl().apply_snapshot(snap).unwrap();
        store.wl().append(&entries).unwrap();
        store.wl().set_hardstate(hard_state(1, 3, 0));
        RawNode::new(&new_test_config(1, 10, 1), store).unwrap()
    };

    let rd = raw_node.ready();
    must_cmp_ready(&rd, &None, &None, &[], entries.clone(), false);
    raw_node.advance(rd);
    assert!(!raw_node.has_ready());
}

// test_skip_bcast_commit ensures that empty commit message is not sent out
// when skip_bcast_commit is true.
#[test]
fn test_skip_bcast_commit() {
    setup_for_test();
    let mut config = new_test_config(1, 10, 1);
    config.skip_bcast_commit = true;
    let s = MemStorage::new_with_conf_state((vec![1, 2, 3], vec![]));
    let r1 = new_test_raft_with_config(&config, s);
    let r2 = new_test_raft(2, vec![1, 2, 3], 10, 1, new_storage());
    let r3 = new_test_raft(3, vec![1, 2, 3], 10, 1, new_storage());
    let mut nt = Network::new(vec![Some(r1), Some(r2), Some(r3)]);

    // elect r1 as leader
    nt.send(vec![new_message(1, 1, MessageType::MsgHup, 0)]);

    // Without bcast commit, followers will not update its commit index immediately.
    let mut test_entries = Entry::new();
    test_entries.set_data(b"testdata".to_vec());
    let msg = new_message_with_entries(1, 1, MessageType::MsgPropose, vec![test_entries.clone()]);
    nt.send(vec![msg.clone()]);
    assert_eq!(nt.peers[&1].raft_log.committed, 3);
    assert_eq!(nt.peers[&2].raft_log.committed, 2);
    assert_eq!(nt.peers[&3].raft_log.committed, 2);

    // After bcast heartbeat, followers will be informed the actual commit index.
    for _ in 0..nt.peers[&1].get_randomized_election_timeout() {
        nt.peers.get_mut(&1).unwrap().tick();
    }
    nt.send(vec![new_message(1, 1, MessageType::MsgHup, 0)]);
    assert_eq!(nt.peers[&2].raft_log.committed, 3);
    assert_eq!(nt.peers[&3].raft_log.committed, 3);

    // The feature should be able to be adjusted at run time.
    nt.peers.get_mut(&1).unwrap().skip_bcast_commit(false);
    nt.send(vec![msg.clone()]);
    assert_eq!(nt.peers[&1].raft_log.committed, 4);
    assert_eq!(nt.peers[&2].raft_log.committed, 4);
    assert_eq!(nt.peers[&3].raft_log.committed, 4);

    nt.peers.get_mut(&1).unwrap().skip_bcast_commit(true);

    // Later proposal should commit former proposal.
    nt.send(vec![msg.clone()]);
    nt.send(vec![msg]);
    assert_eq!(nt.peers[&1].raft_log.committed, 6);
    assert_eq!(nt.peers[&2].raft_log.committed, 5);
    assert_eq!(nt.peers[&3].raft_log.committed, 5);

    // When committing conf change, leader should always bcast commit.
    let mut cc = ConfChange::new();
    cc.set_change_type(ConfChangeType::RemoveNode);
    cc.set_node_id(3);
    let data = cc.write_to_bytes().unwrap();
    let mut cc_entry = Entry::new();
    cc_entry.set_entry_type(EntryType::EntryConfChange);
    cc_entry.set_data(data);
    nt.send(vec![new_message_with_entries(
        1,
        1,
        MessageType::MsgPropose,
        vec![cc_entry],
    )]);
    assert!(nt.peers[&1].should_bcast_commit());
    assert!(nt.peers[&2].should_bcast_commit());
    assert!(nt.peers[&3].should_bcast_commit());

    assert_eq!(nt.peers[&1].raft_log.committed, 7);
    assert_eq!(nt.peers[&2].raft_log.committed, 7);
    assert_eq!(nt.peers[&3].raft_log.committed, 7);
}<|MERGE_RESOLUTION|>--- conflicted
+++ resolved
@@ -26,13 +26,8 @@
 // limitations under the License.
 
 use harness::*;
-<<<<<<< HEAD
 use prost::Message as ProstMsg;
 use protobuf::{self, Message as Msg};
-=======
-use protobuf::Message;
-use protobuf::{self, ProtobufEnum};
->>>>>>> e4041461
 use raft::eraftpb::*;
 use raft::storage::MemStorage;
 use raft::*;
@@ -85,13 +80,7 @@
 #[test]
 fn test_raw_node_step() {
     setup_for_test();
-<<<<<<< HEAD
     for msg_t in 0..18 {
-        let msg_t = MessageType::from_i32(msg_t).unwrap();
-        let mut raw_node = new_raw_node(1, vec![], 10, 1, new_storage(), vec![new_peer(1)]);
-        let res = raw_node.step(new_message(0, 0, msg_t, 0));
-=======
-    for msg_t in MessageType::values() {
         if vec![
             // Vote messages with term 0 will cause panics.
             MessageType::MsgRequestVote,
@@ -102,9 +91,10 @@
             continue;
         }
 
+        let msg_t = MessageType::from_i32(msg_t).unwrap();
+
         let mut raw_node = new_raw_node(1, vec![1], 10, 1, new_storage());
         let res = raw_node.step(new_message(0, 0, *msg_t, 0));
->>>>>>> e4041461
         // local msg should be ignored.
         if vec![
             MessageType::MsgBeat,
@@ -199,14 +189,9 @@
         if !proposed && rd.ss().is_some() && rd.ss().unwrap().leader_id == raw_node.raft.id {
             raw_node.propose(vec![], b"somedata".to_vec()).expect("");
 
-<<<<<<< HEAD
-            let cc = conf_change(ConfChangeType::AddNode, 1);
+            let cc = conf_change(ConfChangeType::AddNode, 2);
             ccdata.reserve_exact(cc.compute_size() as usize);
             cc.encode(&mut ccdata).unwrap();
-=======
-            let cc = conf_change(ConfChangeType::AddNode, 2);
-            ccdata = protobuf::Message::write_to_bytes(&cc).unwrap();
->>>>>>> e4041461
             raw_node.propose_conf_change(vec![], cc).expect("");
 
             proposed = true;
@@ -367,12 +352,6 @@
 #[test]
 fn test_raw_node_start() {
     setup_for_test();
-<<<<<<< HEAD
-    let cc = conf_change(ConfChangeType::AddNode, 1);
-    let mut ccdata = Vec::with_capacity(cc.compute_size() as usize);
-    cc.encode(&mut ccdata).unwrap();
-=======
->>>>>>> e4041461
     let store = new_storage();
     let mut raw_node = new_raw_node(1, vec![1], 10, 1, store.clone());
 
