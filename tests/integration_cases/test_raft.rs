--- conflicted
+++ resolved
@@ -884,14 +884,9 @@
     // With pre-vote, it does not disrupt the leader.
     nt.send(vec![new_message(3, 3, MessageType::MsgHup, 0)]);
 
-<<<<<<< HEAD
     // 3 items in every tuple is committed index, applied index and last index.
     let expects = vec![(2, 1, 2), (2, 1, 2), (1, 1, 1)];
 
-=======
-    let wlog = new_raft_log(&[empty_entry(1, 1)], 2, 1);
-    let wlog2 = new_raft_log_with_storage(new_storage());
->>>>>>> ad6adeee
     let tests = vec![
         (1, StateRole::Leader, 1),
         (2, StateRole::Follower, 1),
@@ -1067,77 +1062,25 @@
     setup_for_test();
     let mut tests = vec![
         // single
-        (vec![1], vec![empty_entry(1, 1)], 1, 1),
-        (vec![1], vec![empty_entry(1, 1)], 2, 1),
-        (vec![2], vec![empty_entry(1, 1), empty_entry(2, 2)], 2, 2),
-        (vec![1], vec![empty_entry(2, 1)], 2, 1),
+        (vec![2], vec![empty_entry(2, 2)], 2, 2),
         // odd
-        (
-            vec![2, 1, 1],
-            vec![empty_entry(1, 1), empty_entry(2, 2)],
-            1,
-            1,
-        ),
-        (
-            vec![2, 1, 1],
-            vec![empty_entry(1, 1), empty_entry(1, 2)],
-            2,
-            1,
-        ),
-        (
-            vec![2, 1, 2],
-            vec![empty_entry(1, 1), empty_entry(2, 2)],
-            2,
-            2,
-        ),
-        (
-            vec![2, 1, 2],
-            vec![empty_entry(1, 1), empty_entry(1, 2)],
-            2,
-            1,
-        ),
+        (vec![2, 1, 1], vec![empty_entry(2, 2)], 1, 1),
+        (vec![2, 1, 1], vec![empty_entry(1, 2)], 2, 1),
+        (vec![2, 1, 2], vec![empty_entry(2, 2)], 2, 2),
+        (vec![2, 1, 2], vec![empty_entry(1, 2)], 2, 1),
         // even
-        (
-            vec![2, 1, 1, 1],
-            vec![empty_entry(1, 1), empty_entry(2, 2)],
-            1,
-            1,
-        ),
-        (
-            vec![2, 1, 1, 1],
-            vec![empty_entry(1, 1), empty_entry(1, 2)],
-            2,
-            1,
-        ),
-        (
-            vec![2, 1, 1, 2],
-            vec![empty_entry(1, 1), empty_entry(2, 2)],
-            1,
-            1,
-        ),
-        (
-            vec![2, 1, 1, 2],
-            vec![empty_entry(1, 1), empty_entry(1, 2)],
-            2,
-            1,
-        ),
-        (
-            vec![2, 1, 2, 2],
-            vec![empty_entry(1, 1), empty_entry(2, 2)],
-            2,
-            2,
-        ),
-        (
-            vec![2, 1, 2, 2],
-            vec![empty_entry(1, 1), empty_entry(1, 2)],
-            2,
-            1,
-        ),
+        (vec![2, 1, 1, 1], vec![empty_entry(2, 2)], 1, 1),
+        (vec![2, 1, 1, 1], vec![empty_entry(1, 2)], 2, 1),
+        (vec![2, 1, 1, 2], vec![empty_entry(2, 2)], 1, 1),
+        (vec![2, 1, 1, 2], vec![empty_entry(1, 2)], 2, 1),
+        (vec![2, 1, 2, 2], vec![empty_entry(2, 2)], 2, 2),
+        (vec![2, 1, 2, 2], vec![empty_entry(1, 2)], 2, 1),
     ];
 
     for (i, (matches, logs, sm_term, w)) in tests.drain(..).enumerate() {
         let store = MemStorage::new();
         let mut sm = new_test_raft(1, vec![1], 5, 1, store);
+        println!("iiiiiiiiiiiiiiiiiiiiiiiiiiiiiiiiiiiiiiiiiiiiiiiii: {}", i);
         sm.raft_log.store.wl().append(&logs).unwrap();
         let mut hs = HardState::new();
         hs.set_term(sm_term);
@@ -2881,13 +2824,8 @@
     next_ents(&mut nt.peers.get_mut(&1).unwrap(), &nt.storage[&1]);
     nt.storage[&1]
         .wl()
-<<<<<<< HEAD
-        .apply_to(nt.peers[&1].raft_log.applied)
+        .commit_to(nt.peers[&1].raft_log.applied)
         .unwrap();
-=======
-        .create_snapshot(nt.peers[&1].raft_log.applied, Some(cs), None)
-        .expect("");
->>>>>>> ad6adeee
     nt.storage[&1]
         .wl()
         .compact(nt.peers[&1].raft_log.applied)
@@ -3275,13 +3213,8 @@
     next_ents(&mut nt.peers.get_mut(&1).unwrap(), &nt.storage[&1]);
     nt.storage[&1]
         .wl()
-<<<<<<< HEAD
-        .apply_to(nt.peers[&1].raft_log.applied)
+        .commit_to(nt.peers[&1].raft_log.applied)
         .unwrap();
-=======
-        .create_snapshot(nt.peers[&1].raft_log.applied, Some(cs), None)
-        .expect("");
->>>>>>> ad6adeee
     nt.storage[&1]
         .wl()
         .compact(nt.peers[&1].raft_log.applied)
