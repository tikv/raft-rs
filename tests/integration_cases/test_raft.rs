// Copyright 2016 PingCAP, Inc.
//
// Licensed under the Apache License, Version 2.0 (the "License");
// you may not use this file except in compliance with the License.
// You may obtain a copy of the License at
//
//     http://www.apache.org/licenses/LICENSE-2.0
//
// Unless required by applicable law or agreed to in writing, software
// distributed under the License is distributed on an "AS IS" BASIS,
// See the License for the specific language governing permissions and
// limitations under the License.

// Copyright 2015 CoreOS, Inc.
//
// Licensed under the Apache License, Version 2.0 (the "License");
// you may not use this file except in compliance with the License.
// You may obtain a copy of the License at
//
//     http://www.apache.org/licenses/LICENSE-2.0
//
// Unless required by applicable law or agreed to in writing, software
// distributed under the License is distributed on an "AS IS" BASIS,
// WITHOUT WARRANTIES OR CONDITIONS OF ANY KIND, either express or implied.
// See the License for the specific language governing permissions and
// limitations under the License.

use std::cmp;
use std::collections::HashMap;
use std::panic::{self, AssertUnwindSafe};

use harness::*;
use hashbrown::HashSet;
use protobuf::{self, RepeatedField};
use raft::eraftpb::*;
use raft::storage::MemStorage;
use raft::*;

use crate::integration_cases::test_raft_paper::commit_noop_entry;
use crate::test_util::*;

fn new_progress(
    state: ProgressState,
    matched: u64,
    next_idx: u64,
    pending_snapshot: u64,
    ins_size: usize,
) -> Progress {
    let mut p = Progress::new(next_idx, ins_size);
    p.state = state;
    p.matched = matched;
    p.pending_snapshot = pending_snapshot;
    p
}

fn read_messages<T: Storage>(raft: &mut Raft<T>) -> Vec<Message> {
    raft.msgs.drain(..).collect()
}

fn ents_with_config(terms: &[u64], pre_vote: bool) -> Interface {
    let store = MemStorage::new();
    for (i, term) in terms.iter().enumerate() {
        let mut e = Entry::new();
        e.set_index(i as u64 + 1);
        e.set_term(*term);
        store.wl().append(&[e]).expect("");
    }
    let mut raft = new_test_raft_with_prevote(1, vec![], 5, 1, store, pre_vote);
    raft.reset(terms[terms.len() - 1]);
    raft
}

// voted_with_config creates a raft state machine with vote and term set
// to the given value but no log entries (indicating that it voted in
// the given term but has not receive any logs).
fn voted_with_config(vote: u64, term: u64, pre_vote: bool) -> Interface {
    let mut hard_state = HardState::new();
    hard_state.set_vote(vote);
    hard_state.set_term(term);
    let store = MemStorage::new();
    store.wl().set_hardstate(hard_state);
    let mut raft = new_test_raft_with_prevote(1, vec![], 5, 1, store, pre_vote);
    raft.reset(term);
    raft
}

// Persist committed index and fetch next entries.
fn next_ents(r: &mut Raft<MemStorage>, s: &MemStorage) -> Vec<Entry> {
    if let Some(entries) = r.raft_log.unstable_entries() {
        s.wl().append(entries).expect("");
    }
    let (last_idx, last_term) = (r.raft_log.last_index(), r.raft_log.last_term());
    r.raft_log.stable_to(last_idx, last_term);
    let ents = r.raft_log.next_entries();
    r.commit_apply(r.raft_log.committed);
    ents.unwrap_or_else(Vec::new)
}

fn do_send_append(raft: &mut Raft<MemStorage>, to: u64) {
    let mut prs = raft.take_prs();
    {
        let pr = prs.get_mut(to).unwrap();
        raft.send_append(to, pr);
    }
    raft.set_prs(prs);
}

fn new_raft_log(ents: &[Entry], offset: u64, committed: u64) -> RaftLog<MemStorage> {
    let store = MemStorage::new();
    store.wl().append(ents).expect("");
    RaftLog {
        store,
        unstable: Unstable {
            offset,
            ..Default::default()
        },
        committed,
        ..Default::default()
    }
}

#[test]
fn test_progress_become_probe() {
    setup_for_test();
    let matched = 1u64;
    let mut tests = vec![
        (
            new_progress(ProgressState::Replicate, matched, 5, 0, 256),
            2,
        ),
        // snapshot finish
        (
            new_progress(ProgressState::Snapshot, matched, 5, 10, 256),
            11,
        ),
        // snapshot failure
        (new_progress(ProgressState::Snapshot, matched, 5, 0, 256), 2),
    ];
    for (i, &mut (ref mut p, wnext)) in tests.iter_mut().enumerate() {
        p.become_probe();
        if p.state != ProgressState::Probe {
            panic!(
                "#{}: state = {:?}, want {:?}",
                i,
                p.state,
                ProgressState::Probe
            );
        }
        if p.matched != matched {
            panic!("#{}: match = {:?}, want {:?}", i, p.matched, matched);
        }
        if p.next_idx != wnext {
            panic!("#{}: next = {}, want {}", i, p.next_idx, wnext);
        }
    }
}

#[test]
fn test_progress_become_replicate() {
    setup_for_test();
    let mut p = new_progress(ProgressState::Probe, 1, 5, 0, 256);
    p.become_replicate();

    assert_eq!(p.state, ProgressState::Replicate);
    assert_eq!(p.matched, 1);
    assert_eq!(p.matched + 1, p.next_idx);
}

#[test]
fn test_progress_become_snapshot() {
    setup_for_test();
    let mut p = new_progress(ProgressState::Probe, 1, 5, 0, 256);
    p.become_snapshot(10);
    assert_eq!(p.state, ProgressState::Snapshot);
    assert_eq!(p.matched, 1);
    assert_eq!(p.pending_snapshot, 10);
}

#[test]
fn test_progress_update() {
    setup_for_test();
    let (prev_m, prev_n) = (3u64, 5u64);
    let tests = vec![
        (prev_m - 1, prev_m, prev_n, false),
        (prev_m, prev_m, prev_n, false),
        (prev_m + 1, prev_m + 1, prev_n, true),
        (prev_m + 2, prev_m + 2, prev_n + 1, true),
    ];
    for (i, &(update, wm, wn, wok)) in tests.iter().enumerate() {
        let mut p = Progress::new(prev_n, 256);
        p.matched = prev_m;
        let ok = p.maybe_update(update);
        if ok != wok {
            panic!("#{}: ok= {}, want {}", i, ok, wok);
        }
        if p.matched != wm {
            panic!("#{}: match= {}, want {}", i, p.matched, wm);
        }
        if p.next_idx != wn {
            panic!("#{}: next= {}, want {}", i, p.next_idx, wn);
        }
    }
}

#[test]
fn test_progress_maybe_decr() {
    setup_for_test();
    let tests = vec![
        // state replicate and rejected is not greater than match
        (ProgressState::Replicate, 5, 10, 5, 5, false, 10),
        // state replicate and rejected is not greater than match
        (ProgressState::Replicate, 5, 10, 4, 4, false, 10),
        // state replicate and rejected is greater than match
        // directly decrease to match+1
        (ProgressState::Replicate, 5, 10, 9, 9, true, 6),
        // next-1 != rejected is always false
        (ProgressState::Probe, 0, 0, 0, 0, false, 0),
        // next-1 != rejected is always false
        (ProgressState::Probe, 0, 10, 5, 5, false, 10),
        // next>1 = decremented by 1
        (ProgressState::Probe, 0, 10, 9, 9, true, 9),
        // next>1 = decremented by 1
        (ProgressState::Probe, 0, 2, 1, 1, true, 1),
        // next<=1 = reset to 1
        (ProgressState::Probe, 0, 1, 0, 0, true, 1),
        // decrease to min(rejected, last+1)
        (ProgressState::Probe, 0, 10, 9, 2, true, 3),
        // rejected < 1, reset to 1
        (ProgressState::Probe, 0, 10, 9, 0, true, 1),
    ];
    for (i, &(state, m, n, rejected, last, w, wn)) in tests.iter().enumerate() {
        let mut p = new_progress(state, m, n, 0, 0);
        if p.maybe_decr_to(rejected, last) != w {
            panic!("#{}: maybeDecrTo= {}, want {}", i, !w, w);
        }
        if p.matched != m {
            panic!("#{}: match= {}, want {}", i, p.matched, m);
        }
        if p.next_idx != wn {
            panic!("#{}: next= {}, want {}", i, p.next_idx, wn);
        }
    }
}

#[test]
fn test_progress_is_paused() {
    setup_for_test();
    let tests = vec![
        (ProgressState::Probe, false, false),
        (ProgressState::Probe, true, true),
        (ProgressState::Replicate, false, false),
        (ProgressState::Replicate, true, false),
        (ProgressState::Snapshot, false, true),
        (ProgressState::Snapshot, true, true),
    ];
    for (i, &(state, paused, w)) in tests.iter().enumerate() {
        let mut p = new_progress(state, 0, 0, 0, 256);
        p.paused = paused;
        if p.is_paused() != w {
            panic!("#{}: shouldwait = {}, want {}", i, p.is_paused(), w)
        }
    }
}

// test_progress_resume ensures that progress.maybeUpdate and progress.maybeDecrTo
// will reset progress.paused.
#[test]
fn test_progress_resume() {
    setup_for_test();
    let mut p = Progress::new(2, 256);
    p.paused = true;
    p.maybe_decr_to(1, 1);
    assert!(!p.paused, "paused= true, want false");
    p.paused = true;
    p.maybe_update(2);
    assert!(!p.paused, "paused= true, want false");
}

#[test]
fn test_progress_leader() {
    setup_for_test();
    let mut raft = new_test_raft(1, vec![1, 2], 5, 1, new_storage());
    raft.become_candidate();
    raft.become_leader();
    raft.mut_prs().get_mut(2).unwrap().become_replicate();

    let prop_msg = new_message(1, 1, MessageType::MsgPropose, 1);
    for i in 0..5 {
        assert_eq!(
            raft.mut_prs().get_mut(1).unwrap().state,
            ProgressState::Replicate
        );

        let matched = raft.mut_prs().get_mut(1).unwrap().matched;
        let next_idx = raft.mut_prs().get_mut(1).unwrap().next_idx;
        // An additional `+ 1` because the raft is initialized with index = 1.
        assert_eq!(matched, i + 1 + 1);
        assert_eq!(next_idx, matched + 1);

        assert!(raft.step(prop_msg.clone()).is_ok());
    }
}

// test_progress_resume_by_heartbeat_resp ensures raft.heartbeat reset progress.paused by
// heartbeat response.
#[test]
fn test_progress_resume_by_heartbeat_resp() {
    setup_for_test();
    let mut raft = new_test_raft(1, vec![1, 2], 5, 1, new_storage());
    raft.become_candidate();
    raft.become_leader();
    raft.mut_prs().get_mut(2).unwrap().paused = true;

    raft.step(new_message(1, 1, MessageType::MsgBeat, 0))
        .expect("");
    assert!(raft.prs().get(2).unwrap().paused);

    raft.mut_prs().get_mut(2).unwrap().become_replicate();
    raft.step(new_message(2, 1, MessageType::MsgHeartbeatResponse, 0))
        .expect("");
    assert!(!raft.prs().get(2).unwrap().paused);
}

#[test]
fn test_progress_paused() {
    setup_for_test();
    let mut raft = new_test_raft(1, vec![1, 2], 5, 1, new_storage());
    raft.become_candidate();
    raft.become_leader();
    let mut m = Message::new();
    m.set_from(1);
    m.set_to(1);
    m.set_msg_type(MessageType::MsgPropose);
    let mut e = Entry::new();
    e.set_data(b"some_data".to_vec());
    m.set_entries(RepeatedField::from_vec(vec![e]));
    raft.step(m.clone()).expect("");
    raft.step(m.clone()).expect("");
    raft.step(m.clone()).expect("");
    let ms = read_messages(&mut raft);
    assert_eq!(ms.len(), 1);
}

#[test]
fn test_leader_election() {
    setup_for_test();
    test_leader_election_with_config(false);
}

#[test]
fn test_leader_election_pre_vote() {
    setup_for_test();
    test_leader_election_with_config(true);
}

fn test_leader_election_with_config(pre_vote: bool) {
    let mut tests = vec![
        (
            Network::new_with_config(vec![None, None, None], pre_vote),
            StateRole::Leader,
            1,
        ),
        (
            Network::new_with_config(vec![None, None, NOP_STEPPER], pre_vote),
            StateRole::Leader,
            1,
        ),
        (
            Network::new_with_config(vec![None, NOP_STEPPER, NOP_STEPPER], pre_vote),
            StateRole::Candidate,
            1,
        ),
        (
            Network::new_with_config(vec![None, NOP_STEPPER, NOP_STEPPER, None], pre_vote),
            StateRole::Candidate,
            1,
        ),
        (
            Network::new_with_config(vec![None, NOP_STEPPER, NOP_STEPPER, None, None], pre_vote),
            StateRole::Leader,
            1,
        ),
        // three logs further along than 0, but in the same term so rejection
        // are returned instead of the votes being ignored.
        (
            Network::new_with_config(
                vec![
                    None,
                    Some(ents_with_config(&[1], pre_vote)),
                    Some(ents_with_config(&[1], pre_vote)),
                    Some(ents_with_config(&[1, 1], pre_vote)),
                    None,
                ],
                pre_vote,
            ),
            StateRole::Follower,
            1,
        ),
    ];

    for (i, &mut (ref mut network, state, term)) in tests.iter_mut().enumerate() {
        let mut m = Message::new();
        m.set_from(1);
        m.set_to(1);
        m.set_msg_type(MessageType::MsgHup);
        network.send(vec![m]);
        let raft = &network.peers[&1];
        let (exp_state, exp_term) = if state == StateRole::Candidate && pre_vote {
            // In pre-vote mode, an election that fails to complete
            // leaves the node in pre-candidate state without advancing
            // the term.
            (StateRole::PreCandidate, 0)
        } else {
            (state, term)
        };
        if raft.state != exp_state {
            panic!("#{}: state = {:?}, want {:?}", i, raft.state, exp_state);
        }
        if raft.term != exp_term {
            panic!("#{}: term = {}, want {}", i, raft.term, exp_term)
        }
    }
}

#[test]
fn test_leader_cycle() {
    setup_for_test();
    test_leader_cycle_with_config(false)
}

#[test]
fn test_leader_cycle_pre_vote() {
    setup_for_test();
    test_leader_cycle_with_config(true)
}

// test_leader_cycle verifies that each node in a cluster can campaign
// and be elected in turn. This ensures that elections (including
// pre-vote) work when not starting from a clean state (as they do in
// test_leader_election)
fn test_leader_cycle_with_config(pre_vote: bool) {
    let mut network = Network::new_with_config(vec![None, None, None], pre_vote);
    for campaigner_id in 1..4 {
        network.send(vec![new_message(
            campaigner_id,
            campaigner_id,
            MessageType::MsgHup,
            0,
        )]);

        for sm in network.peers.values() {
            if sm.id == campaigner_id && sm.state != StateRole::Leader {
                panic!(
                    "pre_vote={}: campaigning node {} state = {:?}, want Leader",
                    pre_vote, sm.id, sm.state
                );
            } else if sm.id != campaigner_id && sm.state != StateRole::Follower {
                panic!(
                    "pre_vote={}: after campaign of node {}, node {} had state = {:?}, want \
                     Follower",
                    pre_vote, campaigner_id, sm.id, sm.state
                );
            }
        }
    }
}

#[test]
fn test_leader_election_overwrite_newer_logs() {
    setup_for_test();
    test_leader_election_overwrite_newer_logs_with_config(false);
}

#[test]
fn test_leader_election_overwrite_newer_logs_pre_vote() {
    setup_for_test();
    test_leader_election_overwrite_newer_logs_with_config(true);
}

// test_leader_election_overwrite_newer_logs tests a scenario in which a
// newly-elected leader does *not* have the newest (i.e. highest term)
// log entries, and must overwrite higher-term log entries with
// lower-term ones.
fn test_leader_election_overwrite_newer_logs_with_config(pre_vote: bool) {
    // This network represents the results of the following sequence of
    // events:
    // - Node 1 won the election in term 1.
    // - Node 1 replicated a log entry to node 2 but died before sending
    //   it to other nodes.
    // - Node 3 won the second election in term 2.
    // - Node 3 wrote an entry to its logs but died without sending it
    //   to any other nodes.
    //
    // At this point, nodes 1, 2, and 3 all have uncommitted entries in
    // their logs and could win an election at term 3. The winner's log
    // entry overwrites the loser's. (test_leader_sync_follower_log tests
    // the case where older log entries are overwritten, so this test
    // focuses on the case where the newer entries are lost).
    let mut network = Network::new_with_config(
        vec![
            Some(ents_with_config(&[1], pre_vote)), // Node 1: Won first election
            Some(ents_with_config(&[1], pre_vote)), // Node 2: Get logs from node 1
            Some(ents_with_config(&[2], pre_vote)), // Node 3: Won second election
            Some(voted_with_config(3, 2, pre_vote)), // Node 4: Voted but didn't get logs
            Some(voted_with_config(3, 2, pre_vote)), // Node 5: Voted but didn't get logs
        ],
        pre_vote,
    );

    // Node 1 campaigns. The election fails because a quorum of nodes
    // know about the election that already happened at term 2. Node 1's
    // term is pushed ahead to 2.
    network.send(vec![new_message(1, 1, MessageType::MsgHup, 0)]);
    assert_eq!(network.peers[&1].state, StateRole::Follower);
    assert_eq!(network.peers[&1].term, 2);

    // Node 1 campaigns again with a higher term. this time it succeeds.
    network.send(vec![new_message(1, 1, MessageType::MsgHup, 0)]);
    assert_eq!(network.peers[&1].state, StateRole::Leader);
    assert_eq!(network.peers[&1].term, 3);

    // Now all nodes agree on a log entry with term 1 at index 1 (and
    // term 3 at index 2).
    for (id, sm) in &network.peers {
        let entries = sm.raft_log.all_entries();
        assert_eq!(
            entries.len(),
            2,
            "node {}: entries.len() == {}, want 2",
            id,
            entries.len()
        );
        assert_eq!(
            entries[0].get_term(),
            1,
            "node {}: term at index 1 == {}, want 1",
            id,
            entries[0].get_term()
        );
        assert_eq!(
            entries[1].get_term(),
            3,
            "node {}: term at index 2 == {}, want 3",
            id,
            entries[1].get_term()
        );
    }
}

#[test]
fn test_vote_from_any_state() {
    setup_for_test();
    test_vote_from_any_state_for_type(MessageType::MsgRequestVote);
}

#[test]
fn test_prevote_from_any_state() {
    setup_for_test();
    test_vote_from_any_state_for_type(MessageType::MsgRequestPreVote);
}

fn test_vote_from_any_state_for_type(vt: MessageType) {
    let all_states = vec![
        StateRole::Follower,
        StateRole::Candidate,
        StateRole::PreCandidate,
        StateRole::Leader,
    ];
    for state in all_states {
        let mut r = new_test_raft(1, vec![1, 2, 3], 10, 1, new_storage());
        r.term = 1;
        match state {
            StateRole::Follower => {
                let term = r.term;
                r.become_follower(term, 3);
            }
            StateRole::PreCandidate => r.become_pre_candidate(),
            StateRole::Candidate => r.become_candidate(),
            StateRole::Leader => {
                r.become_candidate();
                r.become_leader();
            }
        }
        // Note that setting our state above may have advanced r.term
        // past its initial value.
        let orig_term = r.term;
        let new_term = r.term + 1;

        let mut msg = new_message(2, 1, vt, 0);
        msg.set_term(new_term);
        msg.set_log_term(new_term);
        msg.set_index(42);
        r.step(msg)
            .unwrap_or_else(|_| panic!("{:?},{:?}: step failed", vt, state));
        assert_eq!(
            r.msgs.len(),
            1,
            "{:?},{:?}: {} response messages, want 1: {:?}",
            vt,
            state,
            r.msgs.len(),
            r.msgs
        );
        let resp = &r.msgs[0];
        assert_eq!(
            resp.get_msg_type(),
            vote_resp_msg_type(vt),
            "{:?},{:?}: response message is {:?}, want {:?}",
            vt,
            state,
            resp.get_msg_type(),
            vote_resp_msg_type(vt)
        );
        assert!(
            !resp.get_reject(),
            "{:?},{:?}: unexpected rejection",
            vt,
            state
        );

        // If this was a real vote, we reset our state and term.
        if vt == MessageType::MsgRequestVote {
            assert_eq!(
                r.state,
                StateRole::Follower,
                "{:?},{:?}, state {:?}, want {:?}",
                vt,
                state,
                r.state,
                StateRole::Follower
            );
            assert_eq!(
                r.term, new_term,
                "{:?},{:?}, term {}, want {}",
                vt, state, r.term, new_term
            );
            assert_eq!(r.vote, 2, "{:?},{:?}, vote {}, want 2", vt, state, r.vote);
        } else {
            // In a pre-vote, nothing changes.
            assert_eq!(
                r.state, state,
                "{:?},{:?}, state {:?}, want {:?}",
                vt, state, r.state, state
            );
            assert_eq!(
                r.term, orig_term,
                "{:?},{:?}, term {}, want {}",
                vt, state, r.term, orig_term
            );
            // If state == Follower or PreCandidate, r hasn't voted yet.
            // In Candidate or Leader, it's voted for itself.
            assert!(
                r.vote == INVALID_ID || r.vote == 1,
                "{:?},{:?}, vote {}, want {:?} or 1",
                vt,
                state,
                r.vote,
                INVALID_ID
            );
        }
    }
}

#[test]
fn test_log_replicatioin() {
    setup_for_test();
    let mut tests = vec![
        (
            Network::new(vec![None, None, None]),
            vec![new_message(1, 1, MessageType::MsgPropose, 1)],
            // 2 entries will be committed, one for new leader, and one for the proposal.
            3,
        ),
        (
            Network::new(vec![None, None, None]),
            vec![
                new_message(1, 1, MessageType::MsgPropose, 1),
                new_message(1, 2, MessageType::MsgHup, 0),
                new_message(1, 2, MessageType::MsgPropose, 1),
            ],
            5,
        ),
    ];

    for (i, &mut (ref mut network, ref msgs, wcommitted)) in tests.iter_mut().enumerate() {
        network.send(vec![new_message(1, 1, MessageType::MsgHup, 0)]);
        for m in msgs {
            network.send(vec![m.clone()]);
        }

        for (j, x) in &mut network.peers {
            if x.raft_log.committed != wcommitted {
                panic!(
                    "#{}.{}: committed = {}, want {}",
                    i, j, x.raft_log.committed, wcommitted
                );
            }

            let mut ents = next_ents(x, &network.storage[j]);
            let ents: Vec<Entry> = ents
                .drain(..)
                .filter(|e| !e.get_data().is_empty())
                .collect();
            for (k, m) in msgs
                .iter()
                .filter(|m| m.get_msg_type() == MessageType::MsgPropose)
                .enumerate()
            {
                if ents[k].get_data() != m.get_entries()[0].get_data() {
                    panic!(
                        "#{}.{}: data = {:?}, want {:?}",
                        i,
                        j,
                        ents[k].get_data(),
                        m.get_entries()[0].get_data()
                    );
                }
            }
        }
    }
}

#[test]
fn test_single_node_commit() {
    setup_for_test();
    let mut tt = Network::new(vec![None]);
    assert_eq!(tt.peers[&1].raft_log.first_index(), 2);
    tt.send(vec![new_message(1, 1, MessageType::MsgHup, 0)]);
    tt.send(vec![new_message(1, 1, MessageType::MsgPropose, 1)]);
    tt.send(vec![new_message(1, 1, MessageType::MsgPropose, 1)]);
    assert_eq!(tt.peers[&1].raft_log.committed, 4);
}

// test_cannot_commit_without_new_term_entry tests the entries cannot be committed
// when leader changes, no new proposal comes in and ChangeTerm proposal is
// filtered.
#[test]
fn test_cannot_commit_without_new_term_entry() {
    setup_for_test();
    let mut tt = Network::new(vec![None, None, None, None, None]);
    assert_eq!(tt.peers[&1].raft_log.committed, 1);
    tt.send(vec![new_message(1, 1, MessageType::MsgHup, 0)]);
    assert_eq!(tt.peers[&1].raft_log.committed, 2); // Empty entry of the term.

    // 0 cannot reach 2, 3, 4
    tt.cut(1, 3);
    tt.cut(1, 4);
    tt.cut(1, 5);

    tt.send(vec![new_message(1, 1, MessageType::MsgPropose, 1)]);
    tt.send(vec![new_message(1, 1, MessageType::MsgPropose, 1)]);

    assert_eq!(tt.peers[&1].raft_log.committed, 2);

    // network recovery
    tt.recover();
    // avoid committing ChangeTerm proposal
    tt.ignore(MessageType::MsgAppend);

    // elect 2 as the new leader with term 2
    tt.send(vec![new_message(2, 2, MessageType::MsgHup, 0)]);

    // no log entries from previous term should be committed
    assert_eq!(tt.peers[&2].raft_log.committed, 2);

    tt.recover();
    // send heartbeat; reset wait
    tt.send(vec![new_message(2, 2, MessageType::MsgBeat, 0)]);
    // append an entry at current term
    tt.send(vec![new_message(2, 2, MessageType::MsgPropose, 1)]);
    // expect the committed to be advanced
    assert_eq!(tt.peers[&2].raft_log.committed, 6);
}

// test_commit_without_new_term_entry tests the entries could be committed
// when leader changes, no new proposal comes in.
#[test]
fn test_commit_without_new_term_entry() {
    setup_for_test();
    let mut tt = Network::new(vec![None, None, None, None, None]);
    tt.send(vec![new_message(1, 1, MessageType::MsgHup, 0)]);

    // 0 cannot reach 2, 3, 4
    tt.cut(1, 3);
    tt.cut(1, 4);
    tt.cut(1, 5);

    tt.send(vec![new_message(1, 1, MessageType::MsgPropose, 1)]);
    tt.send(vec![new_message(1, 1, MessageType::MsgPropose, 1)]);

    assert_eq!(tt.peers[&1].raft_log.committed, 2);

    // network recovery
    tt.recover();

    // elect 1 as the new leader with term 2
    // after append a ChangeTerm entry from the current term, all entries
    // should be committed
    tt.send(vec![new_message(2, 2, MessageType::MsgHup, 0)]);

    assert_eq!(tt.peers[&1].raft_log.committed, 5);
}

#[test]
fn test_dueling_candidates() {
    setup_for_test();
    let a = new_test_raft(1, vec![1, 2, 3], 10, 1, new_storage());
    let b = new_test_raft(2, vec![1, 2, 3], 10, 1, new_storage());
    let c = new_test_raft(3, vec![1, 2, 3], 10, 1, new_storage());

    let mut nt = Network::new(vec![Some(a), Some(b), Some(c)]);
    nt.cut(1, 3);

    nt.send(vec![new_message(1, 1, MessageType::MsgHup, 0)]);
    nt.send(vec![new_message(3, 3, MessageType::MsgHup, 0)]);

    // 1 becomes leader since it receives votes from 1 and 2
    assert_eq!(nt.peers[&1].state, StateRole::Leader);

    // 3 stays as candidate since it receives a vote from 3 and a rejection from 2
    assert_eq!(nt.peers[&3].state, StateRole::Candidate);

    nt.recover();

    // Candidate 3 now increases its term and tries to vote again, we except it to
    // disrupt the leader 1 since it has a higher term, 3 will be follower again
    // since both 1 and 2 rejects its vote request since 3 does not have a long
    // enough log.
    nt.send(vec![new_message(3, 3, MessageType::MsgHup, 0)]);

    let raft_logs = vec![
        // committed, applied, last index.
        (2, 1, 2),
        (2, 1, 2),
        (1, 1, 1),
    ];

    let tests = vec![
        (StateRole::Follower, 2),
        (StateRole::Follower, 2),
        (StateRole::Follower, 2),
    ];

    for (i, &(state, term)) in tests.iter().enumerate() {
        let id = i as u64 + 1;
        if nt.peers[&id].state != state {
            panic!(
                "#{}: state = {:?}, want {:?}",
                i, nt.peers[&id].state, state
            );
        }
        if nt.peers[&id].term != term {
            panic!("#{}: term = {}, want {}", i, nt.peers[&id].term, term);
        }

        assert_eq!(nt.peers[&id].raft_log.committed, raft_logs[i].0);
        assert_eq!(nt.peers[&id].raft_log.applied, raft_logs[i].1);
        assert_eq!(nt.peers[&id].raft_log.last_index(), raft_logs[i].2);
    }
}

#[test]
fn test_dueling_pre_candidates() {
    setup_for_test();
    let a = new_test_raft_with_prevote(1, vec![1, 2, 3], 10, 1, new_storage(), true);
    let b = new_test_raft_with_prevote(2, vec![1, 2, 3], 10, 1, new_storage(), true);
    let c = new_test_raft_with_prevote(3, vec![1, 2, 3], 10, 1, new_storage(), true);

    let mut nt = Network::new_with_config(vec![Some(a), Some(b), Some(c)], true);
    nt.cut(1, 3);

    nt.send(vec![new_message(1, 1, MessageType::MsgHup, 0)]);
    nt.send(vec![new_message(3, 3, MessageType::MsgHup, 0)]);

    // 1 becomes leader since it receives votes from 1 and 2
    assert_eq!(nt.peers[&1].state, StateRole::Leader);

    // 3 campaigns then reverts to follower when its pre_vote is rejected
    assert_eq!(nt.peers[&3].state, StateRole::Follower);

    nt.recover();

    // Candidate 3 now increases its term and tries to vote again.
    // With pre-vote, it does not disrupt the leader.
    nt.send(vec![new_message(3, 3, MessageType::MsgHup, 0)]);

<<<<<<< HEAD
    // 3 items in every tuple is committed index, applied index and last index.
    let expects = vec![(2, 1, 2), (2, 1, 2), (1, 1, 1)];

=======
    let wlog = new_raft_log(&[empty_entry(1, 1)], 2, 1);
    let wlog2 = new_raft_log_with_storage(new_storage());
>>>>>>> 6bf9285f
    let tests = vec![
        (1, StateRole::Leader, 1),
        (2, StateRole::Follower, 1),
        (3, StateRole::Follower, 1),
    ];
    for (i, &(id, state, term)) in tests.iter().enumerate() {
        if nt.peers[&id].state != state {
            panic!(
                "#{}: state = {:?}, want {:?}",
                i, nt.peers[&id].state, state
            );
        }
        if nt.peers[&id].term != term {
            panic!("#{}: term = {}, want {}", i, nt.peers[&id].term, term);
        }
        assert_eq!(nt.peers[&id].raft_log.committed, expects[i].0);
        assert_eq!(nt.peers[&id].raft_log.applied, expects[i].1);
        assert_eq!(nt.peers[&id].raft_log.last_index(), expects[i].2);
    }
}

#[test]
fn test_candidate_concede() {
    setup_for_test();
    let mut tt = Network::new(vec![None, None, None]);
    tt.isolate(1);

    tt.send(vec![new_message(1, 1, MessageType::MsgHup, 0)]);
    tt.send(vec![new_message(3, 3, MessageType::MsgHup, 0)]);

    // heal the partition
    tt.recover();
    // send heartbeat; reset wait
    tt.send(vec![new_message(3, 3, MessageType::MsgBeat, 0)]);

    // send a proposal to 3 to flush out a MsgAppend to 1
    let data = "force follower";
    let mut m = new_message(3, 3, MessageType::MsgPropose, 0);
    m.set_entries(RepeatedField::from_vec(vec![new_entry(0, 0, Some(data))]));
    tt.send(vec![m]);
    // send heartbeat; flush out commit
    tt.send(vec![new_message(3, 3, MessageType::MsgBeat, 0)]);

    assert_eq!(tt.peers[&1].state, StateRole::Follower);
    assert_eq!(tt.peers[&1].term, 1);

    for (_, p) in &tt.peers {
        assert_eq!(p.raft_log.committed, 3); // All raft logs are committed.
        assert_eq!(p.raft_log.applied, 1); // Raft logs are based on a snapshot with index 1.
        assert_eq!(p.raft_log.last_index(), 3);
    }
}

#[test]
fn test_single_node_candidate() {
    setup_for_test();
    let mut tt = Network::new(vec![None]);
    tt.send(vec![new_message(1, 1, MessageType::MsgHup, 0)]);

    assert_eq!(tt.peers[&1].state, StateRole::Leader);
}

#[test]
fn test_sinle_node_pre_candidate() {
    setup_for_test();
    let mut tt = Network::new_with_config(vec![None], true);
    tt.send(vec![new_message(1, 1, MessageType::MsgHup, 0)]);

    assert_eq!(tt.peers[&1].state, StateRole::Leader);
}

#[test]
fn test_old_messages() {
    setup_for_test();
    let mut tt = Network::new(vec![None, None, None]);
    // make 0 leader @ term 3
    tt.send(vec![new_message(1, 1, MessageType::MsgHup, 0)]);
    tt.send(vec![new_message(2, 2, MessageType::MsgHup, 0)]);
    tt.send(vec![new_message(1, 1, MessageType::MsgHup, 0)]);
    // pretend we're an old leader trying to make progress; this entry is expected to be ignored.
    let mut m = new_message(2, 1, MessageType::MsgAppend, 0);
    m.set_term(2);
    m.set_entries(RepeatedField::from_vec(vec![empty_entry(2, 3)]));
    tt.send(vec![m]);
    // commit a new entry
    tt.send(vec![new_message(1, 1, MessageType::MsgPropose, 1)]);

    for (_, p) in &tt.peers {
        let raft = p.raft.as_ref().unwrap();
        assert_eq!(raft.raft_log.committed, 5);
        assert_eq!(raft.raft_log.applied, 1);
        assert_eq!(raft.raft_log.last_index(), 5);
    }
}

// test_old_messages_reply - optimization - reply with new term.

#[test]
fn test_proposal() {
    setup_for_test();
    let mut tests = vec![
        (Network::new(vec![None, None, None]), true),
        (Network::new(vec![None, None, NOP_STEPPER]), true),
        (Network::new(vec![None, NOP_STEPPER, NOP_STEPPER]), false),
        (
            Network::new(vec![None, NOP_STEPPER, NOP_STEPPER, None]),
            false,
        ),
        (
            Network::new(vec![None, NOP_STEPPER, NOP_STEPPER, None, None]),
            true,
        ),
    ];

    for (j, (mut nw, success)) in tests.drain(..).enumerate() {
        let send = |nw: &mut Network, m| {
            let res = panic::catch_unwind(AssertUnwindSafe(|| nw.send(vec![m])));
            assert!(res.is_ok() || !success);
        };

        // promote 0 the leader
        send(&mut nw, new_message(1, 1, MessageType::MsgHup, 0));
        send(&mut nw, new_message(1, 1, MessageType::MsgPropose, 1));

        // committed index, applied index and last index.
        let want_log = if success { (3, 1, 3) } else { (1, 1, 1) };

        for (_, p) in &nw.peers {
            if let Some(ref raft) = p.raft {
                assert_eq!(raft.raft_log.committed, want_log.0);
                assert_eq!(raft.raft_log.applied, want_log.1);
                assert_eq!(raft.raft_log.last_index(), want_log.2);
            }
        }
        if nw.peers[&1].term != 1 {
            panic!("#{}: term = {}, want: {}", j, nw.peers[&1].term, 1);
        }
    }
}

#[test]
fn test_proposal_by_proxy() {
    setup_for_test();
    let mut tests = vec![
        Network::new(vec![None, None, None]),
        Network::new(vec![None, None, NOP_STEPPER]),
    ];
    for (j, tt) in tests.iter_mut().enumerate() {
        // promote 0 the leader
        tt.send(vec![new_message(1, 1, MessageType::MsgHup, 0)]);

        // propose via follower
        tt.send(vec![new_message(2, 2, MessageType::MsgPropose, 1)]);

        for (_, p) in &tt.peers {
            if p.raft.is_none() {
                continue;
            }
            if let Some(ref raft) = p.raft {
                assert_eq!(raft.raft_log.committed, 3);
                assert_eq!(raft.raft_log.applied, 1);
                assert_eq!(raft.raft_log.last_index(), 3);
            }
        }
        if tt.peers[&1].term != 1 {
            panic!("#{}: term = {}, want {}", j, tt.peers[&1].term, 1);
        }
    }
}

#[test]
fn test_commit() {
    setup_for_test();
    let mut tests = vec![
        // single
        (vec![2], vec![empty_entry(2, 2)], 2, 2),
        // odd
        (vec![2, 1, 1], vec![empty_entry(2, 2)], 1, 1),
        (vec![2, 1, 1], vec![empty_entry(1, 2)], 2, 1),
        (vec![2, 1, 2], vec![empty_entry(2, 2)], 2, 2),
        (vec![2, 1, 2], vec![empty_entry(1, 2)], 2, 1),
        // even
        (vec![2, 1, 1, 1], vec![empty_entry(2, 2)], 1, 1),
        (vec![2, 1, 1, 1], vec![empty_entry(1, 2)], 2, 1),
        (vec![2, 1, 1, 2], vec![empty_entry(2, 2)], 1, 1),
        (vec![2, 1, 1, 2], vec![empty_entry(1, 2)], 2, 1),
        (vec![2, 1, 2, 2], vec![empty_entry(2, 2)], 2, 2),
        (vec![2, 1, 2, 2], vec![empty_entry(1, 2)], 2, 1),
    ];

    for (i, (matches, logs, sm_term, w)) in tests.drain(..).enumerate() {
        let store = MemStorage::new();
        let mut sm = new_test_raft(1, vec![1], 5, 1, store);
        println!("iiiiiiiiiiiiiiiiiiiiiiiiiiiiiiiiiiiiiiiiiiiiiiiii: {}", i);
        sm.raft_log.store.wl().append(&logs).unwrap();
        let mut hs = HardState::new();
        hs.set_term(sm_term);
        sm.raft_log.store.wl().set_hardstate(hs);
        sm.term = sm_term;

        for (j, &v) in matches.iter().enumerate() {
            let id = j as u64 + 1;
            if let Some(pr) = sm.mut_prs().get_mut(id) {
                pr.matched = v;
                pr.next_idx = v + 1;
            } else {
                sm.set_progress(id, v, v + 1, false);
            }
        }
        sm.maybe_commit();
        if sm.raft_log.committed != w {
            panic!("#{}: committed = {}, want {}", i, sm.raft_log.committed, w);
        }
    }
}

#[test]
fn test_pass_election_timeout() {
    setup_for_test();
    let tests = vec![
        (5, 0f64, false),
        (10, 0.1, true),
        (13, 0.4, true),
        (15, 0.6, true),
        (18, 0.9, true),
        (20, 1.0, false),
    ];

    for (i, &(elapse, wprobability, round)) in tests.iter().enumerate() {
        let mut sm = new_test_raft(1, vec![1], 10, 1, new_storage());
        sm.election_elapsed = elapse;
        let mut c = 0;
        for _ in 0..10_000 {
            sm.reset_randomized_election_timeout();
            if sm.pass_election_timeout() {
                c += 1;
            }
        }
        let mut got = f64::from(c) / 10000.0;
        if round {
            got = (got * 10.0 + 0.5).floor() / 10.0;
        }
        if (got - wprobability).abs() > 0.000_001 {
            panic!("#{}: probability = {}, want {}", i, got, wprobability);
        }
    }
}

// test_handle_msg_append ensures:
// 1. Reply false if log doesn’t contain an entry at prevLogIndex whose term matches prevLogTerm.
// 2. If an existing entry conflicts with a new one (same index but different terms),
//    delete the existing entry and all that follow it; append any new entries not already in the
//    log.
// 3. If leaderCommit > commitIndex, set commitIndex = min(leaderCommit, index of last new entry).
#[test]
fn test_handle_msg_append() {
    setup_for_test();
    let nm = |term, log_term, index, commit, ents: Option<Vec<(u64, u64)>>| {
        let mut m = Message::new();
        m.set_msg_type(MessageType::MsgAppend);
        m.set_term(term);
        m.set_log_term(log_term);
        m.set_index(index);
        m.set_commit(commit);
        if let Some(ets) = ents {
            m.set_entries(RepeatedField::from_vec(
                ets.iter().map(|&(i, t)| empty_entry(t, i)).collect(),
            ));
        }
        m
    };
    let mut tests = vec![
        // Ensure 1
        (nm(2, 3, 3, 3, None), 3, 1, true), // previous log mismatch
        (nm(2, 3, 4, 3, None), 3, 1, true), // previous log non-exist
        // Ensure 2
        (nm(2, 1, 2, 2, None), 3, 2, false),
        (nm(2, 0, 1, 2, Some(vec![(2, 2)])), 2, 2, false),
        (nm(2, 2, 3, 4, Some(vec![(4, 2), (5, 2)])), 5, 4, false),
        (nm(2, 2, 3, 5, Some(vec![(4, 2)])), 4, 4, false),
        (nm(2, 1, 2, 5, Some(vec![(3, 2)])), 3, 3, false),
        // Ensure 3
        (nm(1, 1, 2, 4, None), 3, 2, false), // match entry 1, commit up to last new entry 1
        (nm(1, 1, 2, 4, Some(vec![(3, 2)])), 3, 3, false), // match entry 1, commit up to last new
        // entry 2
        (nm(2, 2, 3, 4, None), 3, 3, false), // match entry 2, commit up to last new entry 2
        (nm(2, 2, 3, 5, None), 3, 3, false), // commit up to log.last()
    ];

    for (j, (m, w_index, w_commit, w_reject)) in tests.drain(..).enumerate() {
        let store = new_storage();
        let mut sm = {
            let mut sm = new_test_raft(1, vec![1], 10, 1, store);
            let raft = sm.raft.take().unwrap();
            raft.raft_log
                .store
                .wl()
                .append(&[empty_entry(1, 2), empty_entry(2, 3)])
                .unwrap();
            let store = raft.raft_log.store;
            new_test_raft(1, vec![1], 10, 1, store)
        };
        sm.become_follower(2, INVALID_ID);

        sm.handle_append_entries(&m);
        if sm.raft_log.last_index() != w_index {
            panic!(
                "#{}: last_index = {}, want {}",
                j,
                sm.raft_log.last_index(),
                w_index
            );
        }
        if sm.raft_log.committed != w_commit {
            panic!(
                "#{}: committed = {}, want {}",
                j, sm.raft_log.committed, w_commit
            );
        }
        let m = sm.read_messages();
        if m.len() != 1 {
            panic!("#{}: msg count = {}, want 1", j, m.len());
        }
        if m[0].get_reject() != w_reject {
            panic!("#{}: reject = {}, want {}", j, m[0].get_reject(), w_reject);
        }
    }
}

// test_handle_heartbeat ensures that the follower commits to the commit in the message.
#[test]
fn test_handle_heartbeat() {
    setup_for_test();
    let commit = 2u64;
    let nw = |f, to, term, commit| {
        let mut m = new_message(f, to, MessageType::MsgHeartbeat, 0);
        m.set_term(term);
        m.set_commit(commit);
        m
    };
    let mut tests = vec![
        (nw(2, 1, 2, commit + 1), commit + 1),
        (nw(2, 1, 2, commit - 1), commit), // do not decrease commit
    ];
    for (i, (m, w_commit)) in tests.drain(..).enumerate() {
        let store = new_storage();
        store
            .wl()
            .append(&[empty_entry(1, 1), empty_entry(2, 2), empty_entry(3, 3)])
            .unwrap();
        let mut sm = new_test_raft(1, vec![1, 2], 5, 1, store);
        sm.become_follower(2, 2);
        sm.raft_log.commit_to(commit);
        sm.handle_heartbeat(m);
        if sm.raft_log.committed != w_commit {
            panic!(
                "#{}: committed = {}, want = {}",
                i, sm.raft_log.committed, w_commit
            );
        }
        let m = sm.read_messages();
        if m.len() != 1 {
            panic!("#{}: msg count = {}, want 1", i, m.len());
        }
        if m[0].get_msg_type() != MessageType::MsgHeartbeatResponse {
            panic!(
                "#{}: type = {:?}, want MsgHeartbeatResponse",
                i,
                m[0].get_msg_type()
            );
        }
    }
}

// test_handle_heartbeat_resp ensures that we re-send log entries when we get a heartbeat response.
#[test]
fn test_handle_heartbeat_resp() {
    setup_for_test();
    let store = new_storage();
    store
        .wl()
        .append(&[empty_entry(1, 1), empty_entry(2, 2), empty_entry(3, 3)])
        .unwrap();
    let mut sm = new_test_raft(1, vec![1, 2], 5, 1, store);
    sm.become_candidate();
    sm.become_leader();
    let last_index = sm.raft_log.last_index();
    sm.raft_log.commit_to(last_index);

    // A heartbeat response from a node that is behind; re-send MsgApp
    sm.step(new_message(2, 0, MessageType::MsgHeartbeatResponse, 0))
        .expect("");
    let mut msgs = sm.read_messages();
    assert_eq!(msgs.len(), 1);
    assert_eq!(msgs[0].get_msg_type(), MessageType::MsgAppend);

    // A second heartbeat response generates another MsgApp re-send
    sm.step(new_message(2, 0, MessageType::MsgHeartbeatResponse, 0))
        .expect("");
    msgs = sm.read_messages();
    assert_eq!(msgs.len(), 1);
    assert_eq!(msgs[0].get_msg_type(), MessageType::MsgAppend);

    // Once we have an MsgAppResp, heartbeats no longer send MsgApp.
    let mut m = new_message(2, 0, MessageType::MsgAppendResponse, 0);
    m.set_index(msgs[0].get_index() + msgs[0].get_entries().len() as u64);
    sm.step(m).expect("");
    // Consume the message sent in response to MsgAppResp
    sm.read_messages();

    sm.step(new_message(2, 0, MessageType::MsgHeartbeatResponse, 0))
        .expect("");
    msgs = sm.read_messages();
    assert!(msgs.is_empty());
}

// test_raft_frees_read_only_mem ensures raft will free read request from
// ReadOnly read_index_queue and pending_read_index map.
// related issue: https://github.com/coreos/etcd/issues/7571
#[test]
fn test_raft_frees_read_only_mem() {
    setup_for_test();
    let mut sm = new_test_raft(1, vec![1, 2], 5, 1, new_storage());
    sm.become_candidate();
    sm.become_leader();
    let last_index = sm.raft_log.last_index();
    sm.raft_log.commit_to(last_index);

    let ctx = "ctx";
    let vec_ctx = ctx.as_bytes().to_vec();

    // leader starts linearizable read request.
    // more info: raft dissertation 6.4, step 2.
    let m = new_message_with_entries(
        2,
        1,
        MessageType::MsgReadIndex,
        vec![new_entry(0, 0, Some(ctx))],
    );
    sm.step(m).expect("");
    let msgs = sm.read_messages();
    assert_eq!(msgs.len(), 1);
    assert_eq!(msgs[0].get_msg_type(), MessageType::MsgHeartbeat);
    assert_eq!(msgs[0].get_context(), &vec_ctx[..]);
    assert_eq!(sm.read_only.read_index_queue.len(), 1);
    assert_eq!(sm.read_only.pending_read_index.len(), 1);
    assert!(sm.read_only.pending_read_index.contains_key(&vec_ctx));

    // heartbeat responses from majority of followers (1 in this case)
    // acknowledge the authority of the leader.
    // more info: raft dissertation 6.4, step 3.
    let mut m = new_message(2, 1, MessageType::MsgHeartbeatResponse, 0);
    m.set_context(vec_ctx.clone());
    sm.step(m).expect("");
    assert_eq!(sm.read_only.read_index_queue.len(), 0);
    assert_eq!(sm.read_only.pending_read_index.len(), 0);
    assert!(!sm.read_only.pending_read_index.contains_key(&vec_ctx));
}

// test_msg_append_response_wait_reset verifies the waitReset behavior of a leader
// MsgAppResp.
#[test]
fn test_msg_append_response_wait_reset() {
    setup_for_test();
    let mut sm = new_test_raft(1, vec![1, 2, 3], 5, 1, new_storage());
    sm.become_candidate();
    sm.become_leader();

    // The new leader has just emitted a new Term 4 entry; consume those messages
    // from the outgoing queue.
    sm.bcast_append();
    sm.read_messages();

    // Node 2 acks the first entry, making it committed.
    let mut m = new_message(2, 0, MessageType::MsgAppendResponse, 0);
    m.set_index(2);
    sm.step(m).expect("");
    assert_eq!(sm.raft_log.committed, 2);
    // Also consume the MsgApp messages that update Commit on the followers.
    sm.read_messages();

    // A new command is now proposed on node 1.
    m = new_message(1, 0, MessageType::MsgPropose, 0);
    m.set_entries(RepeatedField::from_vec(vec![empty_entry(0, 0)]));
    sm.step(m).expect("");

    // The command is broadcast to all nodes not in the wait state.
    // Node 2 left the wait state due to its MsgAppResp, but node 3 is still waiting.
    let mut msgs = sm.read_messages();
    assert_eq!(msgs.len(), 1);
    assert_eq!(msgs[0].get_msg_type(), MessageType::MsgAppend);
    assert_eq!(msgs[0].get_to(), 2);
    assert_eq!(msgs[0].get_entries().len(), 1);
    assert_eq!(msgs[0].get_entries()[0].get_index(), 3);

    // Now Node 3 acks the first entry. This releases the wait and entry 2 is sent.
    m = new_message(3, 0, MessageType::MsgAppendResponse, 0);
    m.set_index(1);
    sm.step(m).expect("");
    msgs = sm.read_messages();
    assert_eq!(msgs.len(), 1);
    assert_eq!(msgs[0].get_msg_type(), MessageType::MsgAppend);
    assert_eq!(msgs[0].get_to(), 3);
    assert_eq!(msgs[0].get_entries().len(), 2);
    assert_eq!(msgs[0].get_entries()[0].get_index(), 2);
}

#[test]
fn test_recv_msg_request_vote() {
    setup_for_test();
    test_recv_msg_request_vote_for_type(MessageType::MsgRequestVote);
}

fn test_recv_msg_request_vote_for_type(msg_type: MessageType) {
    let mut tests = vec![
        (StateRole::Follower, 0, 0, INVALID_ID, true),
        (StateRole::Follower, 0, 1, INVALID_ID, true),
        (StateRole::Follower, 0, 2, INVALID_ID, true),
        (StateRole::Follower, 0, 3, INVALID_ID, false),
        (StateRole::Follower, 1, 0, INVALID_ID, true),
        (StateRole::Follower, 1, 1, INVALID_ID, true),
        (StateRole::Follower, 1, 2, INVALID_ID, true),
        (StateRole::Follower, 1, 3, INVALID_ID, false),
        (StateRole::Follower, 2, 0, INVALID_ID, true),
        (StateRole::Follower, 2, 1, INVALID_ID, true),
        (StateRole::Follower, 2, 2, INVALID_ID, false),
        (StateRole::Follower, 2, 3, INVALID_ID, false),
        (StateRole::Follower, 3, 0, INVALID_ID, true),
        (StateRole::Follower, 3, 1, INVALID_ID, true),
        (StateRole::Follower, 3, 2, INVALID_ID, false),
        (StateRole::Follower, 3, 3, INVALID_ID, false),
        (StateRole::Follower, 3, 2, 2, false),
        (StateRole::Follower, 3, 2, 1, true),
        (StateRole::Leader, 3, 3, 1, true),
        (StateRole::PreCandidate, 3, 3, 1, true),
        (StateRole::Candidate, 3, 3, 1, true),
    ];

    for (j, (state, index, log_term, vote_for, w_reject)) in tests.drain(..).enumerate() {
        let raft_log = new_raft_log(&[empty_entry(2, 1), empty_entry(2, 2)], 3, 0);
        let mut sm = new_test_raft(1, vec![1], 10, 1, new_storage());
        sm.state = state;
        sm.vote = vote_for;
        sm.raft_log = raft_log;

        let mut m = new_message(2, 0, msg_type, 0);
        m.set_index(index);
        m.set_log_term(log_term);
        // raft.Term is greater than or equal to raft.raftLog.lastTerm. In this
        // test we're only testing MsgVote responses when the campaigning node
        // has a different raft log compared to the recipient node.
        // Additionally we're verifying behaviour when the recipient node has
        // already given out its vote for its current term. We're not testing
        // what the recipient node does when receiving a message with a
        // different term number, so we simply initialize both term numbers to
        // be the same.
        let term = cmp::max(sm.raft_log.last_term(), log_term);
        m.set_term(term);
        sm.term = term;
        sm.step(m).expect("");

        let msgs = sm.read_messages();
        if msgs.len() != 1 {
            panic!("#{}: msgs count = {}, want 1", j, msgs.len());
        }
        if msgs[0].get_msg_type() != vote_resp_msg_type(msg_type) {
            panic!(
                "#{}: m.type = {:?}, want {:?}",
                j,
                msgs[0].get_msg_type(),
                vote_resp_msg_type(msg_type)
            );
        }
        if msgs[0].get_reject() != w_reject {
            panic!(
                "#{}: m.get_reject = {}, want {}",
                j,
                msgs[0].get_reject(),
                w_reject
            );
        }
    }
}

#[test]
fn test_state_transition() {
    setup_for_test();
    let mut tests = vec![
        (
            StateRole::Follower,
            StateRole::Follower,
            true,
            1,
            INVALID_ID,
        ),
        (
            StateRole::Follower,
            StateRole::PreCandidate,
            true,
            0,
            INVALID_ID,
        ),
        (
            StateRole::Follower,
            StateRole::Candidate,
            true,
            1,
            INVALID_ID,
        ),
        (StateRole::Follower, StateRole::Leader, false, 0, INVALID_ID),
        (
            StateRole::PreCandidate,
            StateRole::Follower,
            true,
            0,
            INVALID_ID,
        ),
        (
            StateRole::PreCandidate,
            StateRole::PreCandidate,
            true,
            0,
            INVALID_ID,
        ),
        (
            StateRole::PreCandidate,
            StateRole::Candidate,
            true,
            1,
            INVALID_ID,
        ),
        (StateRole::PreCandidate, StateRole::Leader, true, 0, 1),
        (
            StateRole::Candidate,
            StateRole::Follower,
            true,
            0,
            INVALID_ID,
        ),
        (
            StateRole::Candidate,
            StateRole::PreCandidate,
            true,
            0,
            INVALID_ID,
        ),
        (
            StateRole::Candidate,
            StateRole::Candidate,
            true,
            1,
            INVALID_ID,
        ),
        (StateRole::Candidate, StateRole::Leader, true, 0, 1),
        (StateRole::Leader, StateRole::Follower, true, 1, INVALID_ID),
        (
            StateRole::Leader,
            StateRole::PreCandidate,
            false,
            0,
            INVALID_ID,
        ),
        (
            StateRole::Leader,
            StateRole::Candidate,
            false,
            1,
            INVALID_ID,
        ),
        (StateRole::Leader, StateRole::Leader, true, 0, 1),
    ];
    for (i, (from, to, wallow, wterm, wlead)) in tests.drain(..).enumerate() {
        let sm: &mut Raft<MemStorage> = &mut new_test_raft(1, vec![1], 10, 1, new_storage());
        sm.state = from;

        let res = panic::catch_unwind(AssertUnwindSafe(|| match to {
            StateRole::Follower => sm.become_follower(wterm, wlead),
            StateRole::PreCandidate => sm.become_pre_candidate(),
            StateRole::Candidate => sm.become_candidate(),
            StateRole::Leader => sm.become_leader(),
        }));
        if res.is_ok() ^ wallow {
            panic!("#{}: allow = {}, want {}", i, res.is_ok(), wallow);
        }
        if res.is_err() {
            continue;
        }

        if sm.term != wterm {
            panic!("#{}: term = {}, want {}", i, sm.term, wterm);
        }
        if sm.leader_id != wlead {
            panic!("#{}: lead = {}, want {}", i, sm.leader_id, wlead);
        }
    }
}

#[test]
fn test_all_server_stepdown() {
    setup_for_test();
    let mut tests = vec![
        // state, want_state, term, last_index, entry count.
        (StateRole::Follower, StateRole::Follower, 3, 1, 0),
        (StateRole::PreCandidate, StateRole::Follower, 3, 1, 0),
        (StateRole::Candidate, StateRole::Follower, 3, 1, 0),
        (StateRole::Leader, StateRole::Follower, 3, 2, 1),
    ];

    let tmsg_types = vec![MessageType::MsgRequestVote, MessageType::MsgAppend];
    let tterm = 3u64;

    for (i, (state, wstate, wterm, windex, entries)) in tests.drain(..).enumerate() {
        let mut sm = new_test_raft(1, vec![1, 2, 3], 10, 1, new_storage());
        match state {
            StateRole::Follower => sm.become_follower(1, INVALID_ID),
            StateRole::PreCandidate => sm.become_pre_candidate(),
            StateRole::Candidate => sm.become_candidate(),
            StateRole::Leader => {
                sm.become_candidate();
                sm.become_leader();
            }
        }

        for (j, &msg_type) in tmsg_types.iter().enumerate() {
            let mut m = new_message(2, 0, msg_type, 0);
            m.set_term(tterm);
            m.set_log_term(tterm);
            sm.step(m).expect("");

            if sm.state != wstate {
                panic!("{}.{} state = {:?}, want {:?}", i, j, sm.state, wstate);
            }
            if sm.term != wterm {
                panic!("{}.{} term = {}, want {}", i, j, sm.term, wterm);
            }
            if sm.raft_log.last_index() != windex {
                panic!(
                    "{}.{} index = {}, want {}",
                    i,
                    j,
                    sm.raft_log.last_index(),
                    windex
                );
            }
            let entry_count = sm.raft_log.all_entries().len() as u64;
            if entry_count != entries {
                panic!("{}.{} ents count = {}, want {}", i, j, entry_count, entries);
            }
            let wlead = if msg_type == MessageType::MsgRequestVote {
                INVALID_ID
            } else {
                2
            };
            if sm.leader_id != wlead {
                panic!("{}, sm.lead = {}, want {}", i, sm.leader_id, INVALID_ID);
            }
        }
    }
}

#[test]
fn test_candidate_reset_term_msg_heartbeat() {
    setup_for_test();
    test_candidate_reset_term(MessageType::MsgHeartbeat)
}

#[test]
fn test_candidate_reset_term_msg_append() {
    setup_for_test();
    test_candidate_reset_term(MessageType::MsgAppend)
}

// test_candidate_reset_term tests when a candidate receives a
// MsgHeartbeat or MsgAppend from leader, "step" resets the term
// with leader's and reverts back to follower.
fn test_candidate_reset_term(message_type: MessageType) {
    let a = new_test_raft(1, vec![1, 2, 3], 10, 1, new_storage());
    let b = new_test_raft(2, vec![1, 2, 3], 10, 1, new_storage());
    let c = new_test_raft(3, vec![1, 2, 3], 10, 1, new_storage());

    let mut nt = Network::new(vec![Some(a), Some(b), Some(c)]);

    nt.send(vec![new_message(1, 1, MessageType::MsgHup, 0)]);

    assert_eq!(nt.peers[&1].state, StateRole::Leader);
    assert_eq!(nt.peers[&2].state, StateRole::Follower);
    assert_eq!(nt.peers[&3].state, StateRole::Follower);

    // isolate 3 and increase term in rest
    nt.isolate(3);
    nt.send(vec![new_message(2, 2, MessageType::MsgHup, 0)]);
    nt.send(vec![new_message(1, 1, MessageType::MsgHup, 0)]);

    assert_eq!(nt.peers[&1].state, StateRole::Leader);
    assert_eq!(nt.peers[&2].state, StateRole::Follower);
    assert_eq!(nt.peers[&3].state, StateRole::Follower);

    // trigger campaign in isolated c
    nt.peers
        .get_mut(&3)
        .unwrap()
        .reset_randomized_election_timeout();
    let timeout = nt.peers[&3].get_randomized_election_timeout();
    for _ in 0..timeout {
        nt.peers.get_mut(&3).unwrap().tick();
    }

    assert_eq!(nt.peers[&3].state, StateRole::Candidate);

    nt.recover();

    // leader sends to isolated candidate
    // and expects candidate to revert to follower
    let mut msg = new_message(1, 3, message_type, 0);
    msg.set_term(nt.peers[&1].term);
    nt.send(vec![msg]);

    assert_eq!(nt.peers[&3].state, StateRole::Follower);

    // follower c term is reset with leader's
    assert_eq!(
        nt.peers[&3].term, nt.peers[&1].term,
        "follower term expected same term as leader's {}, got {}",
        nt.peers[&1].term, nt.peers[&3].term,
    )
}

#[test]
fn test_leader_stepdown_when_quorum_active() {
    setup_for_test();
    let mut sm = new_test_raft(1, vec![1, 2, 3], 5, 1, new_storage());
    sm.check_quorum = true;
    sm.become_candidate();
    sm.become_leader();

    for _ in 0..=sm.get_election_timeout() {
        let mut m = new_message(2, 0, MessageType::MsgHeartbeatResponse, 0);
        m.set_term(sm.term);
        sm.step(m).expect("");
        sm.tick();
    }

    assert_eq!(sm.state, StateRole::Leader);
}

#[test]
fn test_leader_stepdown_when_quorum_lost() {
    setup_for_test();
    let mut sm = new_test_raft(1, vec![1, 2, 3], 5, 1, new_storage());

    sm.check_quorum = true;

    sm.become_candidate();
    sm.become_leader();

    for _ in 0..=sm.get_election_timeout() {
        sm.tick();
    }

    assert_eq!(sm.state, StateRole::Follower);
}

#[test]
fn test_leader_superseding_with_check_quorum() {
    setup_for_test();
    let mut a = new_test_raft(1, vec![1, 2, 3], 10, 1, new_storage());
    let mut b = new_test_raft(2, vec![1, 2, 3], 10, 1, new_storage());
    let mut c = new_test_raft(3, vec![1, 2, 3], 10, 1, new_storage());

    a.check_quorum = true;
    b.check_quorum = true;
    c.check_quorum = true;

    let mut nt = Network::new(vec![Some(a), Some(b), Some(c)]);

    let b_election_timeout = nt.peers[&2].get_election_timeout();

    // prevent campaigning from b
    nt.peers
        .get_mut(&2)
        .unwrap()
        .set_randomized_election_timeout(b_election_timeout + 1);
    for _ in 0..b_election_timeout {
        nt.peers.get_mut(&2).unwrap().tick();
    }
    nt.send(vec![new_message(1, 1, MessageType::MsgHup, 0)]);

    assert_eq!(nt.peers[&1].state, StateRole::Leader);
    assert_eq!(nt.peers[&3].state, StateRole::Follower);

    nt.send(vec![new_message(3, 3, MessageType::MsgHup, 0)]);

    // Peer b rejected c's vote since its electionElapsed had not reached to electionTimeout
    assert_eq!(nt.peers[&3].state, StateRole::Candidate);

    // Letting b's electionElapsed reach to electionTimeout
    for _ in 0..b_election_timeout {
        nt.peers.get_mut(&2).unwrap().tick();
    }
    nt.send(vec![new_message(3, 3, MessageType::MsgHup, 0)]);
    assert_eq!(nt.peers[&3].state, StateRole::Leader);
}

#[test]
fn test_leader_election_with_check_quorum() {
    setup_for_test();
    let mut a = new_test_raft(1, vec![1, 2, 3], 10, 1, new_storage());
    let mut b = new_test_raft(2, vec![1, 2, 3], 10, 1, new_storage());
    let mut c = new_test_raft(3, vec![1, 2, 3], 10, 1, new_storage());

    a.check_quorum = true;
    b.check_quorum = true;
    c.check_quorum = true;

    let mut nt = Network::new(vec![Some(a), Some(b), Some(c)]);

    // we can not let system choosing the value of randomizedElectionTimeout
    // otherwise it will introduce some uncertainty into this test case
    // we need to ensure randomizedElectionTimeout > electionTimeout here
    let a_election_timeout = nt.peers[&1].get_election_timeout();
    let b_election_timeout = nt.peers[&2].get_election_timeout();
    nt.peers
        .get_mut(&1)
        .unwrap()
        .set_randomized_election_timeout(a_election_timeout + 1);
    nt.peers
        .get_mut(&2)
        .unwrap()
        .set_randomized_election_timeout(b_election_timeout + 2);

    // Immediately after creation, votes are cast regardless of the election timeout

    nt.send(vec![new_message(1, 1, MessageType::MsgHup, 0)]);

    assert_eq!(nt.peers[&1].state, StateRole::Leader);
    assert_eq!(nt.peers[&3].state, StateRole::Follower);

    // need to reset randomizedElectionTimeout larger than electionTimeout again,
    // because the value might be reset to electionTimeout since the last state changes
    let a_election_timeout = nt.peers[&1].get_election_timeout();
    let b_election_timeout = nt.peers[&2].get_election_timeout();
    nt.peers
        .get_mut(&1)
        .unwrap()
        .set_randomized_election_timeout(a_election_timeout + 1);
    nt.peers
        .get_mut(&2)
        .unwrap()
        .set_randomized_election_timeout(b_election_timeout + 2);

    for _ in 0..a_election_timeout {
        nt.peers.get_mut(&1).unwrap().tick();
    }
    for _ in 0..b_election_timeout {
        nt.peers.get_mut(&2).unwrap().tick();
    }
    nt.send(vec![new_message(3, 3, MessageType::MsgHup, 0)]);

    assert_eq!(nt.peers[&1].state, StateRole::Follower);
    assert_eq!(nt.peers[&3].state, StateRole::Leader);
}

// test_free_stuck_candidate_with_check_quorum ensures that a candidate with a higher term
// can disrupt the leader even if the leader still "officially" holds the lease, The
// leader is expected to step down and adopt the candidate's term
#[test]
fn test_free_stuck_candidate_with_check_quorum() {
    setup_for_test();
    let mut a = new_test_raft(1, vec![1, 2, 3], 10, 1, new_storage());
    let mut b = new_test_raft(2, vec![1, 2, 3], 10, 1, new_storage());
    let mut c = new_test_raft(3, vec![1, 2, 3], 10, 1, new_storage());

    a.check_quorum = true;
    b.check_quorum = true;
    c.check_quorum = true;

    let mut nt = Network::new(vec![Some(a), Some(b), Some(c)]);

    // we can not let system choosing the value of randomizedElectionTimeout
    // otherwise it will introduce some uncertainty into this test case
    // we need to ensure randomizedElectionTimeout > electionTimeout here
    let b_election_timeout = nt.peers[&2].get_election_timeout();
    nt.peers
        .get_mut(&2)
        .unwrap()
        .set_randomized_election_timeout(b_election_timeout + 1);

    for _ in 0..b_election_timeout {
        nt.peers.get_mut(&2).unwrap().tick();
    }
    nt.send(vec![new_message(1, 1, MessageType::MsgHup, 0)]);
    nt.isolate(1);
    nt.send(vec![new_message(3, 3, MessageType::MsgHup, 0)]);

    assert_eq!(nt.peers[&2].state, StateRole::Follower);
    assert_eq!(nt.peers[&3].state, StateRole::Candidate);
    assert_eq!(nt.peers[&3].term, &nt.peers[&2].term + 1);

    // Vote again for safety
    nt.send(vec![new_message(3, 3, MessageType::MsgHup, 0)]);

    assert_eq!(nt.peers[&2].state, StateRole::Follower);
    assert_eq!(nt.peers[&3].state, StateRole::Candidate);
    assert_eq!(nt.peers[&3].term, &nt.peers[&2].term + 2);

    nt.recover();
    let mut msg = new_message(1, 3, MessageType::MsgHeartbeat, 0);
    msg.set_term(nt.peers[&1].term);
    nt.send(vec![msg]);

    // Disrupt the leader so that the stuck peer is freed
    assert_eq!(nt.peers[&1].state, StateRole::Follower);
    assert_eq!(nt.peers[&3].term, nt.peers[&1].term);

    // Vote again, should become leader this time
    nt.send(vec![new_message(3, 3, MessageType::MsgHup, 0)]);
    assert_eq!(nt.peers[&3].state, StateRole::Leader);
}

#[test]
fn test_non_promotable_voter_which_check_quorum() {
    setup_for_test();
    let mut a = new_test_raft(1, vec![1, 2], 10, 1, new_storage());
    let mut b = new_test_raft(2, vec![1], 10, 1, new_storage());

    a.check_quorum = true;
    b.check_quorum = true;

    let mut nt = Network::new(vec![Some(a), Some(b)]);

    // we can not let system choosing the value of randomizedElectionTimeout
    // otherwise it will introduce some uncertainty into this test case
    // we need to ensure randomizedElectionTimeout > electionTimeout here
    let b_election_timeout = nt.peers[&2].get_election_timeout();
    nt.peers
        .get_mut(&2)
        .unwrap()
        .set_randomized_election_timeout(b_election_timeout + 1);

    // Need to remove 2 again to make it a non-promotable node since newNetwork
    // overwritten some internal states
    nt.peers.get_mut(&2).unwrap().mut_prs().remove(2).unwrap();

    assert_eq!(nt.peers[&2].promotable(), false);

    for _ in 0..b_election_timeout {
        nt.peers.get_mut(&2).unwrap().tick();
    }
    nt.send(vec![new_message(1, 1, MessageType::MsgHup, 0)]);

    assert_eq!(nt.peers[&1].state, StateRole::Leader);
    assert_eq!(nt.peers[&2].state, StateRole::Follower);
    assert_eq!(nt.peers[&2].leader_id, 1);
}

/// `test_disruptive_follower` tests isolated follower,
/// with slow network incoming from leader, election times out
/// to become a candidate with an increased term. Then, the
/// candiate's response to late leader heartbeat forces the leader
/// to step down.
#[test]
fn test_disruptive_follower() {
    setup_for_test();
    let mut n1 = new_test_raft(1, vec![1, 2, 3], 10, 1, new_storage());
    let mut n2 = new_test_raft(2, vec![1, 2, 3], 10, 1, new_storage());
    let mut n3 = new_test_raft(3, vec![1, 2, 3], 10, 1, new_storage());

    n1.check_quorum = true;
    n2.check_quorum = true;
    n3.check_quorum = true;

    n1.become_follower(1, INVALID_ID);
    n2.become_follower(1, INVALID_ID);
    n3.become_follower(1, INVALID_ID);

    let mut nt = Network::new(vec![Some(n1), Some(n2), Some(n3)]);
    nt.send(vec![new_message(1, 1, MessageType::MsgHup, 0)]);

    // check state
    assert_eq!(nt.peers[&1].state, StateRole::Leader);
    assert_eq!(nt.peers[&2].state, StateRole::Follower);
    assert_eq!(nt.peers[&3].state, StateRole::Follower);

    // etcd server "advanceTicksForElection" on restart;
    // this is to expedite campaign trigger when given larger
    // election timeouts (e.g. multi-datacenter deploy)
    // Or leader messages are being delayed while ticks elapse
    let timeout = nt.peers[&3].get_election_timeout();
    nt.peers
        .get_mut(&3)
        .unwrap()
        .set_randomized_election_timeout(timeout + 2);
    let timeout = nt.peers[&3].get_randomized_election_timeout();
    for _ in 0..timeout - 1 {
        nt.peers.get_mut(&3).unwrap().tick();
    }

    // ideally, before last election tick elapses,
    // the follower n3 receives "pb.MsgApp" or "pb.MsgHeartbeat"
    // from leader n1, and then resets its "electionElapsed"
    // however, last tick may elapse before receiving any
    // messages from leader, thus triggering campaign
    nt.peers.get_mut(&3).unwrap().tick();

    // n1 is still leader yet
    // while its heartbeat to candidate n3 is being delayed
    // check state
    assert_eq!(nt.peers[&1].state, StateRole::Leader);
    assert_eq!(nt.peers[&2].state, StateRole::Follower);
    assert_eq!(nt.peers[&3].state, StateRole::Candidate);

    // check term
    // n1.Term == 2
    // n2.Term == 2
    // n3.Term == 3
    assert_eq!(nt.peers[&1].term, 2);
    assert_eq!(nt.peers[&2].term, 2);
    assert_eq!(nt.peers[&3].term, 3);

    // while outgoing vote requests are still queued in n3,
    // leader heartbeat finally arrives at candidate n3
    // however, due to delayed network from leader, leader
    // heartbeat was sent with lower term than candidate's
    let mut msg = new_message(1, 3, MessageType::MsgHeartbeat, 0);
    msg.set_term(nt.peers[&1].term);
    nt.send(vec![msg]);

    // then candidate n3 responds with "pb.MsgAppResp" of higher term
    // and leader steps down from a message with higher term
    // this is to disrupt the current leader, so that candidate
    // with higher term can be freed with following election

    // check state
    assert_eq!(nt.peers[&1].state, StateRole::Follower);
    assert_eq!(nt.peers[&2].state, StateRole::Follower);
    assert_eq!(nt.peers[&3].state, StateRole::Candidate);

    // check term
    // n1.Term == 3
    // n2.Term == 2
    // n3.Term == 3
    assert_eq!(nt.peers[&1].term, 3);
    assert_eq!(nt.peers[&2].term, 2);
    assert_eq!(nt.peers[&3].term, 3);
}

/// `test_disruptive_follower_pre_vote` tests isolated follower,
/// with slow network incoming from leader, election times out
/// to become a pre-candidate with less log than current leader.
/// Then pre-vote phase prevents this isolated node from forcing
/// current leader to step down, thus less disruptions.
#[test]
fn test_disruptive_follower_pre_vote() {
    setup_for_test();
    let mut n1 = new_test_raft_with_prevote(1, vec![1, 2, 3], 10, 1, new_storage(), true);
    let mut n2 = new_test_raft_with_prevote(2, vec![1, 2, 3], 10, 1, new_storage(), true);
    let mut n3 = new_test_raft_with_prevote(3, vec![1, 2, 3], 10, 1, new_storage(), true);

    n1.check_quorum = true;
    n2.check_quorum = true;
    n3.check_quorum = true;

    n1.become_follower(1, INVALID_ID);
    n2.become_follower(1, INVALID_ID);
    n3.become_follower(1, INVALID_ID);

    let mut nt = Network::new(vec![Some(n1), Some(n2), Some(n3)]);
    nt.send(vec![new_message(1, 1, MessageType::MsgHup, 0)]);

    // check state
    assert_eq!(nt.peers[&1].state, StateRole::Leader);
    assert_eq!(nt.peers[&2].state, StateRole::Follower);
    assert_eq!(nt.peers[&3].state, StateRole::Follower);

    nt.isolate(3);
    nt.send(vec![new_message(1, 1, MessageType::MsgPropose, 1)]);
    nt.send(vec![new_message(1, 1, MessageType::MsgPropose, 1)]);
    nt.send(vec![new_message(1, 1, MessageType::MsgPropose, 1)]);

    nt.recover();
    nt.send(vec![new_message(3, 3, MessageType::MsgHup, 0)]);

    // check state
    assert_eq!(nt.peers[&1].state, StateRole::Leader);
    assert_eq!(nt.peers[&2].state, StateRole::Follower);
    assert_eq!(nt.peers[&3].state, StateRole::PreCandidate);

    // check term
    // n1.Term == 2
    // n2.Term == 2
    // n3.Term == 2
    assert_eq!(nt.peers[&1].term, 2);
    assert_eq!(nt.peers[&2].term, 2);
    assert_eq!(nt.peers[&3].term, 2);

    // delayed leader heartbeat does not force current leader to step down
    let mut msg = new_message(1, 3, MessageType::MsgHeartbeat, 0);
    msg.set_term(nt.peers[&1].term);
    nt.send(vec![msg]);
    assert_eq!(nt.peers[&1].state, StateRole::Leader);
}

#[test]
fn test_read_only_option_safe() {
    setup_for_test();
    let a = new_test_raft(1, vec![1, 2, 3], 10, 1, new_storage());
    let b = new_test_raft(2, vec![1, 2, 3], 10, 1, new_storage());
    let c = new_test_raft(3, vec![1, 2, 3], 10, 1, new_storage());

    let mut nt = Network::new(vec![Some(a), Some(b), Some(c)]);

    // we can not let system choose the value of randomizedElectionTimeout
    // otherwise it will introduce some uncertainty into this test case
    // we need to ensure randomizedElectionTimeout > electionTimeout here
    let b_election_timeout = nt.peers[&2].get_election_timeout();
    nt.peers
        .get_mut(&2)
        .unwrap()
        .set_randomized_election_timeout(b_election_timeout + 1);

    for _ in 0..b_election_timeout {
        nt.peers.get_mut(&2).unwrap().tick();
    }
    nt.send(vec![new_message(1, 1, MessageType::MsgHup, 0)]);

    assert_eq!(nt.peers[&1].state, StateRole::Leader);

    let mut tests = vec![
        (1, 10, 12, vec!["ctx1", "ctx11"], false),
        (2, 10, 22, vec!["ctx2", "ctx22"], false),
        (3, 10, 32, vec!["ctx3", "ctx33"], false),
        (1, 10, 42, vec!["ctx4", "ctx44"], true),
        (2, 10, 52, vec!["ctx5", "ctx55"], true),
        (3, 10, 62, vec!["ctx6", "ctx66"], true),
    ];

    for (i, (id, proposals, wri, wctx, pending)) in tests.drain(..).enumerate() {
        for _ in 0..proposals {
            nt.send(vec![new_message(1, 1, MessageType::MsgPropose, 1)]);
        }

        let msg1 = new_message_with_entries(
            id,
            id,
            MessageType::MsgReadIndex,
            vec![new_entry(0, 0, Some(wctx[0]))],
        );
        let msg2 = new_message_with_entries(
            id,
            id,
            MessageType::MsgReadIndex,
            vec![new_entry(0, 0, Some(wctx[1]))],
        );

        // `pending` indicates that a `ReadIndex` request will not get through quorum checking immediately
        // so that it remains in the `read_index_queue`
        if pending {
            // drop MsgHeartbeatResponse here to prevent leader handling pending ReadIndex request per round
            nt.ignore(MessageType::MsgHeartbeatResponse);
            nt.send(vec![msg1.clone(), msg1.clone(), msg2.clone()]);
            nt.recover();
            // send a ReadIndex request with the last ctx to notify leader to handle pending read requests
            nt.send(vec![msg2.clone()]);
        } else {
            nt.send(vec![msg1.clone(), msg1.clone(), msg2.clone()]);
        }

        let read_states: Vec<ReadState> = nt
            .peers
            .get_mut(&id)
            .unwrap()
            .read_states
            .drain(..)
            .collect();
        if read_states.is_empty() {
            panic!("#{}: read_states is empty, want non-empty", i);
        }
        assert_eq!(read_states.len(), wctx.len());
        for (rs, wctx) in read_states.iter().zip(wctx) {
            if rs.index != wri {
                panic!("#{}: read_index = {}, want {}", i, rs.index, wri)
            }
            let ctx_bytes = wctx.as_bytes().to_vec();
            if rs.request_ctx != ctx_bytes {
                panic!(
                    "#{}: request_ctx = {:?}, want {:?}",
                    i, rs.request_ctx, ctx_bytes
                )
            }
        }
    }
}

#[test]
fn test_read_only_option_lease() {
    setup_for_test();
    let mut a = new_test_raft(1, vec![1, 2, 3], 10, 1, new_storage());
    let mut b = new_test_raft(2, vec![1, 2, 3], 10, 1, new_storage());
    let mut c = new_test_raft(3, vec![1, 2, 3], 10, 1, new_storage());
    a.read_only.option = ReadOnlyOption::LeaseBased;
    b.read_only.option = ReadOnlyOption::LeaseBased;
    c.read_only.option = ReadOnlyOption::LeaseBased;
    a.check_quorum = true;
    b.check_quorum = true;
    c.check_quorum = true;

    let mut nt = Network::new(vec![Some(a), Some(b), Some(c)]);

    // we can not let system choose the value of randomizedElectionTimeout
    // otherwise it will introduce some uncertainty into this test case
    // we need to ensure randomizedElectionTimeout > electionTimeout here
    let b_election_timeout = nt.peers[&2].get_election_timeout();
    nt.peers
        .get_mut(&2)
        .unwrap()
        .set_randomized_election_timeout(b_election_timeout + 1);

    for _ in 0..b_election_timeout {
        nt.peers.get_mut(&2).unwrap().tick();
    }
    nt.send(vec![new_message(1, 1, MessageType::MsgHup, 0)]);

    assert_eq!(nt.peers[&1].state, StateRole::Leader);

    let mut tests = vec![
        (1, 10, 12, "ctx1"),
        (2, 10, 22, "ctx2"),
        (3, 10, 32, "ctx3"),
        (1, 10, 42, "ctx4"),
        (2, 10, 52, "ctx5"),
        (3, 10, 62, "ctx6"),
    ];

    for (i, (id, proposals, wri, wctx)) in tests.drain(..).enumerate() {
        assert_eq!(
            nt.peers.get_mut(&id).unwrap().raft_log.last_index(),
            wri - 10
        );
        for _ in 0..proposals {
            nt.send(vec![new_message(1, 1, MessageType::MsgPropose, 1)]);
        }

        let e = new_entry(0, 0, Some(wctx));
        nt.send(vec![new_message_with_entries(
            id,
            id,
            MessageType::MsgReadIndex,
            vec![e],
        )]);

        let read_states: Vec<ReadState> = nt
            .peers
            .get_mut(&id)
            .unwrap()
            .read_states
            .drain(..)
            .collect();
        if read_states.is_empty() {
            panic!("#{}: read_states is empty, want non-empty", i);
        }
        let rs = &read_states[0];
        if rs.index != wri {
            panic!("#{}: read_index = {}, want {}", i, rs.index, wri);
        }
        let vec_wctx = wctx.as_bytes().to_vec();
        if rs.request_ctx != vec_wctx {
            panic!(
                "#{}: request_ctx = {:?}, want {:?}",
                i, rs.request_ctx, vec_wctx
            );
        }
    }
}

#[test]
fn test_read_only_option_lease_without_check_quorum() {
    setup_for_test();
    let mut a = new_test_raft(1, vec![1, 2, 3], 10, 1, new_storage());
    let mut b = new_test_raft(2, vec![1, 2, 3], 10, 1, new_storage());
    let mut c = new_test_raft(3, vec![1, 2, 3], 10, 1, new_storage());
    a.read_only.option = ReadOnlyOption::LeaseBased;
    b.read_only.option = ReadOnlyOption::LeaseBased;
    c.read_only.option = ReadOnlyOption::LeaseBased;

    let mut nt = Network::new(vec![Some(a), Some(b), Some(c)]);
    nt.send(vec![new_message(1, 1, MessageType::MsgHup, 0)]);

    let ctx = "ctx1";
    let e = new_entry(0, 0, Some(ctx));
    nt.send(vec![new_message_with_entries(
        2,
        2,
        MessageType::MsgReadIndex,
        vec![e],
    )]);

    let read_states = &nt.peers[&2].read_states;
    assert!(!read_states.is_empty());
    let rs = &read_states[0];
    assert_eq!(rs.index, 2);
    let vec_ctx = ctx.as_bytes().to_vec();
    assert_eq!(rs.request_ctx, vec_ctx);
}

// `test_read_only_for_new_leader` ensures that a leader only accepts MsgReadIndex message
// when it commits at least one log entry at it term.
#[test]
fn test_read_only_for_new_leader() {
    setup_for_test();
    let heartbeat_ticks = 1;
    let node_configs = vec![(1, 2, 2, 1), (2, 3, 3, 3), (3, 3, 3, 3)];
    let mut peers = vec![];
    for (id, committed, applied, compact_index) in node_configs {
        let mut cfg = new_test_config(id, vec![1, 2, 3], 10, heartbeat_ticks);
        let storage = {
            let mut r = new_test_raft_with_config(&cfg, new_storage());
            r.raft.take().unwrap().raft_log.store
        };
        cfg.applied = applied;
        let entries = vec![empty_entry(1, 2), empty_entry(1, 3)];
        storage.wl().append(&entries).unwrap();
        let mut hs = HardState::new();
        hs.set_term(1);
        hs.set_commit(committed);
        storage.wl().set_hardstate(hs);
        if compact_index != 0 {
            storage.wl().compact(compact_index).unwrap();
        }
        let i = new_test_raft_with_config(&cfg, storage);
        peers.push(Some(i));
    }
    let mut nt = Network::new(peers);

    // Drop MsgAppend to forbid peer 1 to commit any log entry at its term
    // after it becomes leader.
    nt.ignore(MessageType::MsgAppend);
    // Force peer 1 to become leader
    nt.send(vec![new_message(1, 1, MessageType::MsgHup, 0)]);
    assert_eq!(nt.peers[&1].state, StateRole::Leader);

    // Ensure peer 1 drops read only request.
    let windex = 5;
    let wctx = "ctx";
    nt.send(vec![new_message_with_entries(
        1,
        1,
        MessageType::MsgReadIndex,
        vec![new_entry(0, 0, Some(wctx))],
    )]);
    assert_eq!(nt.peers[&1].read_states.len(), 0);

    nt.recover();

    // Force peer 1 to commit a log entry at its term.
    for _ in 0..heartbeat_ticks {
        nt.peers.get_mut(&1).unwrap().tick();
    }
    nt.send(vec![new_message(1, 1, MessageType::MsgPropose, 1)]);
    assert_eq!(nt.peers[&1].raft_log.committed, 5);
    assert_eq!(
        nt.peers[&1]
            .raft_log
            .term(nt.peers[&1].raft_log.committed)
            .unwrap_or(0),
        nt.peers[&1].term
    );

    // Ensure peer 1 accepts read only request after it commits a entry at its term.
    nt.send(vec![new_message_with_entries(
        1,
        1,
        MessageType::MsgReadIndex,
        vec![new_entry(0, 0, Some(wctx))],
    )]);
    let read_states: Vec<ReadState> = nt
        .peers
        .get_mut(&1)
        .unwrap()
        .read_states
        .drain(..)
        .collect();
    assert_eq!(read_states.len(), 1);
    let rs = &read_states[0];
    assert_eq!(rs.index, windex);
    assert_eq!(rs.request_ctx, wctx.as_bytes().to_vec());
}

#[test]
fn test_leader_append_response() {
    setup_for_test();
    // initial progress: match = 0; next = 3
    let mut tests = vec![
        (3, true, 0, 3, 0, 0, 0), // stale resp; no replies
        (2, true, 0, 2, 1, 1, 0), // denied resp; leader does not commit; descrease next and send
        // probing msg
        (2, false, 2, 4, 2, 2, 2), // accept resp; leader commits; broadcast with commit index
        (0, false, 0, 3, 0, 0, 0),
    ];

    for (i, (index, reject, wmatch, wnext, wmsg_num, windex, wcommitted)) in
        tests.drain(..).enumerate()
    {
        // sm term is 1 after it becomes the leader.
        // thus the last log term must be 1 to be committed.
        let mut sm = new_test_raft(1, vec![1, 2, 3], 10, 1, new_storage());
        sm.raft_log = new_raft_log(&[empty_entry(0, 1), empty_entry(1, 2)], 3, 0);
        sm.become_candidate();
        sm.become_leader();
        sm.read_messages();
        let mut m = new_message(2, 0, MessageType::MsgAppendResponse, 0);
        m.set_index(index);
        m.set_term(sm.term);
        m.set_reject(reject);
        m.set_reject_hint(index);
        sm.step(m).expect("");

        if sm.prs().get(2).unwrap().matched != wmatch {
            panic!(
                "#{}: match = {}, want {}",
                i,
                sm.prs().get(2).unwrap().matched,
                wmatch
            );
        }
        if sm.prs().get(2).unwrap().next_idx != wnext {
            panic!(
                "#{}: next = {}, want {}",
                i,
                sm.prs().get(2).unwrap().next_idx,
                wnext
            );
        }

        let mut msgs = sm.read_messages();
        if msgs.len() != wmsg_num {
            panic!("#{} msg_num = {}, want {}", i, msgs.len(), wmsg_num);
        }
        for (j, msg) in msgs.drain(..).enumerate() {
            if msg.get_index() != windex {
                panic!("#{}.{} index = {}, want {}", i, j, msg.get_index(), windex);
            }
            if msg.get_commit() != wcommitted {
                panic!(
                    "#{}.{} commit = {}, want {}",
                    i,
                    j,
                    msg.get_commit(),
                    wcommitted
                );
            }
        }
    }
}

// When the leader receives a heartbeat tick, it should
// send a MsgApp with m.Index = 0, m.LogTerm=0 and empty entries.
#[test]
fn test_bcast_beat() {
    setup_for_test();
    let store = new_storage();
    let mut sm = new_test_raft(1, vec![1, 2, 3], 10, 1, store);

    // make a state machine with log.offset = 1000
    let offset = 1000u64;
    let s = new_snapshot(offset, 1, vec![1, 2, 3]);
    sm.restore(s.clone());
    sm.raft_log.store.wl().apply_snapshot(s).unwrap();

    sm.become_candidate();
    sm.become_leader();
    for i in 0..10 {
        sm.append_entry(&mut [empty_entry(0, i as u64 + 1)]);
    }

    let mut_pr = |sm: &mut Interface, n, matched, next_idx| {
        let m = sm.mut_prs().get_mut(n).unwrap();
        m.matched = matched;
        m.next_idx = next_idx;
    };
    // slow follower
    mut_pr(&mut sm, 2, 5, 6);
    // normal follower
    let last_index = sm.raft_log.last_index();
    mut_pr(&mut sm, 3, last_index, last_index + 1);

    sm.step(new_message(0, 0, MessageType::MsgBeat, 0))
        .expect("");
    let mut msgs = sm.read_messages();
    assert_eq!(msgs.len(), 2);

    let mut want_commit_map = HashMap::new();
    want_commit_map.insert(
        2,
        cmp::min(sm.raft_log.committed, sm.prs().get(2).unwrap().matched),
    );
    want_commit_map.insert(
        3,
        cmp::min(sm.raft_log.committed, sm.prs().get(3).unwrap().matched),
    );
    for (i, m) in msgs.drain(..).enumerate() {
        if m.get_msg_type() != MessageType::MsgHeartbeat {
            panic!(
                "#{}: type = {:?}, want = {:?}",
                i,
                m.get_msg_type(),
                MessageType::MsgHeartbeat
            );
        }
        if m.get_index() != 0 {
            panic!("#{}: prev_index = {}, want {}", i, m.get_index(), 0);
        }
        if m.get_log_term() != 0 {
            panic!("#{}: prev_term = {}, want {}", i, m.get_log_term(), 0);
        }
        if want_commit_map[&m.get_to()] == 0 {
            panic!("#{}: unexpected to {}", i, m.get_to())
        } else {
            if m.get_commit() != want_commit_map[&m.get_to()] {
                panic!(
                    "#{}: commit = {}, want {}",
                    i,
                    m.get_commit(),
                    want_commit_map[&m.get_to()]
                );
            }
            want_commit_map.remove(&m.get_to());
        }
        if !m.get_entries().is_empty() {
            panic!("#{}: entries count = {}, want 0", i, m.get_entries().len());
        }
    }
}

// tests the output of the statemachine when receiving MsgBeat
#[test]
fn test_recv_msg_beat() {
    setup_for_test();
    let mut tests = vec![
        (StateRole::Leader, 2),
        // candidate and follower should ignore MsgBeat
        (StateRole::Candidate, 0),
        (StateRole::Follower, 0),
    ];

    for (i, (state, w_msg)) in tests.drain(..).enumerate() {
        let mut sm = new_test_raft(1, vec![1, 2, 3], 10, 1, new_storage());
        sm.raft_log = new_raft_log(&[empty_entry(0, 1), empty_entry(1, 2)], 0, 0);
        sm.term = 1;
        sm.state = state;
        sm.step(new_message(1, 1, MessageType::MsgBeat, 0))
            .expect("");

        let msgs = sm.read_messages();
        if msgs.len() != w_msg {
            panic!("#{}: msg count = {}, want {}", i, msgs.len(), w_msg);
        }
        for m in msgs {
            if m.get_msg_type() != MessageType::MsgHeartbeat {
                panic!(
                    "#{}: msg.type = {:?}, want {:?}",
                    i,
                    m.get_msg_type(),
                    MessageType::MsgHeartbeat
                );
            }
        }
    }
}

#[test]
fn test_leader_increase_next() {
    setup_for_test();
    let previous_ents = vec![empty_entry(1, 2), empty_entry(1, 3), empty_entry(1, 4)];
    let mut tests = vec![
        // state replicate; optimistically increase next
        // previous entries + noop entry + propose + 2
        (
            ProgressState::Replicate,
            2,
            previous_ents.len() as u64 + 1 + 1 + 2,
        ),
        // state probe, not optimistically increase next
        (ProgressState::Probe, 2, 2),
    ];
    for (i, (state, next_idx, wnext)) in tests.drain(..).enumerate() {
        let mut sm = new_test_raft(1, vec![1, 2], 10, 1, new_storage());
        sm.raft_log.append(&previous_ents);
        sm.become_candidate();
        sm.become_leader();
        sm.mut_prs().get_mut(2).unwrap().state = state;
        sm.mut_prs().get_mut(2).unwrap().next_idx = next_idx;
        sm.step(new_message(1, 1, MessageType::MsgPropose, 1))
            .expect("");

        if sm.prs().get(2).unwrap().next_idx != wnext {
            panic!(
                "#{}: next = {}, want {}",
                i,
                sm.prs().get(2).unwrap().next_idx,
                wnext
            );
        }
    }
}

#[test]
fn test_send_append_for_progress_probe() {
    setup_for_test();
    let mut r = new_test_raft(1, vec![1, 2], 10, 1, new_storage());
    r.become_candidate();
    r.become_leader();
    r.read_messages();
    r.mut_prs().get_mut(2).unwrap().become_probe();
    // Because on index 1 there is a snapshot.
    r.mut_prs().get_mut(2).unwrap().next_idx = 2;

    // each round is a heartbeat
    for i in 0..3 {
        if i == 0 {
            // we expect that raft will only send out one msgAPP on the first
            // loop. After that, the follower is paused until a heartbeat response is
            // received.
            r.append_entry(&mut [new_entry(0, 0, SOME_DATA)]);
            do_send_append(&mut r, 2);
            let msg = r.read_messages();
            assert_eq!(msg.len(), 1);
            assert_eq!(msg[0].get_index(), 1);
        }

        assert!(r.prs().get(2).unwrap().paused);
        for _ in 0..10 {
            r.append_entry(&mut [new_entry(0, 0, SOME_DATA)]);
            do_send_append(&mut r, 2);
            assert_eq!(r.read_messages().len(), 0);
        }

        // do a heartbeat
        for _ in 0..r.get_heartbeat_timeout() {
            r.step(new_message(1, 1, MessageType::MsgBeat, 0))
                .expect("");
        }
        assert!(r.prs().get(2).unwrap().paused);

        // consume the heartbeat
        let msg = r.read_messages();
        assert_eq!(msg.len(), 1);
        assert_eq!(msg[0].get_msg_type(), MessageType::MsgHeartbeat);
    }

    // a heartbeat response will allow another message to be sent
    r.step(new_message(2, 1, MessageType::MsgHeartbeatResponse, 0))
        .expect("");
    let msg = r.read_messages();
    assert_eq!(msg.len(), 1);
    assert_eq!(msg[0].get_index(), 1);
    assert!(r.prs().get(2).unwrap().paused);
}

#[test]
fn test_send_append_for_progress_replicate() {
    setup_for_test();
    let mut r = new_test_raft(1, vec![1, 2], 10, 1, new_storage());
    r.become_candidate();
    r.become_leader();
    r.read_messages();
    // Suppose node 2 has received the snapshot, and becomes active.
    r.mut_prs().get_mut(2).unwrap().next_idx = 2;
    r.mut_prs().get_mut(2).unwrap().matched = 1;
    r.mut_prs().get_mut(2).unwrap().become_replicate();

    for _ in 0..10 {
        r.append_entry(&mut [new_entry(0, 0, SOME_DATA)]);
        do_send_append(&mut r, 2);
        assert_eq!(r.read_messages().len(), 1);
    }
}

#[test]
fn test_send_append_for_progress_snapshot() {
    setup_for_test();
    let mut r = new_test_raft(1, vec![1, 2], 10, 1, new_storage());
    r.become_candidate();
    r.become_leader();
    r.read_messages();
    r.mut_prs().get_mut(2).unwrap().become_snapshot(10);

    for _ in 0..10 {
        r.append_entry(&mut [new_entry(0, 0, SOME_DATA)]);
        do_send_append(&mut r, 2);
        assert_eq!(r.read_messages().len(), 0);
    }
}

#[test]
fn test_recv_msg_unreachable() {
    setup_for_test();
    let previous_ents = vec![empty_entry(1, 1), empty_entry(1, 2), empty_entry(1, 3)];
    let s = new_storage();
    s.wl().append(&previous_ents).unwrap();
    let mut r = new_test_raft(1, vec![1, 2], 10, 1, s);
    r.become_candidate();
    r.become_leader();
    r.read_messages();
    // set node 2 to state replicate
    r.mut_prs().get_mut(2).unwrap().matched = 3;
    r.mut_prs().get_mut(2).unwrap().become_replicate();
    r.mut_prs().get_mut(2).unwrap().optimistic_update(5);

    r.step(new_message(2, 1, MessageType::MsgUnreachable, 0))
        .expect("");

    let peer_2 = r.prs().get(2).unwrap();
    assert_eq!(peer_2.state, ProgressState::Probe);
    assert_eq!(peer_2.matched + 1, peer_2.next_idx);
}

#[test]
fn test_restore() {
    setup_for_test();
    // magic number
    let s = new_snapshot(11, 11, vec![1, 2, 3]);

    let mut sm = new_test_raft(1, vec![1, 2], 10, 1, new_storage());
    assert!(sm.restore(s.clone()));
    assert_eq!(sm.raft_log.last_index(), s.get_metadata().get_index());
    assert_eq!(
        sm.raft_log.term(s.get_metadata().get_index()).unwrap(),
        s.get_metadata().get_term()
    );
    assert_eq!(
        sm.prs().voter_ids(),
        s.get_metadata()
            .get_conf_state()
            .get_nodes()
            .iter()
            .cloned()
            .collect::<HashSet<_>>(),
    );
    assert!(!sm.restore(s));
}

#[test]
fn test_restore_ignore_snapshot() {
    setup_for_test();
    let previous_ents = vec![empty_entry(1, 1), empty_entry(1, 2), empty_entry(1, 3)];
    let commit = 1u64;
    let mut sm = new_test_raft(1, vec![], 10, 1, new_storage());
    sm.raft_log.append(&previous_ents);
    sm.raft_log.commit_to(commit);

    let mut s = new_snapshot(commit, 1, vec![1, 2]);

    // ingore snapshot
    assert!(!sm.restore(s.clone()));
    assert_eq!(sm.raft_log.committed, commit);

    // ignore snapshot and fast forward commit
    s.mut_metadata().set_index(commit + 1);
    assert!(!sm.restore(s));
    assert_eq!(sm.raft_log.committed, commit + 1);
}

#[test]
fn test_provide_snap() {
    setup_for_test();
    // restore the state machine from a snapshot so it has a compacted log and a snapshot
    let s = new_snapshot(11, 11, vec![1, 2]); // magic number

    let mut sm = new_test_raft(1, vec![1], 10, 1, new_storage());
    sm.restore(s);

    sm.become_candidate();
    sm.become_leader();

    // force set the next of node 2, so that node 2 needs a snapshot
    sm.mut_prs().get_mut(2).unwrap().next_idx = sm.raft_log.first_index();
    let mut m = new_message(2, 1, MessageType::MsgAppendResponse, 0);
    m.set_index(sm.prs().get(2).unwrap().next_idx - 1);
    m.set_reject(true);
    sm.step(m).expect("");

    let msgs = sm.read_messages();
    assert_eq!(msgs.len(), 1);
    assert_eq!(msgs[0].get_msg_type(), MessageType::MsgSnapshot);
}

#[test]
fn test_ignore_providing_snapshot() {
    setup_for_test();
    // restore the state machine from a snapshot so it has a compacted log and a snapshot
    let s = new_snapshot(11, 11, vec![1, 2]); // magic number
    let mut sm = new_test_raft(1, vec![1], 10, 1, new_storage());
    sm.restore(s);

    sm.become_candidate();
    sm.become_leader();

    // force set the next of node 2, so that node 2 needs a snapshot
    // change node 2 to be inactive, expect node 1 ignore sending snapshot to 2
    sm.mut_prs().get_mut(2).unwrap().next_idx = sm.raft_log.first_index() - 1;
    sm.mut_prs().get_mut(2).unwrap().recent_active = false;

    sm.step(new_message(1, 1, MessageType::MsgPropose, 1))
        .expect("");

    assert_eq!(sm.read_messages().len(), 0);
}

#[test]
fn test_restore_from_snap_msg() {
    setup_for_test();
    let s = new_snapshot(11, 11, vec![1, 2]); // magic number
    let mut sm = new_test_raft(2, vec![1, 2], 10, 1, new_storage());
    let mut m = new_message(1, 0, MessageType::MsgSnapshot, 0);
    m.set_term(2);
    m.set_snapshot(s);

    sm.step(m).expect("");

    assert_eq!(sm.leader_id, 1);

    // TODO: port the remaining if upstream completed this test.
}

#[test]
fn test_slow_node_restore() {
    setup_for_test();
    let mut nt = Network::new(vec![None, None, None]);
    nt.send(vec![new_message(1, 1, MessageType::MsgHup, 0)]);

    nt.isolate(3);
    for _ in 0..100 {
        nt.send(vec![new_message(1, 1, MessageType::MsgPropose, 1)]);
    }
    next_ents(&mut nt.peers.get_mut(&1).unwrap(), &nt.storage[&1]);
    nt.storage[&1]
        .wl()
<<<<<<< HEAD
        .commit_to(nt.peers[&1].raft_log.applied)
        .unwrap();
=======
        .commit_to_and_set_conf_states(nt.peers[&1].raft_log.applied, Some(cs), None)
        .expect("");
>>>>>>> 6bf9285f
    nt.storage[&1]
        .wl()
        .compact(nt.peers[&1].raft_log.applied)
        .unwrap();

    nt.recover();
    // send heartbeats so that the leader can learn everyone is active.
    // node 3 will only be considered as active when node 1 receives a reply from it.
    loop {
        nt.send(vec![new_message(1, 1, MessageType::MsgBeat, 0)]);
        if nt.peers[&1].prs().get(3).unwrap().recent_active {
            break;
        }
    }

    // trigger a snapshot
    nt.send(vec![new_message(1, 1, MessageType::MsgPropose, 1)]);

    // trigger a commit
    nt.send(vec![new_message(1, 1, MessageType::MsgPropose, 1)]);
    assert_eq!(
        nt.peers[&3].raft_log.committed,
        nt.peers[&1].raft_log.committed
    );
}

// test_step_config tests that when raft step msgProp in EntryConfChange type,
// it appends the entry to log and sets pendingConf to be true.
#[test]
fn test_step_config() {
    setup_for_test();
    // a raft that cannot make progress
    let mut r = new_test_raft(1, vec![1, 2], 10, 1, new_storage());
    r.become_candidate();
    r.become_leader();
    let index = r.raft_log.last_index();
    let mut m = new_message(1, 1, MessageType::MsgPropose, 0);
    let mut e = Entry::new();
    e.set_entry_type(EntryType::EntryConfChange);
    m.mut_entries().push(e);
    r.step(m).expect("");
    assert_eq!(r.raft_log.last_index(), index + 1);
}

// test_step_ignore_config tests that if raft step the second msgProp in
// EntryConfChange type when the first one is uncommitted, the node will set
// the proposal to noop and keep its original state.
#[test]
fn test_step_ignore_config() {
    setup_for_test();
    // a raft that cannot make progress
    let mut r = new_test_raft(1, vec![1, 2], 10, 1, new_storage());
    r.become_candidate();
    r.become_leader();
    assert!(!r.has_pending_conf());
    let mut m = new_message(1, 1, MessageType::MsgPropose, 0);
    let mut e = Entry::new();
    e.set_entry_type(EntryType::EntryConfChange);
    m.mut_entries().push(e);
    assert!(!r.has_pending_conf());
    r.step(m.clone()).expect("");
    assert!(r.has_pending_conf());
    let index = r.raft_log.last_index();
    let pending_conf_index = r.pending_conf_index;
    r.step(m.clone()).expect("");
    let mut we = empty_entry(1, 4);
    we.set_entry_type(EntryType::EntryNormal);
    let wents = vec![we];
    let entries = r.raft_log.entries(index + 1, None).expect("");
    assert_eq!(entries, wents);
    assert_eq!(r.pending_conf_index, pending_conf_index);
}

// test_new_leader_pending_config tests that new leader sets its pending_conf_index
// based on uncommitted entries.
#[test]
fn test_new_leader_pending_config() {
    setup_for_test();
    let mut tests = vec![(false, 1), (true, 2)];
    for (i, (add_entry, wpending_index)) in tests.drain(..).enumerate() {
        let mut r = new_test_raft(1, vec![1, 2], 10, 1, new_storage());
        let mut e = Entry::new();
        if add_entry {
            e.set_entry_type(EntryType::EntryNormal);
            r.append_entry(&mut [e]);
        }
        r.become_candidate();
        r.become_leader();
        if r.pending_conf_index != wpending_index {
            panic!(
                "#{}: pending_conf_index = {}, want {}",
                i, r.pending_conf_index, wpending_index
            );
        }
        assert_eq!(r.has_pending_conf(), add_entry, "#{}: ", i);
    }
}

// test_add_node tests that add_node could update nodes correctly.
#[test]
fn test_add_node() -> Result<()> {
    setup_for_test();

    let mut r = new_test_raft(1, vec![1], 10, 1, new_storage());
    r.add_node(2)?;
    assert_eq!(
        r.prs().voter_ids(),
        vec![1, 2].into_iter().collect::<HashSet<_>>()
    );

    Ok(())
}

#[test]
fn test_add_node_check_quorum() -> Result<()> {
    setup_for_test();
    let mut r = new_test_raft(1, vec![1], 10, 1, new_storage());
    r.check_quorum = true;

    r.become_candidate();
    r.become_leader();

    for _ in 0..r.get_election_timeout() - 1 {
        r.tick();
    }

    r.add_node(2)?;

    // This tick will reach electionTimeout, which triggers a quorum check.
    r.tick();

    // Node 1 should still be the leader after a single tick.
    assert_eq!(r.state, StateRole::Leader);

    // After another electionTimeout ticks without hearing from node 2,
    // node 1 should step down.
    for _ in 0..r.get_election_timeout() {
        r.tick();
    }

    assert_eq!(r.state, StateRole::Follower);

    Ok(())
}

// test_remove_node tests that removeNode could update pendingConf, nodes and
// and removed list correctly.
#[test]
fn test_remove_node() -> Result<()> {
    setup_for_test();

    let mut r = new_test_raft(1, vec![1, 2], 10, 1, new_storage());
    r.remove_node(2)?;
    assert_eq!(r.prs().voter_ids().iter().next().unwrap(), &1);
    // remove all nodes from cluster
    r.remove_node(1)?;
    assert!(r.prs().voter_ids().is_empty());

    Ok(())
}

#[test]
fn test_promotable() {
    setup_for_test();
    let id = 1u64;
    let mut tests = vec![
        (vec![1], true),
        (vec![1, 2, 3], true),
        (vec![], false),
        (vec![2, 3], false),
    ];
    for (i, (peers, wp)) in tests.drain(..).enumerate() {
        let r = new_test_raft(id, peers, 5, 1, new_storage());
        if r.promotable() != wp {
            panic!("#{}: promotable = {}, want {}", i, r.promotable(), wp);
        }
    }
}

#[test]
fn test_raft_nodes() {
    setup_for_test();
    let mut tests = vec![
        (vec![1, 2, 3], vec![1, 2, 3]),
        (vec![3, 2, 1], vec![1, 2, 3]),
    ];
    for (i, (ids, wids)) in tests.drain(..).enumerate() {
        let r = new_test_raft(1, ids, 10, 1, new_storage());
        let voter_ids = r.prs().voter_ids();
        let wids = wids.into_iter().collect::<HashSet<_>>();
        if voter_ids != wids {
            panic!("#{}: nodes = {:?}, want {:?}", i, voter_ids, wids);
        }
    }
}

#[test]
fn test_campaign_while_leader() {
    setup_for_test();
    test_campaign_while_leader_with_pre_vote(false);
}

#[test]
fn test_pre_campaign_while_leader() {
    setup_for_test();
    test_campaign_while_leader_with_pre_vote(true);
}

fn test_campaign_while_leader_with_pre_vote(pre_vote: bool) {
    let mut r = new_test_raft_with_prevote(1, vec![1], 5, 1, new_storage(), pre_vote);
    assert_eq!(r.state, StateRole::Follower);
    // We don't call campaign() directly because it comes after the check
    // for our current state.
    r.step(new_message(1, 1, MessageType::MsgHup, 0)).expect("");
    assert_eq!(r.state, StateRole::Leader);
    let term = r.term;
    r.step(new_message(1, 1, MessageType::MsgHup, 0)).expect("");
    assert_eq!(r.state, StateRole::Leader);
    assert_eq!(r.term, term);
}

// test_commit_after_remove_node verifies that pending commands can become
// committed when a config change reduces the quorum requirements.
#[test]
fn test_commit_after_remove_node() -> Result<()> {
    setup_for_test();

    // Create a cluster with two nodes.
    let s = new_storage();
    let mut r = new_test_raft(1, vec![1, 2], 5, 1, s.clone());
    r.become_candidate();
    r.become_leader();

    // Begin to remove the second node.
    let mut m = new_message(0, 0, MessageType::MsgPropose, 0);
    let mut e = Entry::new();
    e.set_entry_type(EntryType::EntryConfChange);
    let mut cc = ConfChange::new();
    cc.set_change_type(ConfChangeType::RemoveNode);
    cc.set_node_id(2);
    e.set_data(protobuf::Message::write_to_bytes(&cc).unwrap());
    m.mut_entries().push(e);
    r.step(m).expect("");
    // Stabilize the log and make sure nothing is committed yet.
    assert_eq!(next_ents(&mut r, &s).len(), 0);
    let cc_index = r.raft_log.last_index();

    // While the config change is pending, make another proposal.
    let mut m = new_message(0, 0, MessageType::MsgPropose, 0);
    let mut e = new_entry(0, 0, Some("hello"));
    e.set_entry_type(EntryType::EntryNormal);
    m.mut_entries().push(e);
    r.step(m).expect("");

    // Node 2 acknowledges the config change, committing it.
    let mut m = new_message(2, 0, MessageType::MsgAppendResponse, 0);
    m.set_index(cc_index);
    r.step(m).expect("");
    let ents = next_ents(&mut r, &s);
    assert_eq!(ents.len(), 2);
    assert_eq!(ents[0].get_entry_type(), EntryType::EntryNormal);
    assert!(ents[0].get_data().is_empty());
    assert_eq!(ents[1].get_entry_type(), EntryType::EntryConfChange);

    // Apply the config change. This reduces quorum requirements so the
    // pending command can now commit.
    r.remove_node(2)?;
    let ents = next_ents(&mut r, &s);
    assert_eq!(ents.len(), 1);
    assert_eq!(ents[0].get_entry_type(), EntryType::EntryNormal);
    assert_eq!(ents[0].get_data(), b"hello");

    Ok(())
}

// test_leader_transfer_to_uptodate_node verifies transferring should succeed
// if the transferee has the most up-to-date log entries when transfer starts.
#[test]
fn test_leader_transfer_to_uptodate_node() {
    setup_for_test();
    let mut nt = Network::new(vec![None, None, None]);
    nt.send(vec![new_message(1, 1, MessageType::MsgHup, 0)]);

    let lead_id = nt.peers[&1].leader_id;
    assert_eq!(lead_id, 1);

    // Transfer leadership to peer 2.
    nt.send(vec![new_message(2, 1, MessageType::MsgTransferLeader, 0)]);
    check_leader_transfer_state(&nt.peers[&1], StateRole::Follower, 2);

    // After some log replication, transfer leadership back to peer 1.
    nt.send(vec![new_message(1, 1, MessageType::MsgPropose, 1)]);
    nt.send(vec![new_message(1, 2, MessageType::MsgTransferLeader, 0)]);
    check_leader_transfer_state(&nt.peers[&1], StateRole::Leader, 1);
}

// test_leader_transfer_to_uptodate_node_from_follower verifies transferring should succeed
// if the transferee has the most up-to-date log entries when transfer starts.
// Not like test_leader_transfer_to_uptodate_node, where the leader transfer message
// is sent to the leader, in this test case every leader transfer message is sent
// to the follower.
#[test]
fn test_leader_transfer_to_uptodate_node_from_follower() {
    setup_for_test();
    let mut nt = Network::new(vec![None, None, None]);
    nt.send(vec![new_message(1, 1, MessageType::MsgHup, 0)]);

    let lead_id = nt.peers[&1].leader_id;
    assert_eq!(lead_id, 1);

    // transfer leadership to peer 2.
    nt.send(vec![new_message(2, 2, MessageType::MsgTransferLeader, 0)]);
    check_leader_transfer_state(&nt.peers[&1], StateRole::Follower, 2);

    // After some log replication, transfer leadership back to peer 1.
    nt.send(vec![new_message(1, 1, MessageType::MsgPropose, 1)]);
    nt.send(vec![new_message(1, 1, MessageType::MsgTransferLeader, 0)]);
    check_leader_transfer_state(&nt.peers[&1], StateRole::Leader, 1);
}

// TestLeaderTransferWithCheckQuorum ensures transferring leader still works
// even the current leader is still under its leader lease
#[test]
fn test_leader_transfer_with_check_quorum() {
    setup_for_test();
    let mut nt = Network::new(vec![None, None, None]);
    for i in 1..4 {
        let r = &mut nt.peers.get_mut(&i).unwrap();
        r.check_quorum = true;
        let election_timeout = r.get_election_timeout();
        r.set_randomized_election_timeout(election_timeout + i as usize);
    }

    let b_election_timeout = nt.peers[&2].get_election_timeout();
    nt.peers
        .get_mut(&2)
        .unwrap()
        .set_randomized_election_timeout(b_election_timeout + 1);

    // Letting peer 2 electionElapsed reach to timeout so that it can vote for peer 1
    for _ in 0..b_election_timeout {
        nt.peers.get_mut(&2).unwrap().tick();
    }
    nt.send(vec![new_message(1, 1, MessageType::MsgHup, 0)]);

    assert_eq!(nt.peers[&1].leader_id, 1);

    // Transfer leadership to 2.
    nt.send(vec![new_message(2, 1, MessageType::MsgTransferLeader, 0)]);
    check_leader_transfer_state(&nt.peers[&1], StateRole::Follower, 2);

    // After some log replication, transfer leadership back to 1.
    nt.send(vec![new_message(1, 1, MessageType::MsgPropose, 1)]);
    nt.send(vec![new_message(1, 2, MessageType::MsgTransferLeader, 0)]);
    check_leader_transfer_state(&nt.peers[&1], StateRole::Leader, 1);
}

#[test]
fn test_leader_transfer_to_slow_follower() {
    setup_for_test();
    let mut nt = Network::new(vec![None, None, None]);
    nt.send(vec![new_message(1, 1, MessageType::MsgHup, 0)]);

    nt.isolate(3);
    nt.send(vec![new_message(1, 1, MessageType::MsgPropose, 1)]);

    nt.recover();
    assert_eq!(nt.peers[&1].prs().get(3).unwrap().matched, 2);

    // Transfer leadership to 3 when node 3 is lack of log.
    nt.send(vec![new_message(3, 1, MessageType::MsgTransferLeader, 0)]);

    check_leader_transfer_state(&nt.peers[&1], StateRole::Follower, 3);
}

#[test]
fn test_leader_transfer_after_snapshot() {
    setup_for_test();
    let mut nt = Network::new(vec![None, None, None]);
    nt.send(vec![new_message(1, 1, MessageType::MsgHup, 0)]);

    nt.isolate(3);

    nt.send(vec![new_message(1, 1, MessageType::MsgPropose, 1)]);
    next_ents(&mut nt.peers.get_mut(&1).unwrap(), &nt.storage[&1]);
    nt.storage[&1]
        .wl()
<<<<<<< HEAD
        .commit_to(nt.peers[&1].raft_log.applied)
        .unwrap();
=======
        .commit_to_and_set_conf_states(nt.peers[&1].raft_log.applied, Some(cs), None)
        .expect("");
>>>>>>> 6bf9285f
    nt.storage[&1]
        .wl()
        .compact(nt.peers[&1].raft_log.applied)
        .unwrap();

    nt.recover();
    assert_eq!(nt.peers[&1].prs().get(3).unwrap().matched, 2);

    // Transfer leadership to 3 when node 3 is lack of snapshot.
    nt.send(vec![new_message(3, 1, MessageType::MsgTransferLeader, 0)]);
    // Send pb.MsgHeartbeatResp to leader to trigger a snapshot for node 3.
    nt.send(vec![new_message(
        3,
        1,
        MessageType::MsgHeartbeatResponse,
        0,
    )]);

    check_leader_transfer_state(&nt.peers[&1], StateRole::Follower, 3);
}

#[test]
fn test_leader_transfer_to_self() {
    setup_for_test();
    let mut nt = Network::new(vec![None, None, None]);
    nt.send(vec![new_message(1, 1, MessageType::MsgHup, 0)]);

    // Transfer leadership to self, there will be noop.
    nt.send(vec![new_message(1, 1, MessageType::MsgTransferLeader, 0)]);
    check_leader_transfer_state(&nt.peers[&1], StateRole::Leader, 1);
}

#[test]
fn test_leader_transfer_to_non_existing_node() {
    setup_for_test();
    let mut nt = Network::new(vec![None, None, None]);
    nt.send(vec![new_message(1, 1, MessageType::MsgHup, 0)]);

    // Transfer leadership to non-existing node, there will be noop.
    nt.send(vec![new_message(4, 1, MessageType::MsgTransferLeader, 0)]);
    check_leader_transfer_state(&nt.peers[&1], StateRole::Leader, 1);
}

#[test]
fn test_leader_transfer_to_learner() {
    setup_for_test();
    let mut leader_config = new_test_config(1, vec![1], 10, 1);
    leader_config.learners = vec![2];
    let leader = new_test_raft_with_config(&leader_config, new_storage());
    let mut learner_config = new_test_config(2, vec![1], 10, 1);
    learner_config.learners = vec![2];
    let learner = new_test_raft_with_config(&learner_config, new_storage());
    let mut nt = Network::new(vec![Some(leader), Some(learner)]);
    nt.send(vec![new_message(1, 1, MessageType::MsgHup, 0)]);

    // Transfer leadership to learner node, there will be noop.
    nt.send(vec![new_message(2, 1, MessageType::MsgTransferLeader, 0)]);
    check_leader_transfer_state(&nt.peers[&1], StateRole::Leader, 1);
}

#[test]
fn test_leader_transfer_timeout() {
    setup_for_test();
    let mut nt = Network::new(vec![None, None, None]);
    nt.send(vec![new_message(1, 1, MessageType::MsgHup, 0)]);

    nt.isolate(3);

    // Transfer leadership to isolated node, wait for timeout.
    nt.send(vec![new_message(3, 1, MessageType::MsgTransferLeader, 0)]);
    assert_eq!(nt.peers[&1].lead_transferee.unwrap(), 3);
    let heartbeat_timeout = nt.peers[&1].get_heartbeat_timeout();
    let election_timeout = nt.peers[&1].get_election_timeout();
    for _ in 0..heartbeat_timeout {
        nt.peers.get_mut(&1).unwrap().tick();
    }
    assert_eq!(nt.peers[&1].lead_transferee.unwrap(), 3);
    for _ in 0..election_timeout - heartbeat_timeout {
        nt.peers.get_mut(&1).unwrap().tick();
    }

    check_leader_transfer_state(&nt.peers[&1], StateRole::Leader, 1);
}

#[test]
fn test_leader_transfer_ignore_proposal() {
    setup_for_test();
    let mut nt = Network::new(vec![None, None, None]);
    nt.send(vec![new_message(1, 1, MessageType::MsgHup, 0)]);

    nt.isolate(3);

    // Transfer leadership to isolated node to let transfer pending, then send proposal.
    nt.send(vec![new_message(3, 1, MessageType::MsgTransferLeader, 0)]);
    assert_eq!(nt.peers[&1].lead_transferee.unwrap(), 3);

    nt.send(vec![new_message(1, 1, MessageType::MsgPropose, 1)]);
    assert_eq!(
        nt.peers
            .get_mut(&1)
            .unwrap()
            .step(new_message(1, 1, MessageType::MsgPropose, 1)),
        Err(Error::ProposalDropped),
        "should return drop proposal error while transferring"
    );

    assert_eq!(nt.peers[&1].prs().get(1).unwrap().matched, 2);
}

#[test]
fn test_leader_transfer_receive_higher_term_vote() {
    setup_for_test();
    let mut nt = Network::new(vec![None, None, None]);
    nt.send(vec![new_message(1, 1, MessageType::MsgHup, 0)]);

    nt.isolate(3);

    // Transfer leadership to isolated node to let transfer pending.
    nt.send(vec![new_message(3, 1, MessageType::MsgTransferLeader, 0)]);
    assert_eq!(nt.peers[&1].lead_transferee.unwrap(), 3);

    nt.send(vec![new_message_with_entries(
        2,
        2,
        MessageType::MsgHup,
        vec![new_entry(1, 2, None)],
    )]);

    check_leader_transfer_state(&nt.peers[&1], StateRole::Follower, 2);
}

#[test]
fn test_leader_transfer_remove_node() -> Result<()> {
    setup_for_test();
    let mut nt = Network::new(vec![None, None, None]);
    nt.send(vec![new_message(1, 1, MessageType::MsgHup, 0)]);

    nt.ignore(MessageType::MsgTimeoutNow);

    // The lead_transferee is removed when leadship transferring.
    nt.send(vec![new_message(3, 1, MessageType::MsgTransferLeader, 0)]);
    assert_eq!(nt.peers[&1].lead_transferee.unwrap(), 3);

    nt.peers.get_mut(&1).unwrap().remove_node(3)?;

    check_leader_transfer_state(&nt.peers[&1], StateRole::Leader, 1);

    Ok(())
}

// test_leader_transfer_back verifies leadership can transfer
// back to self when last transfer is pending.
#[test]
fn test_leader_transfer_back() {
    setup_for_test();
    let mut nt = Network::new(vec![None, None, None]);
    nt.send(vec![new_message(1, 1, MessageType::MsgHup, 0)]);

    nt.isolate(3);

    nt.send(vec![new_message(3, 1, MessageType::MsgTransferLeader, 0)]);
    assert_eq!(nt.peers[&1].lead_transferee.unwrap(), 3);

    // Transfer leadership back to self.
    nt.send(vec![new_message(1, 1, MessageType::MsgTransferLeader, 0)]);

    check_leader_transfer_state(&nt.peers[&1], StateRole::Leader, 1);
}

// test_leader_transfer_second_transfer_to_another_node verifies leader can transfer to another node
// when last transfer is pending.
#[test]
fn test_leader_transfer_second_transfer_to_another_node() {
    setup_for_test();
    let mut nt = Network::new(vec![None, None, None]);
    nt.send(vec![new_message(1, 1, MessageType::MsgHup, 0)]);

    nt.isolate(3);

    nt.send(vec![new_message(3, 1, MessageType::MsgTransferLeader, 0)]);
    assert_eq!(nt.peers[&1].lead_transferee.unwrap(), 3);

    // Transfer leadership to another node.
    nt.send(vec![new_message(2, 1, MessageType::MsgTransferLeader, 0)]);

    check_leader_transfer_state(&nt.peers[&1], StateRole::Follower, 2);
}

// test_leader_transfer_second_transfer_to_same_node verifies second transfer leader request
// to the same node should not extend the timeout while the first one is pending.
#[test]
fn test_leader_transfer_second_transfer_to_same_node() {
    setup_for_test();
    let mut nt = Network::new(vec![None, None, None]);
    nt.send(vec![new_message(1, 1, MessageType::MsgHup, 0)]);

    nt.isolate(3);

    nt.send(vec![new_message(3, 1, MessageType::MsgTransferLeader, 0)]);
    assert_eq!(nt.peers[&1].lead_transferee.unwrap(), 3);

    let heartbeat_timeout = nt.peers[&1].get_heartbeat_timeout();
    for _ in 0..heartbeat_timeout {
        nt.peers.get_mut(&1).unwrap().tick();
    }

    // Second transfer leadership request to the same node.
    nt.send(vec![new_message(3, 1, MessageType::MsgTransferLeader, 0)]);

    let election_timeout = nt.peers[&1].get_election_timeout();
    for _ in 0..election_timeout - heartbeat_timeout {
        nt.peers.get_mut(&1).unwrap().tick();
    }

    check_leader_transfer_state(&nt.peers[&1], StateRole::Leader, 1);
}

fn check_leader_transfer_state(r: &Raft<MemStorage>, state: StateRole, lead: u64) {
    if r.state != state || r.leader_id != lead {
        panic!(
            "after transferring, node has state {:?} lead {}, want state {:?} lead {}",
            r.state, r.leader_id, state, lead
        );
    }
    assert_eq!(r.lead_transferee, None);
}

// test_transfer_non_member verifies that when a MsgTimeoutNow arrives at
// a node that has been removed from the group, nothing happens.
// (previously, if the node also got votes, it would panic as it
// transitioned to StateRole::Leader)
#[test]
fn test_transfer_non_member() {
    setup_for_test();
    let mut raft = new_test_raft(1, vec![2, 3, 4], 5, 1, new_storage());
    raft.step(new_message(2, 1, MessageType::MsgTimeoutNow, 0))
        .expect("");;

    raft.step(new_message(2, 1, MessageType::MsgRequestVoteResponse, 0))
        .expect("");;
    raft.step(new_message(3, 1, MessageType::MsgRequestVoteResponse, 0))
        .expect("");;
    assert_eq!(raft.state, StateRole::Follower);
}

// TestNodeWithSmallerTermCanCompleteElection tests the scenario where a node
// that has been partitioned away (and fallen behind) rejoins the cluster at
// about the same time the leader node gets partitioned away.
// Previously the cluster would come to a standstill when run with PreVote
// enabled.
#[test]
fn test_node_with_smaller_term_can_complete_election() {
    setup_for_test();
    let mut n1 = new_test_raft_with_prevote(1, vec![1, 2, 3], 10, 1, new_storage(), true);
    let mut n2 = new_test_raft_with_prevote(2, vec![1, 2, 3], 10, 1, new_storage(), true);
    let mut n3 = new_test_raft_with_prevote(3, vec![1, 2, 3], 10, 1, new_storage(), true);

    n1.become_follower(1, INVALID_ID);
    n2.become_follower(1, INVALID_ID);
    n3.become_follower(1, INVALID_ID);

    // cause a network partition to isolate node 3
    let mut nt = Network::new_with_config(vec![Some(n1), Some(n2), Some(n3)], true);
    nt.cut(1, 3);
    nt.cut(2, 3);

    nt.send(vec![new_message(1, 1, MessageType::MsgHup, 0)]);

    assert_eq!(nt.peers[&1].state, StateRole::Leader);
    assert_eq!(nt.peers[&2].state, StateRole::Follower);

    nt.send(vec![new_message(3, 3, MessageType::MsgHup, 0)]);
    assert_eq!(nt.peers[&3].state, StateRole::PreCandidate);

    nt.send(vec![new_message(2, 2, MessageType::MsgHup, 0)]);

    // check whether the term values are expected
    // a.Term == 3
    // b.Term == 3
    // c.Term == 1
    assert_eq!(nt.peers[&1].term, 3);
    assert_eq!(nt.peers[&2].term, 3);
    assert_eq!(nt.peers[&3].term, 1);

    // check state
    // a == follower
    // b == leader
    // c == pre-candidate
    assert_eq!(nt.peers[&1].state, StateRole::Follower);
    assert_eq!(nt.peers[&2].state, StateRole::Leader);
    assert_eq!(nt.peers[&3].state, StateRole::PreCandidate);

    // recover the network then immediately isolate b which is currently
    // the leader, this is to emulate the crash of b.
    nt.recover();
    nt.cut(2, 1);
    nt.cut(2, 3);

    // call for election
    nt.send(vec![new_message(3, 3, MessageType::MsgHup, 0)]);
    nt.send(vec![new_message(1, 1, MessageType::MsgHup, 0)]);

    // do we have a leader?
    assert!(
        nt.peers[&1].state == StateRole::Leader || nt.peers[&3].state == StateRole::Leader,
        "no leader"
    );
}

pub fn new_test_learner_raft(
    id: u64,
    peers: Vec<u64>,
    learners: Vec<u64>,
    election: usize,
    heartbeat: usize,
    storage: MemStorage,
) -> Interface {
    let mut cfg = new_test_config(id, peers, election, heartbeat);
    cfg.learners = learners;
    new_test_raft_with_config(&cfg, storage)
}

// TestLearnerElectionTimeout verfies that the leader should not start election
// even when times out.
#[test]
fn test_learner_election_timeout() {
    setup_for_test();
    let mut n1 = new_test_learner_raft(1, vec![1], vec![2], 10, 1, new_storage());
    n1.become_follower(1, INVALID_ID);

    let mut n2 = new_test_learner_raft(2, vec![1], vec![2], 10, 1, new_storage());
    n2.become_follower(1, INVALID_ID);

    let timeout = n2.get_election_timeout();
    n2.set_randomized_election_timeout(timeout);

    // n2 is a learner. Learner should not start election even when time out.
    for _ in 0..timeout {
        n2.tick();
    }
    assert_eq!(n2.state, StateRole::Follower);
}

// TestLearnerPromotion verifies that the leaner should not election until
// it is promoted to a normal peer.
#[test]
fn test_learner_promotion() -> Result<()> {
    setup_for_test();

    let mut n1 = new_test_learner_raft(1, vec![1], vec![2], 10, 1, new_storage());
    n1.become_follower(1, INVALID_ID);

    let mut n2 = new_test_learner_raft(2, vec![1], vec![2], 10, 1, new_storage());
    n2.become_follower(1, INVALID_ID);

    let mut network = Network::new(vec![Some(n1), Some(n2)]);
    assert_eq!(network.peers[&1].state, StateRole::Follower);

    // n1 should become leader.
    let timeout = network.peers[&1].get_election_timeout();
    network
        .peers
        .get_mut(&1)
        .unwrap()
        .set_randomized_election_timeout(timeout);
    for _ in 0..timeout {
        network.peers.get_mut(&1).unwrap().tick();
    }
    assert_eq!(network.peers[&1].state, StateRole::Leader);
    assert_eq!(network.peers[&2].state, StateRole::Follower);

    let mut heart_beat = new_message(1, 1, MessageType::MsgBeat, 0);
    network.send(vec![heart_beat.clone()]);

    // Promote n2 from learner to follower.
    network.peers.get_mut(&1).unwrap().add_node(2)?;
    network.peers.get_mut(&2).unwrap().add_node(2)?;
    assert_eq!(network.peers[&2].state, StateRole::Follower);
    assert!(!network.peers[&2].is_learner);

    let timeout = network.peers[&2].get_election_timeout();
    network
        .peers
        .get_mut(&2)
        .unwrap()
        .set_randomized_election_timeout(timeout);
    for _ in 0..timeout {
        network.peers.get_mut(&2).unwrap().tick();
    }

    heart_beat.set_to(2);
    heart_beat.set_from(2);
    network.send(vec![heart_beat]);
    assert_eq!(network.peers[&1].state, StateRole::Follower);
    assert_eq!(network.peers[&2].state, StateRole::Leader);

    Ok(())
}

// TestLearnerLogReplication tests that a learner can receive entries from the leader.
#[test]
fn test_learner_log_replication() {
    setup_for_test();
    let n1 = new_test_learner_raft(1, vec![1], vec![2], 10, 1, new_storage());
    let n2 = new_test_learner_raft(2, vec![1], vec![2], 10, 1, new_storage());
    let mut network = Network::new(vec![Some(n1), Some(n2)]);

    network
        .peers
        .get_mut(&1)
        .unwrap()
        .become_follower(1, INVALID_ID);
    network
        .peers
        .get_mut(&2)
        .unwrap()
        .become_follower(1, INVALID_ID);

    let timeout = network.peers[&1].get_election_timeout();
    network
        .peers
        .get_mut(&1)
        .unwrap()
        .set_randomized_election_timeout(timeout);

    for _ in 0..timeout {
        network.peers.get_mut(&1).unwrap().tick();
    }

    let heart_beat = new_message(1, 1, MessageType::MsgBeat, 0);
    network.send(vec![heart_beat.clone()]);

    assert_eq!(network.peers[&1].state, StateRole::Leader);
    assert_eq!(network.peers[&2].state, StateRole::Follower);
    assert!(network.peers[&2].is_learner);

    let next_committed = network.peers[&1].raft_log.committed + 1;

    let msg = new_message(1, 1, MessageType::MsgPropose, 1);
    network.send(vec![msg]);

    assert_eq!(network.peers[&1].raft_log.committed, next_committed);
    assert_eq!(network.peers[&2].raft_log.committed, next_committed);

    let matched = network
        .peers
        .get_mut(&1)
        .unwrap()
        .prs()
        .get(2)
        .unwrap()
        .matched;
    assert_eq!(matched, network.peers[&2].raft_log.committed);
}

// TestRestoreWithLearner restores a snapshot which contains learners.
#[test]
fn test_restore_with_learner() {
    setup_for_test();
    let mut s = new_snapshot(11, 11, vec![1, 2]);
    s.mut_metadata().mut_conf_state().mut_learners().push(3);

    let mut sm = new_test_learner_raft(3, vec![1, 2], vec![3], 10, 1, new_storage());
    assert!(sm.is_learner);
    assert!(sm.restore(s.clone()));
    assert_eq!(sm.raft_log.last_index(), 11);
    assert_eq!(sm.raft_log.term(11).unwrap(), 11);
    assert_eq!(sm.prs().voters().count(), 2);
    assert_eq!(sm.prs().learners().count(), 1);

    for &node in s.get_metadata().get_conf_state().get_nodes() {
        assert!(sm.prs().get(node).is_some());
        assert!(!sm.prs().learner_ids().contains(&node));
    }

    for &node in s.get_metadata().get_conf_state().get_learners() {
        assert!(sm.prs().get(node).is_some());
        assert!(sm.prs().learner_ids().contains(&node));
    }

    assert!(!sm.restore(s));
}

// TestRestoreInvalidLearner verfies that a normal peer can't become learner again
// when restores snapshot.
#[test]
fn test_restore_invalid_learner() {
    setup_for_test();
    let mut s = new_snapshot(11, 11, vec![1, 2]);
    s.mut_metadata().mut_conf_state().mut_learners().push(3);

    let mut sm = new_test_raft(3, vec![1, 2, 3], 10, 1, new_storage());
    assert!(!sm.is_learner);
    assert!(!sm.restore(s));
}

// TestRestoreLearnerPromotion checks that a learner can become to a follower after
// restoring snapshot.
#[test]
fn test_restore_learner_promotion() {
    setup_for_test();
    let s = new_snapshot(11, 11, vec![1, 2, 3]);
    let mut sm = new_test_learner_raft(3, vec![1, 2], vec![3], 10, 1, new_storage());
    assert!(sm.is_learner);
    assert!(sm.restore(s));
    assert!(!sm.is_learner);
}

// TestLearnerReceiveSnapshot tests that a learner can receive a snpahost from leader.
#[test]
fn test_learner_receive_snapshot() {
    setup_for_test();
    let mut s = new_snapshot(11, 11, vec![1]);
    s.mut_metadata().mut_conf_state().mut_learners().push(2);

    let mut n1 = new_test_learner_raft(1, vec![1], vec![2], 10, 1, new_storage());
    let n2 = new_test_learner_raft(2, vec![1], vec![2], 10, 1, new_storage());

    n1.restore(s);
    let committed = n1.raft_log.committed;
    n1.commit_apply(committed);

    let mut network = Network::new(vec![Some(n1), Some(n2)]);

    let timeout = network.peers[&1].get_election_timeout();
    network
        .peers
        .get_mut(&1)
        .unwrap()
        .set_randomized_election_timeout(timeout);

    for _ in 0..timeout {
        network.peers.get_mut(&1).unwrap().tick();
    }

    let mut msg = Message::new();
    msg.set_from(1);
    msg.set_to(1);
    msg.set_msg_type(MessageType::MsgBeat);
    network.send(vec![msg]);

    let n1_committed = network.peers[&1].raft_log.committed;
    let n2_committed = network.peers[&2].raft_log.committed;
    assert_eq!(n1_committed, n2_committed);
}

// TestAddLearner tests that addLearner could update nodes correctly.
#[test]
fn test_add_learner() -> Result<()> {
    setup_for_test();
    let mut n1 = new_test_raft(1, vec![1], 10, 1, new_storage());
    n1.add_learner(2)?;

    assert_eq!(*n1.prs().learner_ids().iter().next().unwrap(), 2);
    assert!(n1.prs().learner_ids().contains(&2));

    Ok(())
}

// Ensure when add_voter is called on a peers own ID that it will be promoted.
// When the action fails, ensure it doesn't mutate the raft state.
#[test]
fn test_add_voter_peer_promotes_self_sets_is_learner() -> Result<()> {
    setup_for_test();

    let mut n1 = new_test_raft(1, vec![1], 10, 1, new_storage());
    // Node is already voter.
    n1.add_learner(1).ok();
    assert_eq!(n1.is_learner, false);
    assert!(n1.prs().voter_ids().contains(&1));
    n1.remove_node(1)?;
    n1.add_learner(1)?;
    assert_eq!(n1.is_learner, true);
    assert!(n1.prs().learner_ids().contains(&1));

    Ok(())
}

// TestRemoveLearner tests that removeNode could update nodes and
// and removed list correctly.
#[test]
fn test_remove_learner() -> Result<()> {
    setup_for_test();

    let mut n1 = new_test_learner_raft(1, vec![1], vec![2], 10, 1, new_storage());
    n1.remove_node(2)?;
    assert_eq!(n1.prs().voter_ids().iter().next().unwrap(), &1);
    assert!(n1.prs().learner_ids().is_empty());

    n1.remove_node(1)?;
    assert!(n1.prs().voter_ids().is_empty());
    assert_eq!(n1.prs().learner_ids().len(), 0);

    Ok(())
}

// simulate rolling update a cluster for Pre-Vote. cluster has 3 nodes [n1, n2, n3].
// n1 is leader with term 2
// n2 is follower with term 2
// n3 is partitioned, with term 4 and less log, state is candidate
fn new_prevote_migration_cluster() -> Network {
    // We intentionally do not enable pre_vote for n3, this is done so in order
    // to simulate a rolling restart process where it's possible to have a mixed
    // version cluster with replicas with pre_vote enabled, and replicas without.
    let mut n1 = new_test_raft_with_prevote(1, vec![1, 2, 3], 10, 1, new_storage(), true);
    let mut n2 = new_test_raft_with_prevote(2, vec![1, 2, 3], 10, 1, new_storage(), true);
    let mut n3 = new_test_raft_with_prevote(3, vec![1, 2, 3], 10, 1, new_storage(), false);

    n1.become_follower(1, INVALID_ID);
    n2.become_follower(1, INVALID_ID);
    n3.become_follower(1, INVALID_ID);

    let mut nt = Network::new(vec![Some(n1), Some(n2), Some(n3)]);

    nt.send(vec![new_message(1, 1, MessageType::MsgHup, 0)]);

    // Cause a network partition to isolate n3.
    nt.isolate(3);
    nt.send(vec![new_message(1, 1, MessageType::MsgPropose, 1)]);

    nt.send(vec![new_message(3, 3, MessageType::MsgHup, 0)]);
    nt.send(vec![new_message(3, 3, MessageType::MsgHup, 0)]);

    // check state
    // n1.state == Leader
    // n2.state == Follower
    // n3.state == Candidate
    assert_eq!(nt.peers[&1].state, StateRole::Leader);
    assert_eq!(nt.peers[&2].state, StateRole::Follower);
    assert_eq!(nt.peers[&3].state, StateRole::Candidate);

    // check term
    // n1.Term == 2
    // n2.Term == 2
    // n3.Term == 4
    assert_eq!(nt.peers[&1].term, 2);
    assert_eq!(nt.peers[&2].term, 2);
    assert_eq!(nt.peers[&3].term, 4);

    // Enable prevote on n3, then recover the network
    nt.peers.get_mut(&3).unwrap().pre_vote = true;
    nt.recover();

    nt
}

#[test]
fn test_prevote_migration_can_complete_election() {
    setup_for_test();
    // n1 is leader with term 2
    // n2 is follower with term 2
    // n3 is pre-candidate with term 4, and less log
    let mut nt = new_prevote_migration_cluster();

    // simulate leader down
    nt.isolate(1);

    // Call for elections from both n2 and n3.
    nt.send(vec![new_message(3, 3, MessageType::MsgHup, 0)]);
    nt.send(vec![new_message(2, 2, MessageType::MsgHup, 0)]);

    // check state
    // n2.state == Follower
    // n3.state == PreCandidate
    assert_eq!(nt.peers[&2].state, StateRole::Follower);
    assert_eq!(nt.peers[&3].state, StateRole::PreCandidate);

    nt.send(vec![new_message(3, 3, MessageType::MsgHup, 0)]);
    nt.send(vec![new_message(2, 2, MessageType::MsgHup, 0)]);

    // Do we have a leader?
    assert!(
        (nt.peers[&2].state == StateRole::Leader) || (nt.peers[&3].state == StateRole::Follower)
    );
}

#[test]
fn test_prevote_migration_with_free_stuck_pre_candidate() {
    setup_for_test();
    let mut nt = new_prevote_migration_cluster();

    // n1 is leader with term 2
    // n2 is follower with term 2
    // n3 is pre-candidate with term 4, and less log
    nt.send(vec![new_message(3, 3, MessageType::MsgHup, 0)]);

    assert_eq!(nt.peers[&1].state, StateRole::Leader);
    assert_eq!(nt.peers[&2].state, StateRole::Follower);
    assert_eq!(nt.peers[&3].state, StateRole::PreCandidate);

    // Pre-Vote again for safety
    nt.send(vec![new_message(3, 3, MessageType::MsgHup, 0)]);
    assert_eq!(nt.peers[&1].state, StateRole::Leader);
    assert_eq!(nt.peers[&2].state, StateRole::Follower);
    assert_eq!(nt.peers[&3].state, StateRole::PreCandidate);

    let mut to_send = new_message(1, 3, MessageType::MsgHeartbeat, 0);
    to_send.set_term(nt.peers[&1].term);
    nt.send(vec![to_send]);

    // Disrupt the leader so that the stuck peer is freed
    assert_eq!(nt.peers[&1].state, StateRole::Follower);

    assert_eq!(nt.peers[&3].term, nt.peers[&1].term);
}

#[test]
fn test_learner_respond_vote() -> Result<()> {
    setup_for_test();

    let mut n1 = new_test_learner_raft(1, vec![1, 2], vec![3], 10, 1, new_storage());
    n1.become_follower(1, INVALID_ID);
    n1.reset_randomized_election_timeout();

    let mut n3 = new_test_learner_raft(3, vec![1, 2], vec![3], 10, 1, new_storage());
    n3.become_follower(1, INVALID_ID);
    n3.reset_randomized_election_timeout();

    let do_campaign = |nw: &mut Network| {
        let msg = new_message(1, 1, MessageType::MsgHup, 0);
        nw.send(vec![msg]);
    };

    let mut network = Network::new(vec![Some(n1), None, Some(n3)]);
    network.isolate(2);

    // Can't elect new leader because 1 won't send MsgRequestVote to 3.
    do_campaign(&mut network);
    assert_eq!(network.peers[&1].state, StateRole::Candidate);

    // After promote 3 to voter, election should success.
    network.peers.get_mut(&1).unwrap().add_node(3)?;
    do_campaign(&mut network);
    assert_eq!(network.peers[&1].state, StateRole::Leader);

    Ok(())
}

#[test]
fn test_election_tick_range() {
    setup_for_test();
    let mut cfg = new_test_config(1, vec![1, 2, 3], 10, 1);
    let mut raft = new_test_raft_with_config(&cfg, new_storage()).raft.unwrap();
    for _ in 0..1000 {
        raft.reset_randomized_election_timeout();
        let randomized_timeout = raft.get_randomized_election_timeout();
        assert!(
            cfg.election_tick <= randomized_timeout && randomized_timeout < 2 * cfg.election_tick
        );
    }

    cfg.min_election_tick = cfg.election_tick;
    cfg.validate().unwrap();

    // Too small election tick.
    cfg.min_election_tick = cfg.election_tick - 1;
    cfg.validate().unwrap_err();

    // max_election_tick should be larger than min_election_tick
    cfg.min_election_tick = cfg.election_tick;
    cfg.max_election_tick = cfg.election_tick;
    cfg.validate().unwrap_err();

    cfg.max_election_tick = cfg.election_tick + 1;
    raft = new_test_raft_with_config(&cfg, new_storage()).raft.unwrap();
    for _ in 0..100 {
        raft.reset_randomized_election_timeout();
        let randomized_timeout = raft.get_randomized_election_timeout();
        assert_eq!(randomized_timeout, cfg.election_tick);
    }
}

// TestPreVoteWithSplitVote verifies that after split vote, cluster can complete
// election in next round.
#[test]
fn test_prevote_with_split_vote() {
    setup_for_test();
    let peers = (1..=3).map(|id| {
        let mut raft = new_test_raft_with_prevote(id, vec![1, 2, 3], 10, 1, new_storage(), true);
        raft.become_follower(1, INVALID_ID);
        Some(raft)
    });
    let mut network = Network::new(peers.collect());
    network.send(vec![new_message(1, 1, MessageType::MsgHup, 0)]);

    // simulate leader down. followers start split vote.
    network.isolate(1);
    network.send(vec![
        new_message(2, 2, MessageType::MsgHup, 0),
        new_message(3, 3, MessageType::MsgHup, 0),
    ]);

    // check whether the term values are expected
    assert_eq!(network.peers[&2].term, 3, "peer 2 term",);
    assert_eq!(network.peers[&3].term, 3, "peer 3 term",);

    // check state
    assert_eq!(
        network.peers[&2].state,
        StateRole::Candidate,
        "peer 2 state",
    );
    assert_eq!(
        network.peers[&3].state,
        StateRole::Candidate,
        "peer 3 state",
    );

    // node 2 election timeout first
    network.send(vec![new_message(2, 2, MessageType::MsgHup, 0)]);

    // check whether the term values are expected
    assert_eq!(network.peers[&2].term, 4, "peer 2 term",);
    assert_eq!(network.peers[&3].term, 4, "peer 3 term",);

    // check state
    assert_eq!(network.peers[&2].state, StateRole::Leader, "peer 2 state",);
    assert_eq!(network.peers[&3].state, StateRole::Follower, "peer 3 state",);
}

// ensure that after a node become pre-candidate, it will checkQuorum correctly.
#[test]
fn test_prevote_with_check_quorum() {
    setup_for_test();
    let bootstrap = |id| {
        let mut cfg = new_test_config(id, vec![1, 2, 3], 10, 1);
        cfg.pre_vote = true;
        cfg.check_quorum = true;
        let mut i = new_test_raft_with_config(&cfg, new_storage());
        i.become_follower(1, INVALID_ID);
        i
    };
    let (peer1, peer2, peer3) = (bootstrap(1), bootstrap(2), bootstrap(3));

    let mut network = Network::new(vec![Some(peer1), Some(peer2), Some(peer3)]);
    network.send(vec![new_message(1, 1, MessageType::MsgHup, 0)]);

    // cause a network partition to isolate node 3. node 3 has leader info
    network.cut(1, 3);
    network.cut(2, 3);

    assert_eq!(network.peers[&1].state, StateRole::Leader, "peer 1 state",);
    assert_eq!(network.peers[&2].state, StateRole::Follower, "peer 2 state",);

    network.send(vec![new_message(3, 3, MessageType::MsgHup, 0)]);

    assert_eq!(
        network.peers[&3].state,
        StateRole::PreCandidate,
        "peer 3 state",
    );

    // term + 2, so that node 2 will ignore node 3's PreVote
    network.send(vec![new_message(2, 1, MessageType::MsgTransferLeader, 0)]);
    network.send(vec![new_message(1, 2, MessageType::MsgTransferLeader, 0)]);

    // check whether the term values are expected
    assert_eq!(network.peers[&1].term, 4, "peer 1 term",);
    assert_eq!(network.peers[&2].term, 4, "peer 2 term",);
    assert_eq!(network.peers[&3].term, 2, "peer 3 term",);

    // check state
    assert_eq!(network.peers[&1].state, StateRole::Leader, "peer 1 state",);
    assert_eq!(network.peers[&2].state, StateRole::Follower, "peer 2 state",);
    assert_eq!(
        network.peers[&3].state,
        StateRole::PreCandidate,
        "peer 3 state",
    );

    // recover the network then immediately isolate node 1 which is currently
    // the leader, this is to emulate the crash of node 1.
    network.recover();
    network.cut(1, 2);
    network.cut(1, 3);

    // call for election. node 3 shouldn't ignore node 2's PreVote
    let timeout = network.peers[&3].get_randomized_election_timeout();
    for _ in 0..timeout {
        network.peers.get_mut(&3).unwrap().tick();
    }
    network.send(vec![new_message(2, 2, MessageType::MsgHup, 0)]);

    // check state
    assert_eq!(network.peers[&2].state, StateRole::Leader, "peer 2 state",);
    assert_eq!(network.peers[&3].state, StateRole::Follower, "peer 3 state",);
}

// ensure a new Raft returns a Error::ConfigInvalid with an invalid config
#[test]
fn test_new_raft_with_bad_config_errors() {
    let invalid_config = new_test_config(INVALID_ID, vec![1, 2], 1, 1);
    let raft = Raft::new(&invalid_config, new_storage());
    assert!(raft.is_err())
}

// tests whether MsgAppend are batched
#[test]
fn test_batch_msg_append() {
    setup_for_test();
    let storage = new_storage();
    let mut raft = new_test_raft(1, vec![1, 2, 3], 10, 1, storage.clone());
    raft.become_candidate();
    raft.become_leader();
    raft.set_batch_append(true);
    commit_noop_entry(&mut raft, &storage);
    for _ in 0..10 {
        let prop_msg = new_message(1, 1, MessageType::MsgPropose, 1);
        assert!(raft.step(prop_msg).is_ok());
    }
    assert_eq!(raft.msgs.len(), 2);
    for msg in &raft.msgs {
        assert_eq!(msg.entries.len(), 10);
        assert_eq!(msg.get_index(), 2);
    }
    // if the append entry is not continuous, raft should not batch the RPC
    let mut reject_msg = new_message(2, 1, MessageType::MsgAppendResponse, 0);
    reject_msg.reject = true;
    reject_msg.index = 3;
    assert!(raft.step(reject_msg).is_ok());
    assert_eq!(raft.msgs.len(), 3);
}<|MERGE_RESOLUTION|>--- conflicted
+++ resolved
@@ -668,7 +668,6 @@
         (
             Network::new(vec![None, None, None]),
             vec![new_message(1, 1, MessageType::MsgPropose, 1)],
-            // 2 entries will be committed, one for new leader, and one for the proposal.
             3,
         ),
         (
@@ -884,14 +883,9 @@
     // With pre-vote, it does not disrupt the leader.
     nt.send(vec![new_message(3, 3, MessageType::MsgHup, 0)]);
 
-<<<<<<< HEAD
     // 3 items in every tuple is committed index, applied index and last index.
     let expects = vec![(2, 1, 2), (2, 1, 2), (1, 1, 1)];
 
-=======
-    let wlog = new_raft_log(&[empty_entry(1, 1)], 2, 1);
-    let wlog2 = new_raft_log_with_storage(new_storage());
->>>>>>> 6bf9285f
     let tests = vec![
         (1, StateRole::Leader, 1),
         (2, StateRole::Follower, 1),
@@ -1085,7 +1079,6 @@
     for (i, (matches, logs, sm_term, w)) in tests.drain(..).enumerate() {
         let store = MemStorage::new();
         let mut sm = new_test_raft(1, vec![1], 5, 1, store);
-        println!("iiiiiiiiiiiiiiiiiiiiiiiiiiiiiiiiiiiiiiiiiiiiiiiii: {}", i);
         sm.raft_log.store.wl().append(&logs).unwrap();
         let mut hs = HardState::new();
         hs.set_term(sm_term);
@@ -2829,13 +2822,8 @@
     next_ents(&mut nt.peers.get_mut(&1).unwrap(), &nt.storage[&1]);
     nt.storage[&1]
         .wl()
-<<<<<<< HEAD
         .commit_to(nt.peers[&1].raft_log.applied)
         .unwrap();
-=======
-        .commit_to_and_set_conf_states(nt.peers[&1].raft_log.applied, Some(cs), None)
-        .expect("");
->>>>>>> 6bf9285f
     nt.storage[&1]
         .wl()
         .compact(nt.peers[&1].raft_log.applied)
@@ -3223,13 +3211,8 @@
     next_ents(&mut nt.peers.get_mut(&1).unwrap(), &nt.storage[&1]);
     nt.storage[&1]
         .wl()
-<<<<<<< HEAD
         .commit_to(nt.peers[&1].raft_log.applied)
         .unwrap();
-=======
-        .commit_to_and_set_conf_states(nt.peers[&1].raft_log.applied, Some(cs), None)
-        .expect("");
->>>>>>> 6bf9285f
     nt.storage[&1]
         .wl()
         .compact(nt.peers[&1].raft_log.applied)
