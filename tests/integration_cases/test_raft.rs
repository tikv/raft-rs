--- conflicted
+++ resolved
@@ -31,18 +31,11 @@
 
 use harness::*;
 use hashbrown::HashSet;
-<<<<<<< HEAD
 use prost::Message as ProstMsg;
 use protobuf;
 use protobuf::Message as Msg;
-use raft::eraftpb::{
-    ConfChange, ConfChangeType, ConfState, Entry, EntryType, HardState, Message, MessageType,
-};
+use raft::eraftpb::*;
 use raft::protobuf_compat::RepeatedField;
-=======
-use protobuf::{self, RepeatedField};
-use raft::eraftpb::*;
->>>>>>> e4041461
 use raft::storage::MemStorage;
 use raft::*;
 
