--- conflicted
+++ resolved
@@ -60,14 +60,9 @@
 fn ents_with_config(terms: &[u64], pre_vote: bool, id: u64, peers: Vec<u64>) -> Interface {
     let store = MemStorage::new_with_conf_state((peers.clone(), vec![]));
     for (i, term) in terms.iter().enumerate() {
-<<<<<<< HEAD
-        let mut e = Entry::new();
+        let mut e = Entry::new_();
         // An additional `plus one` for initialized storage.
         e.set_index(i as u64 + 1 + 1);
-=======
-        let mut e = Entry::new_();
-        e.set_index(i as u64 + 1);
->>>>>>> fc6c059d
         e.set_term(*term);
         store.wl().append(&[e]).expect("");
     }
@@ -105,21 +100,11 @@
 // voted_with_config creates a raft state machine with vote and term set
 // to the given value but no log entries (indicating that it voted in
 // the given term but has not receive any logs).
-<<<<<<< HEAD
 fn voted_with_config(vote: u64, term: u64, pre_vote: bool, id: u64, peers: Vec<u64>) -> Interface {
     let store = MemStorage::new_with_conf_state((peers.clone(), vec![]));
     store.wl().mut_hard_state().set_vote(vote);
     store.wl().mut_hard_state().set_term(term);
     let mut raft = new_test_raft_with_prevote(id, peers, 5, 1, store, pre_vote);
-=======
-fn voted_with_config(vote: u64, term: u64, pre_vote: bool) -> Interface {
-    let mut hard_state = HardState::new_();
-    hard_state.set_vote(vote);
-    hard_state.set_term(term);
-    let store = MemStorage::new();
-    store.wl().set_hardstate(hard_state);
-    let mut raft = new_test_raft_with_prevote(1, vec![], 5, 1, store, pre_vote);
->>>>>>> fc6c059d
     raft.reset(term);
     raft
 }
