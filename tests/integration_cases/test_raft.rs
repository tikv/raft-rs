// Copyright 2016 PingCAP, Inc.
//
// Licensed under the Apache License, Version 2.0 (the "License");
// you may not use this file except in compliance with the License.
// You may obtain a copy of the License at
//
//     http://www.apache.org/licenses/LICENSE-2.0
//
// Unless required by applicable law or agreed to in writing, software
// distributed under the License is distributed on an "AS IS" BASIS,
// See the License for the specific language governing permissions and
// limitations under the License.

// Copyright 2015 CoreOS, Inc.
//
// Licensed under the Apache License, Version 2.0 (the "License");
// you may not use this file except in compliance with the License.
// You may obtain a copy of the License at
//
//     http://www.apache.org/licenses/LICENSE-2.0
//
// Unless required by applicable law or agreed to in writing, software
// distributed under the License is distributed on an "AS IS" BASIS,
// WITHOUT WARRANTIES OR CONDITIONS OF ANY KIND, either express or implied.
// See the License for the specific language governing permissions and
// limitations under the License.

use crate::integration_cases::test_raft_paper::commit_noop_entry;
use std::cmp;
use std::collections::HashMap;
use std::panic::{self, AssertUnwindSafe};

use crate::test_util::*;
use harness::*;
use hashbrown::HashSet;
use protobuf::{self, RepeatedField};
use raft::eraftpb::{
    ConfChange, ConfChangeType, Entry, EntryType, HardState, Message, MessageType,
};
use raft::storage::MemStorage;
use raft::*;

fn new_progress(
    state: ProgressState,
    matched: u64,
    next_idx: u64,
    pending_snapshot: u64,
    ins_size: usize,
) -> Progress {
    let mut p = Progress::new(next_idx, ins_size);
    p.state = state;
    p.matched = matched;
    p.pending_snapshot = pending_snapshot;
    p
}

fn read_messages<T: Storage>(raft: &mut Raft<T>) -> Vec<Message> {
    raft.msgs.drain(..).collect()
}

fn ents_with_config(terms: &[u64], pre_vote: bool) -> Interface {
    let store = MemStorage::new();
    for (i, term) in terms.iter().enumerate() {
        let mut e = Entry::new();
        e.set_index(i as u64 + 1);
        e.set_term(*term);
        store.wl().append(&[e]);
    }
    let mut raft = new_test_raft_with_prevote(1, vec![], 5, 1, store, pre_vote);
    raft.reset(terms[terms.len() - 1]);
    raft
}

// voted_with_config creates a raft state machine with vote and term set
// to the given value but no log entries (indicating that it voted in
// the given term but has not receive any logs).
fn voted_with_config(vote: u64, term: u64, pre_vote: bool) -> Interface {
    let mut hard_state = HardState::new();
    hard_state.set_vote(vote);
    hard_state.set_term(term);
    let store = MemStorage::new();
    store.wl().set_hardstate(hard_state);
    let mut raft = new_test_raft_with_prevote(1, vec![], 5, 1, store, pre_vote);
    raft.reset(term);
    raft
}

// Persist committed index and fetch next entries.
fn next_ents(r: &mut Raft<MemStorage>, s: &MemStorage) -> Vec<Entry> {
    s.wl().append(r.raft_log.unstable_entries().unwrap_or(&[]));
    s.wl().apply_to(r.raft_log.committed);
    let (last_idx, last_term) = (r.raft_log.last_index(), r.raft_log.last_term());
    r.raft_log.stable_to(last_idx, last_term);
    let ents = r.raft_log.next_entries();
    r.commit_apply(r.raft_log.committed);
    ents.unwrap_or_else(Vec::new)
}

fn do_send_append(raft: &mut Raft<MemStorage>, to: u64) {
    let mut prs = raft.take_prs();
    {
        let pr = prs.get_mut(to).unwrap();
        raft.send_append(to, pr);
    }
    raft.set_prs(prs);
}

fn new_raft_log(ents: &[Entry], offset: u64, committed: u64) -> RaftLog<MemStorage> {
    let store = MemStorage::new();
    store.wl().append(ents);
    RaftLog {
        store,
        unstable: Unstable {
            offset,
            ..Default::default()
        },
        committed,
        ..Default::default()
    }
}

#[test]
fn test_progress_become_probe() {
    setup_for_test();
    let matched = 1u64;
    let mut tests = vec![
        (
            new_progress(ProgressState::Replicate, matched, 5, 0, 256),
            2,
        ),
        // snapshot finish
        (
            new_progress(ProgressState::Snapshot, matched, 5, 10, 256),
            11,
        ),
        // snapshot failure
        (new_progress(ProgressState::Snapshot, matched, 5, 0, 256), 2),
    ];
    for (i, &mut (ref mut p, wnext)) in tests.iter_mut().enumerate() {
        p.become_probe();
        if p.state != ProgressState::Probe {
            panic!(
                "#{}: state = {:?}, want {:?}",
                i,
                p.state,
                ProgressState::Probe
            );
        }
        if p.matched != matched {
            panic!("#{}: match = {:?}, want {:?}", i, p.matched, matched);
        }
        if p.next_idx != wnext {
            panic!("#{}: next = {}, want {}", i, p.next_idx, wnext);
        }
    }
}

#[test]
fn test_progress_become_replicate() {
    setup_for_test();
    let mut p = new_progress(ProgressState::Probe, 1, 5, 0, 256);
    p.become_replicate();

    assert_eq!(p.state, ProgressState::Replicate);
    assert_eq!(p.matched, 1);
    assert_eq!(p.matched + 1, p.next_idx);
}

#[test]
fn test_progress_become_snapshot() {
    setup_for_test();
    let mut p = new_progress(ProgressState::Probe, 1, 5, 0, 256);
    p.become_snapshot(10);
    assert_eq!(p.state, ProgressState::Snapshot);
    assert_eq!(p.matched, 1);
    assert_eq!(p.pending_snapshot, 10);
}

#[test]
fn test_progress_update() {
    setup_for_test();
    let (prev_m, prev_n) = (3u64, 5u64);
    let tests = vec![
        (prev_m - 1, prev_m, prev_n, false),
        (prev_m, prev_m, prev_n, false),
        (prev_m + 1, prev_m + 1, prev_n, true),
        (prev_m + 2, prev_m + 2, prev_n + 1, true),
    ];
    for (i, &(update, wm, wn, wok)) in tests.iter().enumerate() {
        let mut p = Progress::new(prev_n, 256);
        p.matched = prev_m;
        let ok = p.maybe_update(update);
        if ok != wok {
            panic!("#{}: ok= {}, want {}", i, ok, wok);
        }
        if p.matched != wm {
            panic!("#{}: match= {}, want {}", i, p.matched, wm);
        }
        if p.next_idx != wn {
            panic!("#{}: next= {}, want {}", i, p.next_idx, wn);
        }
    }
}

#[test]
fn test_progress_maybe_decr() {
    setup_for_test();
    let tests = vec![
        // state replicate and rejected is not greater than match
        (ProgressState::Replicate, 5, 10, 5, 5, false, 10),
        // state replicate and rejected is not greater than match
        (ProgressState::Replicate, 5, 10, 4, 4, false, 10),
        // state replicate and rejected is greater than match
        // directly decrease to match+1
        (ProgressState::Replicate, 5, 10, 9, 9, true, 6),
        // next-1 != rejected is always false
        (ProgressState::Probe, 0, 0, 0, 0, false, 0),
        // next-1 != rejected is always false
        (ProgressState::Probe, 0, 10, 5, 5, false, 10),
        // next>1 = decremented by 1
        (ProgressState::Probe, 0, 10, 9, 9, true, 9),
        // next>1 = decremented by 1
        (ProgressState::Probe, 0, 2, 1, 1, true, 1),
        // next<=1 = reset to 1
        (ProgressState::Probe, 0, 1, 0, 0, true, 1),
        // decrease to min(rejected, last+1)
        (ProgressState::Probe, 0, 10, 9, 2, true, 3),
        // rejected < 1, reset to 1
        (ProgressState::Probe, 0, 10, 9, 0, true, 1),
    ];
    for (i, &(state, m, n, rejected, last, w, wn)) in tests.iter().enumerate() {
        let mut p = new_progress(state, m, n, 0, 0);
        if p.maybe_decr_to(rejected, last) != w {
            panic!("#{}: maybeDecrTo= {}, want {}", i, !w, w);
        }
        if p.matched != m {
            panic!("#{}: match= {}, want {}", i, p.matched, m);
        }
        if p.next_idx != wn {
            panic!("#{}: next= {}, want {}", i, p.next_idx, wn);
        }
    }
}

#[test]
fn test_progress_is_paused() {
    setup_for_test();
    let tests = vec![
        (ProgressState::Probe, false, false),
        (ProgressState::Probe, true, true),
        (ProgressState::Replicate, false, false),
        (ProgressState::Replicate, true, false),
        (ProgressState::Snapshot, false, true),
        (ProgressState::Snapshot, true, true),
    ];
    for (i, &(state, paused, w)) in tests.iter().enumerate() {
        let mut p = new_progress(state, 0, 0, 0, 256);
        p.paused = paused;
        if p.is_paused() != w {
            panic!("#{}: shouldwait = {}, want {}", i, p.is_paused(), w)
        }
    }
}

// test_progress_resume ensures that progress.maybeUpdate and progress.maybeDecrTo
// will reset progress.paused.
#[test]
fn test_progress_resume() {
    setup_for_test();
    let mut p = Progress::new(2, 256);
    p.paused = true;
    p.maybe_decr_to(1, 1);
    assert!(!p.paused, "paused= true, want false");
    p.paused = true;
    p.maybe_update(2);
    assert!(!p.paused, "paused= true, want false");
}

#[test]
fn test_progress_leader() {
    setup_for_test();
    let mut raft = new_test_raft(1, vec![1, 2], 5, 1, new_storage());
    raft.become_candidate();
    raft.become_leader();
    raft.mut_prs().get_mut(2).unwrap().become_replicate();

    let prop_msg = new_message(1, 1, MessageType::MsgPropose, 1);
    for i in 0..5 {
        assert_eq!(
            raft.mut_prs().get_mut(1).unwrap().state,
            ProgressState::Replicate
        );

        let matched = raft.mut_prs().get_mut(1).unwrap().matched;
        let next_idx = raft.mut_prs().get_mut(1).unwrap().next_idx;
        // An additional `+ 1` because the raft is initialized with index = 1.
        assert_eq!(matched, i + 1 + 1);
        assert_eq!(next_idx, matched + 1);

        assert!(raft.step(prop_msg.clone()).is_ok());
    }
}

// test_progress_resume_by_heartbeat_resp ensures raft.heartbeat reset progress.paused by
// heartbeat response.
#[test]
fn test_progress_resume_by_heartbeat_resp() {
    setup_for_test();
    let mut raft = new_test_raft(1, vec![1, 2], 5, 1, new_storage());
    raft.become_candidate();
    raft.become_leader();
    raft.mut_prs().get_mut(2).unwrap().paused = true;

    raft.step(new_message(1, 1, MessageType::MsgBeat, 0))
        .expect("");
    assert!(raft.prs().get(2).unwrap().paused);

    raft.mut_prs().get_mut(2).unwrap().become_replicate();
    raft.step(new_message(2, 1, MessageType::MsgHeartbeatResponse, 0))
        .expect("");
    assert!(!raft.prs().get(2).unwrap().paused);
}

#[test]
fn test_progress_paused() {
    setup_for_test();
    let mut raft = new_test_raft(1, vec![1, 2], 5, 1, new_storage());
    raft.become_candidate();
    raft.become_leader();
    let mut m = Message::new();
    m.set_from(1);
    m.set_to(1);
    m.set_msg_type(MessageType::MsgPropose);
    let mut e = Entry::new();
    e.set_data(b"some_data".to_vec());
    m.set_entries(RepeatedField::from_vec(vec![e]));
    raft.step(m.clone()).expect("");
    raft.step(m.clone()).expect("");
    raft.step(m.clone()).expect("");
    let ms = read_messages(&mut raft);
    assert_eq!(ms.len(), 1);
}

#[test]
fn test_leader_election() {
    setup_for_test();
    test_leader_election_with_config(false);
}

#[test]
fn test_leader_election_pre_vote() {
    setup_for_test();
    test_leader_election_with_config(true);
}

fn test_leader_election_with_config(pre_vote: bool) {
    let mut tests = vec![
        (
            Network::new_with_config(vec![None, None, None], pre_vote),
            StateRole::Leader,
            1,
        ),
        (
            Network::new_with_config(vec![None, None, NOP_STEPPER], pre_vote),
            StateRole::Leader,
            1,
        ),
        (
            Network::new_with_config(vec![None, NOP_STEPPER, NOP_STEPPER], pre_vote),
            StateRole::Candidate,
            1,
        ),
        (
            Network::new_with_config(vec![None, NOP_STEPPER, NOP_STEPPER, None], pre_vote),
            StateRole::Candidate,
            1,
        ),
        (
            Network::new_with_config(vec![None, NOP_STEPPER, NOP_STEPPER, None, None], pre_vote),
            StateRole::Leader,
            1,
        ),
        // three logs further along than 0, but in the same term so rejection
        // are returned instead of the votes being ignored.
        (
            Network::new_with_config(
                vec![
                    None,
                    Some(ents_with_config(&[1], pre_vote)),
                    Some(ents_with_config(&[1], pre_vote)),
                    Some(ents_with_config(&[1, 1], pre_vote)),
                    None,
                ],
                pre_vote,
            ),
            StateRole::Follower,
            1,
        ),
    ];

    for (i, &mut (ref mut network, state, term)) in tests.iter_mut().enumerate() {
        let mut m = Message::new();
        m.set_from(1);
        m.set_to(1);
        m.set_msg_type(MessageType::MsgHup);
        network.send(vec![m]);
        let raft = &network.peers[&1];
        let (exp_state, exp_term) = if state == StateRole::Candidate && pre_vote {
            // In pre-vote mode, an election that fails to complete
            // leaves the node in pre-candidate state without advancing
            // the term.
            (StateRole::PreCandidate, 0)
        } else {
            (state, term)
        };
        if raft.state != exp_state {
            panic!("#{}: state = {:?}, want {:?}", i, raft.state, exp_state);
        }
        if raft.term != exp_term {
            panic!("#{}: term = {}, want {}", i, raft.term, exp_term)
        }
    }
}

#[test]
fn test_leader_cycle() {
    setup_for_test();
    test_leader_cycle_with_config(false)
}

#[test]
fn test_leader_cycle_pre_vote() {
    setup_for_test();
    test_leader_cycle_with_config(true)
}

// test_leader_cycle verifies that each node in a cluster can campaign
// and be elected in turn. This ensures that elections (including
// pre-vote) work when not starting from a clean state (as they do in
// test_leader_election)
fn test_leader_cycle_with_config(pre_vote: bool) {
    let mut network = Network::new_with_config(vec![None, None, None], pre_vote);
    for campaigner_id in 1..4 {
        network.send(vec![new_message(
            campaigner_id,
            campaigner_id,
            MessageType::MsgHup,
            0,
        )]);

        for sm in network.peers.values() {
            if sm.id == campaigner_id && sm.state != StateRole::Leader {
                panic!(
                    "pre_vote={}: campaigning node {} state = {:?}, want Leader",
                    pre_vote, sm.id, sm.state
                );
            } else if sm.id != campaigner_id && sm.state != StateRole::Follower {
                panic!(
                    "pre_vote={}: after campaign of node {}, node {} had state = {:?}, want \
                     Follower",
                    pre_vote, campaigner_id, sm.id, sm.state
                );
            }
        }
    }
}

#[test]
fn test_leader_election_overwrite_newer_logs() {
    setup_for_test();
    test_leader_election_overwrite_newer_logs_with_config(false);
}

#[test]
fn test_leader_election_overwrite_newer_logs_pre_vote() {
    setup_for_test();
    test_leader_election_overwrite_newer_logs_with_config(true);
}

// test_leader_election_overwrite_newer_logs tests a scenario in which a
// newly-elected leader does *not* have the newest (i.e. highest term)
// log entries, and must overwrite higher-term log entries with
// lower-term ones.
fn test_leader_election_overwrite_newer_logs_with_config(pre_vote: bool) {
    // This network represents the results of the following sequence of
    // events:
    // - Node 1 won the election in term 1.
    // - Node 1 replicated a log entry to node 2 but died before sending
    //   it to other nodes.
    // - Node 3 won the second election in term 2.
    // - Node 3 wrote an entry to its logs but died without sending it
    //   to any other nodes.
    //
    // At this point, nodes 1, 2, and 3 all have uncommitted entries in
    // their logs and could win an election at term 3. The winner's log
    // entry overwrites the loser's. (test_leader_sync_follower_log tests
    // the case where older log entries are overwritten, so this test
    // focuses on the case where the newer entries are lost).
    let mut network = Network::new_with_config(
        vec![
            Some(ents_with_config(&[1], pre_vote)), // Node 1: Won first election
            Some(ents_with_config(&[1], pre_vote)), // Node 2: Get logs from node 1
            Some(ents_with_config(&[2], pre_vote)), // Node 3: Won second election
            Some(voted_with_config(3, 2, pre_vote)), // Node 4: Voted but didn't get logs
            Some(voted_with_config(3, 2, pre_vote)), // Node 5: Voted but didn't get logs
        ],
        pre_vote,
    );

    // Node 1 campaigns. The election fails because a quorum of nodes
    // know about the election that already happened at term 2. Node 1's
    // term is pushed ahead to 2.
    network.send(vec![new_message(1, 1, MessageType::MsgHup, 0)]);
    assert_eq!(network.peers[&1].state, StateRole::Follower);
    assert_eq!(network.peers[&1].term, 2);

    // Node 1 campaigns again with a higher term. this time it succeeds.
    network.send(vec![new_message(1, 1, MessageType::MsgHup, 0)]);
    assert_eq!(network.peers[&1].state, StateRole::Leader);
    assert_eq!(network.peers[&1].term, 3);

    // Now all nodes agree on a log entry with term 1 at index 1 (and
    // term 3 at index 2).
    for (id, sm) in &network.peers {
        let entries = sm.raft_log.all_entries();
        assert_eq!(
            entries.len(),
            2,
            "node {}: entries.len() == {}, want 2",
            id,
            entries.len()
        );
        assert_eq!(
            entries[0].get_term(),
            1,
            "node {}: term at index 1 == {}, want 1",
            id,
            entries[0].get_term()
        );
        assert_eq!(
            entries[1].get_term(),
            3,
            "node {}: term at index 2 == {}, want 3",
            id,
            entries[1].get_term()
        );
    }
}

#[test]
fn test_vote_from_any_state() {
    setup_for_test();
    test_vote_from_any_state_for_type(MessageType::MsgRequestVote);
}

#[test]
fn test_prevote_from_any_state() {
    setup_for_test();
    test_vote_from_any_state_for_type(MessageType::MsgRequestPreVote);
}

fn test_vote_from_any_state_for_type(vt: MessageType) {
    let all_states = vec![
        StateRole::Follower,
        StateRole::Candidate,
        StateRole::PreCandidate,
        StateRole::Leader,
    ];
    for state in all_states {
        let mut r = new_test_raft(1, vec![1, 2, 3], 10, 1, new_storage());
        r.term = 1;
        match state {
            StateRole::Follower => {
                let term = r.term;
                r.become_follower(term, 3);
            }
            StateRole::PreCandidate => r.become_pre_candidate(),
            StateRole::Candidate => r.become_candidate(),
            StateRole::Leader => {
                r.become_candidate();
                r.become_leader();
            }
        }
        // Note that setting our state above may have advanced r.term
        // past its initial value.
        let orig_term = r.term;
        let new_term = r.term + 1;

        let mut msg = new_message(2, 1, vt, 0);
        msg.set_term(new_term);
        msg.set_log_term(new_term);
        msg.set_index(42);
        r.step(msg)
            .unwrap_or_else(|_| panic!("{:?},{:?}: step failed", vt, state));
        assert_eq!(
            r.msgs.len(),
            1,
            "{:?},{:?}: {} response messages, want 1: {:?}",
            vt,
            state,
            r.msgs.len(),
            r.msgs
        );
        let resp = &r.msgs[0];
        assert_eq!(
            resp.get_msg_type(),
            vote_resp_msg_type(vt),
            "{:?},{:?}: response message is {:?}, want {:?}",
            vt,
            state,
            resp.get_msg_type(),
            vote_resp_msg_type(vt)
        );
        assert!(
            !resp.get_reject(),
            "{:?},{:?}: unexpected rejection",
            vt,
            state
        );

        // If this was a real vote, we reset our state and term.
        if vt == MessageType::MsgRequestVote {
            assert_eq!(
                r.state,
                StateRole::Follower,
                "{:?},{:?}, state {:?}, want {:?}",
                vt,
                state,
                r.state,
                StateRole::Follower
            );
            assert_eq!(
                r.term, new_term,
                "{:?},{:?}, term {}, want {}",
                vt, state, r.term, new_term
            );
            assert_eq!(r.vote, 2, "{:?},{:?}, vote {}, want 2", vt, state, r.vote);
        } else {
            // In a pre-vote, nothing changes.
            assert_eq!(
                r.state, state,
                "{:?},{:?}, state {:?}, want {:?}",
                vt, state, r.state, state
            );
            assert_eq!(
                r.term, orig_term,
                "{:?},{:?}, term {}, want {}",
                vt, state, r.term, orig_term
            );
            // If state == Follower or PreCandidate, r hasn't voted yet.
            // In Candidate or Leader, it's voted for itself.
            assert!(
                r.vote == INVALID_ID || r.vote == 1,
                "{:?},{:?}, vote {}, want {:?} or 1",
                vt,
                state,
                r.vote,
                INVALID_ID
            );
        }
    }
}

#[test]
fn test_log_replicatioin() {
    setup_for_test();
    let mut tests = vec![
        (
            Network::new(vec![None, None, None]),
            vec![new_message(1, 1, MessageType::MsgPropose, 1)],
            // 2 entries will be committed, one for new leader, and one for the proposal.
            3,
        ),
        (
            Network::new(vec![None, None, None]),
            vec![
                new_message(1, 1, MessageType::MsgPropose, 1),
                new_message(1, 2, MessageType::MsgHup, 0),
                new_message(1, 2, MessageType::MsgPropose, 1),
            ],
            5,
        ),
    ];

    for (i, &mut (ref mut network, ref msgs, wcommitted)) in tests.iter_mut().enumerate() {
        network.send(vec![new_message(1, 1, MessageType::MsgHup, 0)]);
        for m in msgs {
            network.send(vec![m.clone()]);
        }

        for (j, x) in &mut network.peers {
            if x.raft_log.committed != wcommitted {
                panic!(
                    "#{}.{}: committed = {}, want {}",
                    i, j, x.raft_log.committed, wcommitted
                );
            }

            let mut ents = next_ents(x, &network.storage[j]);
            let ents: Vec<Entry> = ents
                .drain(..)
                .filter(|e| !e.get_data().is_empty())
                .collect();
            for (k, m) in msgs
                .iter()
                .filter(|m| m.get_msg_type() == MessageType::MsgPropose)
                .enumerate()
            {
                if ents[k].get_data() != m.get_entries()[0].get_data() {
                    panic!(
                        "#{}.{}: data = {:?}, want {:?}",
                        i,
                        j,
                        ents[k].get_data(),
                        m.get_entries()[0].get_data()
                    );
                }
            }
        }
    }
}

#[test]
fn test_single_node_commit() {
    setup_for_test();
    let mut tt = Network::new(vec![None]);
    assert_eq!(tt.peers[&1].raft_log.first_index(), 2);
    tt.send(vec![new_message(1, 1, MessageType::MsgHup, 0)]);
    tt.send(vec![new_message(1, 1, MessageType::MsgPropose, 1)]);
    tt.send(vec![new_message(1, 1, MessageType::MsgPropose, 1)]);
    assert_eq!(tt.peers[&1].raft_log.committed, 4);
}

// test_cannot_commit_without_new_term_entry tests the entries cannot be committed
// when leader changes, no new proposal comes in and ChangeTerm proposal is
// filtered.
#[test]
fn test_cannot_commit_without_new_term_entry() {
    setup_for_test();
    let mut tt = Network::new(vec![None, None, None, None, None]);
    assert_eq!(tt.peers[&1].raft_log.committed, 1);
    tt.send(vec![new_message(1, 1, MessageType::MsgHup, 0)]);
    assert_eq!(tt.peers[&1].raft_log.committed, 2); // Empty entry of the term.

    // 0 cannot reach 2, 3, 4
    tt.cut(1, 3);
    tt.cut(1, 4);
    tt.cut(1, 5);

    tt.send(vec![new_message(1, 1, MessageType::MsgPropose, 1)]);
    tt.send(vec![new_message(1, 1, MessageType::MsgPropose, 1)]);

    assert_eq!(tt.peers[&1].raft_log.committed, 2);

    // network recovery
    tt.recover();
    // avoid committing ChangeTerm proposal
    tt.ignore(MessageType::MsgAppend);

    // elect 2 as the new leader with term 2
    tt.send(vec![new_message(2, 2, MessageType::MsgHup, 0)]);

    // no log entries from previous term should be committed
    assert_eq!(tt.peers[&2].raft_log.committed, 2);

    tt.recover();
    // send heartbeat; reset wait
    tt.send(vec![new_message(2, 2, MessageType::MsgBeat, 0)]);
    // append an entry at current term
    tt.send(vec![new_message(2, 2, MessageType::MsgPropose, 1)]);
    // expect the committed to be advanced
    assert_eq!(tt.peers[&2].raft_log.committed, 6);
}

// test_commit_without_new_term_entry tests the entries could be committed
// when leader changes, no new proposal comes in.
#[test]
fn test_commit_without_new_term_entry() {
    setup_for_test();
    let mut tt = Network::new(vec![None, None, None, None, None]);
    tt.send(vec![new_message(1, 1, MessageType::MsgHup, 0)]);

    // 0 cannot reach 2, 3, 4
    tt.cut(1, 3);
    tt.cut(1, 4);
    tt.cut(1, 5);

    tt.send(vec![new_message(1, 1, MessageType::MsgPropose, 1)]);
    tt.send(vec![new_message(1, 1, MessageType::MsgPropose, 1)]);

    assert_eq!(tt.peers[&1].raft_log.committed, 2);

    // network recovery
    tt.recover();

    // elect 1 as the new leader with term 2
    // after append a ChangeTerm entry from the current term, all entries
    // should be committed
    tt.send(vec![new_message(2, 2, MessageType::MsgHup, 0)]);

    assert_eq!(tt.peers[&1].raft_log.committed, 5);
}

#[test]
fn test_dueling_candidates() {
    setup_for_test();
    let a = new_test_raft(1, vec![1, 2, 3], 10, 1, new_storage());
    let b = new_test_raft(2, vec![1, 2, 3], 10, 1, new_storage());
    let c = new_test_raft(3, vec![1, 2, 3], 10, 1, new_storage());

    let mut nt = Network::new(vec![Some(a), Some(b), Some(c)]);
    nt.cut(1, 3);

    nt.send(vec![new_message(1, 1, MessageType::MsgHup, 0)]);
    nt.send(vec![new_message(3, 3, MessageType::MsgHup, 0)]);

    // 1 becomes leader since it receives votes from 1 and 2
    assert_eq!(nt.peers[&1].state, StateRole::Leader);

    // 3 stays as candidate since it receives a vote from 3 and a rejection from 2
    assert_eq!(nt.peers[&3].state, StateRole::Candidate);

    nt.recover();

    // Candidate 3 now increases its term and tries to vote again, we except it to
    // disrupt the leader 1 since it has a higher term, 3 will be follower again
    // since both 1 and 2 rejects its vote request since 3 does not have a long
    // enough log.
    nt.send(vec![new_message(3, 3, MessageType::MsgHup, 0)]);

    let raft_logs = vec![
        // committed, applied, last index.
        (2, 1, 2),
        (2, 1, 2),
        (1, 1, 1),
    ];

    let tests = vec![
        (StateRole::Follower, 2),
        (StateRole::Follower, 2),
        (StateRole::Follower, 2),
    ];

    for (i, &(state, term)) in tests.iter().enumerate() {
        let id = i as u64 + 1;
        if nt.peers[&id].state != state {
            panic!(
                "#{}: state = {:?}, want {:?}",
                i, nt.peers[&id].state, state
            );
        }
        if nt.peers[&id].term != term {
            panic!("#{}: term = {}, want {}", i, nt.peers[&id].term, term);
        }

        assert_eq!(nt.peers[&id].raft_log.committed, raft_logs[i].0);
        assert_eq!(nt.peers[&id].raft_log.applied, raft_logs[i].1);
        assert_eq!(nt.peers[&id].raft_log.last_index(), raft_logs[i].2);
    }
}

#[test]
fn test_dueling_pre_candidates() {
    setup_for_test();
    let a = new_test_raft_with_prevote(1, vec![1, 2, 3], 10, 1, new_storage(), true);
    let b = new_test_raft_with_prevote(2, vec![1, 2, 3], 10, 1, new_storage(), true);
    let c = new_test_raft_with_prevote(3, vec![1, 2, 3], 10, 1, new_storage(), true);

    let mut nt = Network::new_with_config(vec![Some(a), Some(b), Some(c)], true);
    nt.cut(1, 3);

    nt.send(vec![new_message(1, 1, MessageType::MsgHup, 0)]);
    nt.send(vec![new_message(3, 3, MessageType::MsgHup, 0)]);

    // 1 becomes leader since it receives votes from 1 and 2
    assert_eq!(nt.peers[&1].state, StateRole::Leader);

    // 3 campaigns then reverts to follower when its pre_vote is rejected
    assert_eq!(nt.peers[&3].state, StateRole::Follower);

    nt.recover();

    // Candidate 3 now increases its term and tries to vote again.
    // With pre-vote, it does not disrupt the leader.
    nt.send(vec![new_message(3, 3, MessageType::MsgHup, 0)]);

    // 3 items in every tuple is committed index, applied index and last index.
    let expects = vec![(2, 1, 2), (2, 1, 2), (1, 1, 1)];

    let tests = vec![
        (1, StateRole::Leader, 1),
        (2, StateRole::Follower, 1),
        (3, StateRole::Follower, 1),
    ];
    for (i, &(id, state, term)) in tests.iter().enumerate() {
        if nt.peers[&id].state != state {
            panic!(
                "#{}: state = {:?}, want {:?}",
                i, nt.peers[&id].state, state
            );
        }
        if nt.peers[&id].term != term {
            panic!("#{}: term = {}, want {}", i, nt.peers[&id].term, term);
        }
        assert_eq!(nt.peers[&id].raft_log.committed, expects[i].0);
        assert_eq!(nt.peers[&id].raft_log.applied, expects[i].1);
        assert_eq!(nt.peers[&id].raft_log.last_index(), expects[i].2);
    }
}

#[test]
fn test_candidate_concede() {
    setup_for_test();
    let mut tt = Network::new(vec![None, None, None]);
    tt.isolate(1);

    tt.send(vec![new_message(1, 1, MessageType::MsgHup, 0)]);
    tt.send(vec![new_message(3, 3, MessageType::MsgHup, 0)]);

    // heal the partition
    tt.recover();
    // send heartbeat; reset wait
    tt.send(vec![new_message(3, 3, MessageType::MsgBeat, 0)]);

    // send a proposal to 3 to flush out a MsgAppend to 1
    let data = "force follower";
    let mut m = new_message(3, 3, MessageType::MsgPropose, 0);
    m.set_entries(RepeatedField::from_vec(vec![new_entry(0, 0, Some(data))]));
    tt.send(vec![m]);
    // send heartbeat; flush out commit
    tt.send(vec![new_message(3, 3, MessageType::MsgBeat, 0)]);

    assert_eq!(tt.peers[&1].state, StateRole::Follower);
    assert_eq!(tt.peers[&1].term, 1);

    for (_, p) in &tt.peers {
        assert_eq!(p.raft_log.committed, 3); // All raft logs are committed.
        assert_eq!(p.raft_log.applied, 1); // Raft logs are based on a snapshot with index 1.
        assert_eq!(p.raft_log.last_index(), 3);
    }
}

#[test]
fn test_single_node_candidate() {
    setup_for_test();
    let mut tt = Network::new(vec![None]);
    tt.send(vec![new_message(1, 1, MessageType::MsgHup, 0)]);

    assert_eq!(tt.peers[&1].state, StateRole::Leader);
}

#[test]
fn test_sinle_node_pre_candidate() {
    setup_for_test();
    let mut tt = Network::new_with_config(vec![None], true);
    tt.send(vec![new_message(1, 1, MessageType::MsgHup, 0)]);

    assert_eq!(tt.peers[&1].state, StateRole::Leader);
}

#[test]
fn test_old_messages() {
    setup_for_test();
    let mut tt = Network::new(vec![None, None, None]);
    // make 0 leader @ term 3
    tt.send(vec![new_message(1, 1, MessageType::MsgHup, 0)]);
    tt.send(vec![new_message(2, 2, MessageType::MsgHup, 0)]);
    tt.send(vec![new_message(1, 1, MessageType::MsgHup, 0)]);
    // pretend we're an old leader trying to make progress; this entry is expected to be ignored.
    let mut m = new_message(2, 1, MessageType::MsgAppend, 0);
    m.set_term(2);
    m.set_entries(RepeatedField::from_vec(vec![empty_entry(2, 3)]));
    tt.send(vec![m]);
    // commit a new entry
    tt.send(vec![new_message(1, 1, MessageType::MsgPropose, 1)]);

    for (_, p) in &tt.peers {
        let raft = p.raft.as_ref().unwrap();
        assert_eq!(raft.raft_log.committed, 5);
        assert_eq!(raft.raft_log.applied, 1);
        assert_eq!(raft.raft_log.last_index(), 5);
    }
}

// test_old_messages_reply - optimization - reply with new term.

#[test]
fn test_proposal() {
    setup_for_test();
    let mut tests = vec![
        (Network::new(vec![None, None, None]), true),
        (Network::new(vec![None, None, NOP_STEPPER]), true),
        (Network::new(vec![None, NOP_STEPPER, NOP_STEPPER]), false),
        (
            Network::new(vec![None, NOP_STEPPER, NOP_STEPPER, None]),
            false,
        ),
        (
            Network::new(vec![None, NOP_STEPPER, NOP_STEPPER, None, None]),
            true,
        ),
    ];

    for (j, (mut nw, success)) in tests.drain(..).enumerate() {
        let send = |nw: &mut Network, m| {
            let res = panic::catch_unwind(AssertUnwindSafe(|| nw.send(vec![m])));
            assert!(res.is_ok() || !success);
        };

        // promote 0 the leader
        send(&mut nw, new_message(1, 1, MessageType::MsgHup, 0));
        send(&mut nw, new_message(1, 1, MessageType::MsgPropose, 1));

        // committed index, applied index and last index.
        let want_log = if success { (3, 1, 3) } else { (1, 1, 1) };

        for (_, p) in &nw.peers {
            if let Some(ref raft) = p.raft {
                assert_eq!(raft.raft_log.committed, want_log.0);
                assert_eq!(raft.raft_log.applied, want_log.1);
                assert_eq!(raft.raft_log.last_index(), want_log.2);
            }
        }
        if nw.peers[&1].term != 1 {
            panic!("#{}: term = {}, want: {}", j, nw.peers[&1].term, 1);
        }
    }
}

#[test]
fn test_proposal_by_proxy() {
    setup_for_test();
    let mut tests = vec![
        Network::new(vec![None, None, None]),
        Network::new(vec![None, None, NOP_STEPPER]),
    ];
    for (j, tt) in tests.iter_mut().enumerate() {
        // promote 0 the leader
        tt.send(vec![new_message(1, 1, MessageType::MsgHup, 0)]);

        // propose via follower
        tt.send(vec![new_message(2, 2, MessageType::MsgPropose, 1)]);

        for (_, p) in &tt.peers {
            if p.raft.is_none() {
                continue;
            }
            if let Some(ref raft) = p.raft {
                assert_eq!(raft.raft_log.committed, 3);
                assert_eq!(raft.raft_log.applied, 1);
                assert_eq!(raft.raft_log.last_index(), 3);
            }
        }
        if tt.peers[&1].term != 1 {
            panic!("#{}: term = {}, want {}", j, tt.peers[&1].term, 1);
        }
    }
}

#[test]
fn test_commit() {
    setup_for_test();
    let mut tests = vec![
        // single
        (vec![1], vec![empty_entry(1, 1)], 1, 1),
        (vec![1], vec![empty_entry(1, 1)], 2, 1),
        (vec![2], vec![empty_entry(1, 1), empty_entry(2, 2)], 2, 2),
        (vec![1], vec![empty_entry(2, 1)], 2, 1),
        // odd
        (
            vec![2, 1, 1],
            vec![empty_entry(1, 1), empty_entry(2, 2)],
            1,
            1,
        ),
        (
            vec![2, 1, 1],
            vec![empty_entry(1, 1), empty_entry(1, 2)],
            2,
            1,
        ),
        (
            vec![2, 1, 2],
            vec![empty_entry(1, 1), empty_entry(2, 2)],
            2,
            2,
        ),
        (
            vec![2, 1, 2],
            vec![empty_entry(1, 1), empty_entry(1, 2)],
            2,
            1,
        ),
        // even
        (
            vec![2, 1, 1, 1],
            vec![empty_entry(1, 1), empty_entry(2, 2)],
            1,
            1,
        ),
        (
            vec![2, 1, 1, 1],
            vec![empty_entry(1, 1), empty_entry(1, 2)],
            2,
            1,
        ),
        (
            vec![2, 1, 1, 2],
            vec![empty_entry(1, 1), empty_entry(2, 2)],
            1,
            1,
        ),
        (
            vec![2, 1, 1, 2],
            vec![empty_entry(1, 1), empty_entry(1, 2)],
            2,
            1,
        ),
        (
            vec![2, 1, 2, 2],
            vec![empty_entry(1, 1), empty_entry(2, 2)],
            2,
            2,
        ),
        (
            vec![2, 1, 2, 2],
            vec![empty_entry(1, 1), empty_entry(1, 2)],
            2,
            1,
        ),
    ];

    for (i, (matches, logs, sm_term, w)) in tests.drain(..).enumerate() {
        let store = MemStorage::new();
        let mut sm = new_test_raft(1, vec![1], 5, 1, store);
        sm.raft_log.store.wl().append(&logs);
        let mut hs = HardState::new();
        hs.set_term(sm_term);
        sm.raft_log.store.wl().set_hardstate(hs);
        sm.term = sm_term;

        for (j, &v) in matches.iter().enumerate() {
            let id = j as u64 + 1;
            if let Some(pr) = sm.mut_prs().get_mut(id) {
                pr.matched = v;
                pr.next_idx = v + 1;
            } else {
                sm.set_progress(id, v, v + 1, false);
            }
        }
        sm.maybe_commit();
        if sm.raft_log.committed != w {
            panic!("#{}: committed = {}, want {}", i, sm.raft_log.committed, w);
        }
    }
}

#[test]
fn test_pass_election_timeout() {
    setup_for_test();
    let tests = vec![
        (5, 0f64, false),
        (10, 0.1, true),
        (13, 0.4, true),
        (15, 0.6, true),
        (18, 0.9, true),
        (20, 1.0, false),
    ];

    for (i, &(elapse, wprobability, round)) in tests.iter().enumerate() {
        let mut sm = new_test_raft(1, vec![1], 10, 1, new_storage());
        sm.election_elapsed = elapse;
        let mut c = 0;
        for _ in 0..10_000 {
            sm.reset_randomized_election_timeout();
            if sm.pass_election_timeout() {
                c += 1;
            }
        }
        let mut got = f64::from(c) / 10000.0;
        if round {
            got = (got * 10.0 + 0.5).floor() / 10.0;
        }
        if (got - wprobability).abs() > 0.000_001 {
            panic!("#{}: probability = {}, want {}", i, got, wprobability);
        }
    }
}

// test_handle_msg_append ensures:
// 1. Reply false if log doesn’t contain an entry at prevLogIndex whose term matches prevLogTerm.
// 2. If an existing entry conflicts with a new one (same index but different terms),
//    delete the existing entry and all that follow it; append any new entries not already in the
//    log.
// 3. If leaderCommit > commitIndex, set commitIndex = min(leaderCommit, index of last new entry).
#[test]
fn test_handle_msg_append() {
    setup_for_test();
    let nm = |term, log_term, index, commit, ents: Option<Vec<(u64, u64)>>| {
        let mut m = Message::new();
        m.set_msg_type(MessageType::MsgAppend);
        m.set_term(term);
        m.set_log_term(log_term);
        m.set_index(index);
        m.set_commit(commit);
        if let Some(ets) = ents {
            m.set_entries(RepeatedField::from_vec(
                ets.iter().map(|&(i, t)| empty_entry(t, i)).collect(),
            ));
        }
        m
    };
    let mut tests = vec![
        // Ensure 1
        (nm(2, 3, 3, 3, None), 3, 1, true), // previous log mismatch
        (nm(2, 3, 4, 3, None), 3, 1, true), // previous log non-exist
        // Ensure 2
        (nm(2, 1, 2, 2, None), 3, 2, false),
        (nm(2, 0, 1, 2, Some(vec![(2, 2)])), 2, 2, false),
        (nm(2, 2, 3, 4, Some(vec![(4, 2), (5, 2)])), 5, 4, false),
        (nm(2, 2, 3, 5, Some(vec![(4, 2)])), 4, 4, false),
        (nm(2, 1, 2, 5, Some(vec![(3, 2)])), 3, 3, false),
        // Ensure 3
        (nm(1, 1, 2, 4, None), 3, 2, false), // match entry 1, commit up to last new entry 1
        (nm(1, 1, 2, 4, Some(vec![(3, 2)])), 3, 3, false), // match entry 1, commit up to last new
        // entry 2
        (nm(2, 2, 3, 4, None), 3, 3, false), // match entry 2, commit up to last new entry 2
        (nm(2, 2, 3, 5, None), 3, 3, false), // commit up to log.last()
    ];

    for (j, (m, w_index, w_commit, w_reject)) in tests.drain(..).enumerate() {
        let store = new_storage();
        let mut sm = {
            let mut sm = new_test_raft(1, vec![1], 10, 1, store);
            let raft = sm.raft.take().unwrap();
            raft.raft_log
                .store
                .wl()
                .append(&[empty_entry(1, 2), empty_entry(2, 3)]);
            let store = raft.raft_log.store;
            new_test_raft(1, vec![1], 10, 1, store)
        };
        sm.become_follower(2, INVALID_ID);

        sm.handle_append_entries(&m);
        if sm.raft_log.last_index() != w_index {
            panic!(
                "#{}: last_index = {}, want {}",
                j,
                sm.raft_log.last_index(),
                w_index
            );
        }
        if sm.raft_log.committed != w_commit {
            panic!(
                "#{}: committed = {}, want {}",
                j, sm.raft_log.committed, w_commit
            );
        }
        let m = sm.read_messages();
        if m.len() != 1 {
            panic!("#{}: msg count = {}, want 1", j, m.len());
        }
        if m[0].get_reject() != w_reject {
            panic!("#{}: reject = {}, want {}", j, m[0].get_reject(), w_reject);
        }
    }
}

// test_handle_heartbeat ensures that the follower commits to the commit in the message.
#[test]
fn test_handle_heartbeat() {
    setup_for_test();
    let commit = 2u64;
    let nw = |f, to, term, commit| {
        let mut m = new_message(f, to, MessageType::MsgHeartbeat, 0);
        m.set_term(term);
        m.set_commit(commit);
        m
    };
    let mut tests = vec![
        (nw(2, 1, 2, commit + 1), commit + 1),
        (nw(2, 1, 2, commit - 1), commit), // do not decrease commit
    ];
    for (i, (m, w_commit)) in tests.drain(..).enumerate() {
        let store = new_storage();
        store
            .wl()
            .append(&[empty_entry(1, 1), empty_entry(2, 2), empty_entry(3, 3)]);
        let mut sm = new_test_raft(1, vec![1, 2], 5, 1, store);
        sm.become_follower(2, 2);
        sm.raft_log.commit_to(commit);
        sm.handle_heartbeat(m);
        if sm.raft_log.committed != w_commit {
            panic!(
                "#{}: committed = {}, want = {}",
                i, sm.raft_log.committed, w_commit
            );
        }
        let m = sm.read_messages();
        if m.len() != 1 {
            panic!("#{}: msg count = {}, want 1", i, m.len());
        }
        if m[0].get_msg_type() != MessageType::MsgHeartbeatResponse {
            panic!(
                "#{}: type = {:?}, want MsgHeartbeatResponse",
                i,
                m[0].get_msg_type()
            );
        }
    }
}

// test_handle_heartbeat_resp ensures that we re-send log entries when we get a heartbeat response.
#[test]
fn test_handle_heartbeat_resp() {
    setup_for_test();
    let store = new_storage();
    store
        .wl()
        .append(&[empty_entry(1, 1), empty_entry(2, 2), empty_entry(3, 3)]);
    let mut sm = new_test_raft(1, vec![1, 2], 5, 1, store);
    sm.become_candidate();
    sm.become_leader();
    let last_index = sm.raft_log.last_index();
    sm.raft_log.commit_to(last_index);

    // A heartbeat response from a node that is behind; re-send MsgApp
    sm.step(new_message(2, 0, MessageType::MsgHeartbeatResponse, 0))
        .expect("");
    let mut msgs = sm.read_messages();
    assert_eq!(msgs.len(), 1);
    assert_eq!(msgs[0].get_msg_type(), MessageType::MsgAppend);

    // A second heartbeat response generates another MsgApp re-send
    sm.step(new_message(2, 0, MessageType::MsgHeartbeatResponse, 0))
        .expect("");
    msgs = sm.read_messages();
    assert_eq!(msgs.len(), 1);
    assert_eq!(msgs[0].get_msg_type(), MessageType::MsgAppend);

    // Once we have an MsgAppResp, heartbeats no longer send MsgApp.
    let mut m = new_message(2, 0, MessageType::MsgAppendResponse, 0);
    m.set_index(msgs[0].get_index() + msgs[0].get_entries().len() as u64);
    sm.step(m).expect("");
    // Consume the message sent in response to MsgAppResp
    sm.read_messages();

    sm.step(new_message(2, 0, MessageType::MsgHeartbeatResponse, 0))
        .expect("");
    msgs = sm.read_messages();
    assert!(msgs.is_empty());
}

// test_raft_frees_read_only_mem ensures raft will free read request from
// ReadOnly read_index_queue and pending_read_index map.
// related issue: https://github.com/coreos/etcd/issues/7571
#[test]
fn test_raft_frees_read_only_mem() {
    setup_for_test();
    let mut sm = new_test_raft(1, vec![1, 2], 5, 1, new_storage());
    sm.become_candidate();
    sm.become_leader();
    let last_index = sm.raft_log.last_index();
    sm.raft_log.commit_to(last_index);

    let ctx = "ctx";
    let vec_ctx = ctx.as_bytes().to_vec();

    // leader starts linearizable read request.
    // more info: raft dissertation 6.4, step 2.
    let m = new_message_with_entries(
        2,
        1,
        MessageType::MsgReadIndex,
        vec![new_entry(0, 0, Some(ctx))],
    );
    sm.step(m).expect("");
    let msgs = sm.read_messages();
    assert_eq!(msgs.len(), 1);
    assert_eq!(msgs[0].get_msg_type(), MessageType::MsgHeartbeat);
    assert_eq!(msgs[0].get_context(), &vec_ctx[..]);
    assert_eq!(sm.read_only.read_index_queue.len(), 1);
    assert_eq!(sm.read_only.pending_read_index.len(), 1);
    assert!(sm.read_only.pending_read_index.contains_key(&vec_ctx));

    // heartbeat responses from majority of followers (1 in this case)
    // acknowledge the authority of the leader.
    // more info: raft dissertation 6.4, step 3.
    let mut m = new_message(2, 1, MessageType::MsgHeartbeatResponse, 0);
    m.set_context(vec_ctx.clone());
    sm.step(m).expect("");
    assert_eq!(sm.read_only.read_index_queue.len(), 0);
    assert_eq!(sm.read_only.pending_read_index.len(), 0);
    assert!(!sm.read_only.pending_read_index.contains_key(&vec_ctx));
}

// test_msg_append_response_wait_reset verifies the waitReset behavior of a leader
// MsgAppResp.
#[test]
fn test_msg_append_response_wait_reset() {
    setup_for_test();
    let mut sm = new_test_raft(1, vec![1, 2, 3], 5, 1, new_storage());
    sm.become_candidate();
    sm.become_leader();

    // The new leader has just emitted a new Term 4 entry; consume those messages
    // from the outgoing queue.
    sm.bcast_append();
    sm.read_messages();

    // Node 2 acks the first entry, making it committed.
    let mut m = new_message(2, 0, MessageType::MsgAppendResponse, 0);
    m.set_index(2);
    sm.step(m).expect("");
    assert_eq!(sm.raft_log.committed, 2);
    // Also consume the MsgApp messages that update Commit on the followers.
    sm.read_messages();

    // A new command is now proposed on node 1.
    m = new_message(1, 0, MessageType::MsgPropose, 0);
    m.set_entries(RepeatedField::from_vec(vec![empty_entry(0, 0)]));
    sm.step(m).expect("");

    // The command is broadcast to all nodes not in the wait state.
    // Node 2 left the wait state due to its MsgAppResp, but node 3 is still waiting.
    let mut msgs = sm.read_messages();
    assert_eq!(msgs.len(), 1);
    assert_eq!(msgs[0].get_msg_type(), MessageType::MsgAppend);
    assert_eq!(msgs[0].get_to(), 2);
    assert_eq!(msgs[0].get_entries().len(), 1);
    assert_eq!(msgs[0].get_entries()[0].get_index(), 3);

    // Now Node 3 acks the first entry. This releases the wait and entry 2 is sent.
    m = new_message(3, 0, MessageType::MsgAppendResponse, 0);
    m.set_index(1);
    sm.step(m).expect("");
    msgs = sm.read_messages();
    assert_eq!(msgs.len(), 1);
    assert_eq!(msgs[0].get_msg_type(), MessageType::MsgAppend);
    assert_eq!(msgs[0].get_to(), 3);
    assert_eq!(msgs[0].get_entries().len(), 2);
    assert_eq!(msgs[0].get_entries()[0].get_index(), 2);
}

#[test]
fn test_recv_msg_request_vote() {
    setup_for_test();
    test_recv_msg_request_vote_for_type(MessageType::MsgRequestVote);
}

fn test_recv_msg_request_vote_for_type(msg_type: MessageType) {
    let mut tests = vec![
        (StateRole::Follower, 0, 0, INVALID_ID, true),
        (StateRole::Follower, 0, 1, INVALID_ID, true),
        (StateRole::Follower, 0, 2, INVALID_ID, true),
        (StateRole::Follower, 0, 3, INVALID_ID, false),
        (StateRole::Follower, 1, 0, INVALID_ID, true),
        (StateRole::Follower, 1, 1, INVALID_ID, true),
        (StateRole::Follower, 1, 2, INVALID_ID, true),
        (StateRole::Follower, 1, 3, INVALID_ID, false),
        (StateRole::Follower, 2, 0, INVALID_ID, true),
        (StateRole::Follower, 2, 1, INVALID_ID, true),
        (StateRole::Follower, 2, 2, INVALID_ID, false),
        (StateRole::Follower, 2, 3, INVALID_ID, false),
        (StateRole::Follower, 3, 0, INVALID_ID, true),
        (StateRole::Follower, 3, 1, INVALID_ID, true),
        (StateRole::Follower, 3, 2, INVALID_ID, false),
        (StateRole::Follower, 3, 3, INVALID_ID, false),
        (StateRole::Follower, 3, 2, 2, false),
        (StateRole::Follower, 3, 2, 1, true),
        (StateRole::Leader, 3, 3, 1, true),
        (StateRole::PreCandidate, 3, 3, 1, true),
        (StateRole::Candidate, 3, 3, 1, true),
    ];

    for (j, (state, index, log_term, vote_for, w_reject)) in tests.drain(..).enumerate() {
        let raft_log = new_raft_log(
            &[empty_entry(0, 0), empty_entry(2, 1), empty_entry(2, 2)],
            3,
            0,
        );
        let mut sm = new_test_raft(1, vec![1], 10, 1, new_storage());
        sm.state = state;
        sm.vote = vote_for;
        sm.raft_log = raft_log;

        let mut m = new_message(2, 0, msg_type, 0);
        m.set_index(index);
        m.set_log_term(log_term);
        // raft.Term is greater than or equal to raft.raftLog.lastTerm. In this
        // test we're only testing MsgVote responses when the campaigning node
        // has a different raft log compared to the recipient node.
        // Additionally we're verifying behaviour when the recipient node has
        // already given out its vote for its current term. We're not testing
        // what the recipient node does when receiving a message with a
        // different term number, so we simply initialize both term numbers to
        // be the same.
        let term = cmp::max(sm.raft_log.last_term(), log_term);
        m.set_term(term);
        sm.term = term;
        sm.step(m).expect("");

        let msgs = sm.read_messages();
        if msgs.len() != 1 {
            panic!("#{}: msgs count = {}, want 1", j, msgs.len());
        }
        if msgs[0].get_msg_type() != vote_resp_msg_type(msg_type) {
            panic!(
                "#{}: m.type = {:?}, want {:?}",
                j,
                msgs[0].get_msg_type(),
                vote_resp_msg_type(msg_type)
            );
        }
        if msgs[0].get_reject() != w_reject {
            panic!(
                "#{}: m.get_reject = {}, want {}",
                j,
                msgs[0].get_reject(),
                w_reject
            );
        }
    }
}

#[test]
fn test_state_transition() {
    setup_for_test();
    let mut tests = vec![
        (
            StateRole::Follower,
            StateRole::Follower,
            true,
            1,
            INVALID_ID,
        ),
        (
            StateRole::Follower,
            StateRole::PreCandidate,
            true,
            0,
            INVALID_ID,
        ),
        (
            StateRole::Follower,
            StateRole::Candidate,
            true,
            1,
            INVALID_ID,
        ),
        (StateRole::Follower, StateRole::Leader, false, 0, INVALID_ID),
        (
            StateRole::PreCandidate,
            StateRole::Follower,
            true,
            0,
            INVALID_ID,
        ),
        (
            StateRole::PreCandidate,
            StateRole::PreCandidate,
            true,
            0,
            INVALID_ID,
        ),
        (
            StateRole::PreCandidate,
            StateRole::Candidate,
            true,
            1,
            INVALID_ID,
        ),
        (StateRole::PreCandidate, StateRole::Leader, true, 0, 1),
        (
            StateRole::Candidate,
            StateRole::Follower,
            true,
            0,
            INVALID_ID,
        ),
        (
            StateRole::Candidate,
            StateRole::PreCandidate,
            true,
            0,
            INVALID_ID,
        ),
        (
            StateRole::Candidate,
            StateRole::Candidate,
            true,
            1,
            INVALID_ID,
        ),
        (StateRole::Candidate, StateRole::Leader, true, 0, 1),
        (StateRole::Leader, StateRole::Follower, true, 1, INVALID_ID),
        (
            StateRole::Leader,
            StateRole::PreCandidate,
            false,
            0,
            INVALID_ID,
        ),
        (
            StateRole::Leader,
            StateRole::Candidate,
            false,
            1,
            INVALID_ID,
        ),
        (StateRole::Leader, StateRole::Leader, true, 0, 1),
    ];
    for (i, (from, to, wallow, wterm, wlead)) in tests.drain(..).enumerate() {
        let sm: &mut Raft<MemStorage> = &mut new_test_raft(1, vec![1], 10, 1, new_storage());
        sm.state = from;

        let res = panic::catch_unwind(AssertUnwindSafe(|| match to {
            StateRole::Follower => sm.become_follower(wterm, wlead),
            StateRole::PreCandidate => sm.become_pre_candidate(),
            StateRole::Candidate => sm.become_candidate(),
            StateRole::Leader => sm.become_leader(),
        }));
        if res.is_ok() ^ wallow {
            panic!("#{}: allow = {}, want {}", i, res.is_ok(), wallow);
        }
        if res.is_err() {
            continue;
        }

        if sm.term != wterm {
            panic!("#{}: term = {}, want {}", i, sm.term, wterm);
        }
        if sm.leader_id != wlead {
            panic!("#{}: lead = {}, want {}", i, sm.leader_id, wlead);
        }
    }
}

#[test]
fn test_all_server_stepdown() {
    setup_for_test();
    let mut tests = vec![
        // state, want_state, term, last_index, entry count.
        (StateRole::Follower, StateRole::Follower, 3, 1, 0),
        (StateRole::PreCandidate, StateRole::Follower, 3, 1, 0),
        (StateRole::Candidate, StateRole::Follower, 3, 1, 0),
        (StateRole::Leader, StateRole::Follower, 3, 2, 1),
    ];

    let tmsg_types = vec![MessageType::MsgRequestVote, MessageType::MsgAppend];
    let tterm = 3u64;

    for (i, (state, wstate, wterm, windex, entries)) in tests.drain(..).enumerate() {
        let mut sm = new_test_raft(1, vec![1, 2, 3], 10, 1, new_storage());
        match state {
            StateRole::Follower => sm.become_follower(1, INVALID_ID),
            StateRole::PreCandidate => sm.become_pre_candidate(),
            StateRole::Candidate => sm.become_candidate(),
            StateRole::Leader => {
                sm.become_candidate();
                sm.become_leader();
            }
        }

        for (j, &msg_type) in tmsg_types.iter().enumerate() {
            let mut m = new_message(2, 0, msg_type, 0);
            m.set_term(tterm);
            m.set_log_term(tterm);
            sm.step(m).expect("");

            if sm.state != wstate {
                panic!("{}.{} state = {:?}, want {:?}", i, j, sm.state, wstate);
            }
            if sm.term != wterm {
                panic!("{}.{} term = {}, want {}", i, j, sm.term, wterm);
            }
            if sm.raft_log.last_index() != windex {
                panic!(
                    "{}.{} index = {}, want {}",
                    i,
                    j,
                    sm.raft_log.last_index(),
                    windex
                );
            }
            let entry_count = sm.raft_log.all_entries().len() as u64;
            if entry_count != entries {
                panic!("{}.{} ents count = {}, want {}", i, j, entry_count, entries);
            }
            let wlead = if msg_type == MessageType::MsgRequestVote {
                INVALID_ID
            } else {
                2
            };
            if sm.leader_id != wlead {
                panic!("{}, sm.lead = {}, want {}", i, sm.leader_id, INVALID_ID);
            }
        }
    }
}

#[test]
fn test_candidate_reset_term_msg_heartbeat() {
    setup_for_test();
    test_candidate_reset_term(MessageType::MsgHeartbeat)
}

#[test]
fn test_candidate_reset_term_msg_append() {
    setup_for_test();
    test_candidate_reset_term(MessageType::MsgAppend)
}

// test_candidate_reset_term tests when a candidate receives a
// MsgHeartbeat or MsgAppend from leader, "step" resets the term
// with leader's and reverts back to follower.
fn test_candidate_reset_term(message_type: MessageType) {
    let a = new_test_raft(1, vec![1, 2, 3], 10, 1, new_storage());
    let b = new_test_raft(2, vec![1, 2, 3], 10, 1, new_storage());
    let c = new_test_raft(3, vec![1, 2, 3], 10, 1, new_storage());

    let mut nt = Network::new(vec![Some(a), Some(b), Some(c)]);

    nt.send(vec![new_message(1, 1, MessageType::MsgHup, 0)]);

    assert_eq!(nt.peers[&1].state, StateRole::Leader);
    assert_eq!(nt.peers[&2].state, StateRole::Follower);
    assert_eq!(nt.peers[&3].state, StateRole::Follower);

    // isolate 3 and increase term in rest
    nt.isolate(3);
    nt.send(vec![new_message(2, 2, MessageType::MsgHup, 0)]);
    nt.send(vec![new_message(1, 1, MessageType::MsgHup, 0)]);

    assert_eq!(nt.peers[&1].state, StateRole::Leader);
    assert_eq!(nt.peers[&2].state, StateRole::Follower);
    assert_eq!(nt.peers[&3].state, StateRole::Follower);

    // trigger campaign in isolated c
    nt.peers
        .get_mut(&3)
        .unwrap()
        .reset_randomized_election_timeout();
    let timeout = nt.peers[&3].get_randomized_election_timeout();
    for _ in 0..timeout {
        nt.peers.get_mut(&3).unwrap().tick();
    }

    assert_eq!(nt.peers[&3].state, StateRole::Candidate);

    nt.recover();

    // leader sends to isolated candidate
    // and expects candidate to revert to follower
    let mut msg = new_message(1, 3, message_type, 0);
    msg.set_term(nt.peers[&1].term);
    nt.send(vec![msg]);

    assert_eq!(nt.peers[&3].state, StateRole::Follower);

    // follower c term is reset with leader's
    assert_eq!(
        nt.peers[&3].term, nt.peers[&1].term,
        "follower term expected same term as leader's {}, got {}",
        nt.peers[&1].term, nt.peers[&3].term,
    )
}

#[test]
fn test_leader_stepdown_when_quorum_active() {
    setup_for_test();
    let mut sm = new_test_raft(1, vec![1, 2, 3], 5, 1, new_storage());
    sm.check_quorum = true;
    sm.become_candidate();
    sm.become_leader();

    for _ in 0..=sm.get_election_timeout() {
        let mut m = new_message(2, 0, MessageType::MsgHeartbeatResponse, 0);
        m.set_term(sm.term);
        sm.step(m).expect("");
        sm.tick();
    }

    assert_eq!(sm.state, StateRole::Leader);
}

#[test]
fn test_leader_stepdown_when_quorum_lost() {
    setup_for_test();
    let mut sm = new_test_raft(1, vec![1, 2, 3], 5, 1, new_storage());

    sm.check_quorum = true;

    sm.become_candidate();
    sm.become_leader();

    for _ in 0..=sm.get_election_timeout() {
        sm.tick();
    }

    assert_eq!(sm.state, StateRole::Follower);
}

#[test]
fn test_leader_superseding_with_check_quorum() {
    setup_for_test();
    let mut a = new_test_raft(1, vec![1, 2, 3], 10, 1, new_storage());
    let mut b = new_test_raft(2, vec![1, 2, 3], 10, 1, new_storage());
    let mut c = new_test_raft(3, vec![1, 2, 3], 10, 1, new_storage());

    a.check_quorum = true;
    b.check_quorum = true;
    c.check_quorum = true;

    let mut nt = Network::new(vec![Some(a), Some(b), Some(c)]);

    let b_election_timeout = nt.peers[&2].get_election_timeout();

    // prevent campaigning from b
    nt.peers
        .get_mut(&2)
        .unwrap()
        .set_randomized_election_timeout(b_election_timeout + 1);
    for _ in 0..b_election_timeout {
        nt.peers.get_mut(&2).unwrap().tick();
    }
    nt.send(vec![new_message(1, 1, MessageType::MsgHup, 0)]);

    assert_eq!(nt.peers[&1].state, StateRole::Leader);
    assert_eq!(nt.peers[&3].state, StateRole::Follower);

    nt.send(vec![new_message(3, 3, MessageType::MsgHup, 0)]);

    // Peer b rejected c's vote since its electionElapsed had not reached to electionTimeout
    assert_eq!(nt.peers[&3].state, StateRole::Candidate);

    // Letting b's electionElapsed reach to electionTimeout
    for _ in 0..b_election_timeout {
        nt.peers.get_mut(&2).unwrap().tick();
    }
    nt.send(vec![new_message(3, 3, MessageType::MsgHup, 0)]);
    assert_eq!(nt.peers[&3].state, StateRole::Leader);
}

#[test]
fn test_leader_election_with_check_quorum() {
    setup_for_test();
    let mut a = new_test_raft(1, vec![1, 2, 3], 10, 1, new_storage());
    let mut b = new_test_raft(2, vec![1, 2, 3], 10, 1, new_storage());
    let mut c = new_test_raft(3, vec![1, 2, 3], 10, 1, new_storage());

    a.check_quorum = true;
    b.check_quorum = true;
    c.check_quorum = true;

    let mut nt = Network::new(vec![Some(a), Some(b), Some(c)]);

    // we can not let system choosing the value of randomizedElectionTimeout
    // otherwise it will introduce some uncertainty into this test case
    // we need to ensure randomizedElectionTimeout > electionTimeout here
    let a_election_timeout = nt.peers[&1].get_election_timeout();
    let b_election_timeout = nt.peers[&2].get_election_timeout();
    nt.peers
        .get_mut(&1)
        .unwrap()
        .set_randomized_election_timeout(a_election_timeout + 1);
    nt.peers
        .get_mut(&2)
        .unwrap()
        .set_randomized_election_timeout(b_election_timeout + 2);

    // Immediately after creation, votes are cast regardless of the election timeout

    nt.send(vec![new_message(1, 1, MessageType::MsgHup, 0)]);

    assert_eq!(nt.peers[&1].state, StateRole::Leader);
    assert_eq!(nt.peers[&3].state, StateRole::Follower);

    // need to reset randomizedElectionTimeout larger than electionTimeout again,
    // because the value might be reset to electionTimeout since the last state changes
    let a_election_timeout = nt.peers[&1].get_election_timeout();
    let b_election_timeout = nt.peers[&2].get_election_timeout();
    nt.peers
        .get_mut(&1)
        .unwrap()
        .set_randomized_election_timeout(a_election_timeout + 1);
    nt.peers
        .get_mut(&2)
        .unwrap()
        .set_randomized_election_timeout(b_election_timeout + 2);

    for _ in 0..a_election_timeout {
        nt.peers.get_mut(&1).unwrap().tick();
    }
    for _ in 0..b_election_timeout {
        nt.peers.get_mut(&2).unwrap().tick();
    }
    nt.send(vec![new_message(3, 3, MessageType::MsgHup, 0)]);

    assert_eq!(nt.peers[&1].state, StateRole::Follower);
    assert_eq!(nt.peers[&3].state, StateRole::Leader);
}

// test_free_stuck_candidate_with_check_quorum ensures that a candidate with a higher term
// can disrupt the leader even if the leader still "officially" holds the lease, The
// leader is expected to step down and adopt the candidate's term
#[test]
fn test_free_stuck_candidate_with_check_quorum() {
    setup_for_test();
    let mut a = new_test_raft(1, vec![1, 2, 3], 10, 1, new_storage());
    let mut b = new_test_raft(2, vec![1, 2, 3], 10, 1, new_storage());
    let mut c = new_test_raft(3, vec![1, 2, 3], 10, 1, new_storage());

    a.check_quorum = true;
    b.check_quorum = true;
    c.check_quorum = true;

    let mut nt = Network::new(vec![Some(a), Some(b), Some(c)]);

    // we can not let system choosing the value of randomizedElectionTimeout
    // otherwise it will introduce some uncertainty into this test case
    // we need to ensure randomizedElectionTimeout > electionTimeout here
    let b_election_timeout = nt.peers[&2].get_election_timeout();
    nt.peers
        .get_mut(&2)
        .unwrap()
        .set_randomized_election_timeout(b_election_timeout + 1);

    for _ in 0..b_election_timeout {
        nt.peers.get_mut(&2).unwrap().tick();
    }
    nt.send(vec![new_message(1, 1, MessageType::MsgHup, 0)]);
    nt.isolate(1);
    nt.send(vec![new_message(3, 3, MessageType::MsgHup, 0)]);

    assert_eq!(nt.peers[&2].state, StateRole::Follower);
    assert_eq!(nt.peers[&3].state, StateRole::Candidate);
    assert_eq!(nt.peers[&3].term, &nt.peers[&2].term + 1);

    // Vote again for safety
    nt.send(vec![new_message(3, 3, MessageType::MsgHup, 0)]);

    assert_eq!(nt.peers[&2].state, StateRole::Follower);
    assert_eq!(nt.peers[&3].state, StateRole::Candidate);
    assert_eq!(nt.peers[&3].term, &nt.peers[&2].term + 2);

    nt.recover();
    let mut msg = new_message(1, 3, MessageType::MsgHeartbeat, 0);
    msg.set_term(nt.peers[&1].term);
    nt.send(vec![msg]);

    // Disrupt the leader so that the stuck peer is freed
    assert_eq!(nt.peers[&1].state, StateRole::Follower);
    assert_eq!(nt.peers[&3].term, nt.peers[&1].term);

    // Vote again, should become leader this time
    nt.send(vec![new_message(3, 3, MessageType::MsgHup, 0)]);
    assert_eq!(nt.peers[&3].state, StateRole::Leader);
}

#[test]
fn test_non_promotable_voter_which_check_quorum() {
    setup_for_test();
    let mut a = new_test_raft(1, vec![1, 2], 10, 1, new_storage());
    let mut b = new_test_raft(2, vec![1], 10, 1, new_storage());

    a.check_quorum = true;
    b.check_quorum = true;

    let mut nt = Network::new(vec![Some(a), Some(b)]);

    // we can not let system choosing the value of randomizedElectionTimeout
    // otherwise it will introduce some uncertainty into this test case
    // we need to ensure randomizedElectionTimeout > electionTimeout here
    let b_election_timeout = nt.peers[&2].get_election_timeout();
    nt.peers
        .get_mut(&2)
        .unwrap()
        .set_randomized_election_timeout(b_election_timeout + 1);

    // Need to remove 2 again to make it a non-promotable node since newNetwork
    // overwritten some internal states
    nt.peers.get_mut(&2).unwrap().mut_prs().remove(2).unwrap();

    assert_eq!(nt.peers[&2].promotable(), false);

    for _ in 0..b_election_timeout {
        nt.peers.get_mut(&2).unwrap().tick();
    }
    nt.send(vec![new_message(1, 1, MessageType::MsgHup, 0)]);

    assert_eq!(nt.peers[&1].state, StateRole::Leader);
    assert_eq!(nt.peers[&2].state, StateRole::Follower);
    assert_eq!(nt.peers[&2].leader_id, 1);
}

/// `test_disruptive_follower` tests isolated follower,
/// with slow network incoming from leader, election times out
/// to become a candidate with an increased term. Then, the
/// candiate's response to late leader heartbeat forces the leader
/// to step down.
#[test]
fn test_disruptive_follower() {
    setup_for_test();
    let mut n1 = new_test_raft(1, vec![1, 2, 3], 10, 1, new_storage());
    let mut n2 = new_test_raft(2, vec![1, 2, 3], 10, 1, new_storage());
    let mut n3 = new_test_raft(3, vec![1, 2, 3], 10, 1, new_storage());

    n1.check_quorum = true;
    n2.check_quorum = true;
    n3.check_quorum = true;

    n1.become_follower(1, INVALID_ID);
    n2.become_follower(1, INVALID_ID);
    n3.become_follower(1, INVALID_ID);

    let mut nt = Network::new(vec![Some(n1), Some(n2), Some(n3)]);
    nt.send(vec![new_message(1, 1, MessageType::MsgHup, 0)]);

    // check state
    assert_eq!(nt.peers[&1].state, StateRole::Leader);
    assert_eq!(nt.peers[&2].state, StateRole::Follower);
    assert_eq!(nt.peers[&3].state, StateRole::Follower);

    // etcd server "advanceTicksForElection" on restart;
    // this is to expedite campaign trigger when given larger
    // election timeouts (e.g. multi-datacenter deploy)
    // Or leader messages are being delayed while ticks elapse
    let timeout = nt.peers[&3].get_election_timeout();
    nt.peers
        .get_mut(&3)
        .unwrap()
        .set_randomized_election_timeout(timeout + 2);
    let timeout = nt.peers[&3].get_randomized_election_timeout();
    for _ in 0..timeout - 1 {
        nt.peers.get_mut(&3).unwrap().tick();
    }

    // ideally, before last election tick elapses,
    // the follower n3 receives "pb.MsgApp" or "pb.MsgHeartbeat"
    // from leader n1, and then resets its "electionElapsed"
    // however, last tick may elapse before receiving any
    // messages from leader, thus triggering campaign
    nt.peers.get_mut(&3).unwrap().tick();

    // n1 is still leader yet
    // while its heartbeat to candidate n3 is being delayed
    // check state
    assert_eq!(nt.peers[&1].state, StateRole::Leader);
    assert_eq!(nt.peers[&2].state, StateRole::Follower);
    assert_eq!(nt.peers[&3].state, StateRole::Candidate);

    // check term
    // n1.Term == 2
    // n2.Term == 2
    // n3.Term == 3
    assert_eq!(nt.peers[&1].term, 2);
    assert_eq!(nt.peers[&2].term, 2);
    assert_eq!(nt.peers[&3].term, 3);

    // while outgoing vote requests are still queued in n3,
    // leader heartbeat finally arrives at candidate n3
    // however, due to delayed network from leader, leader
    // heartbeat was sent with lower term than candidate's
    let mut msg = new_message(1, 3, MessageType::MsgHeartbeat, 0);
    msg.set_term(nt.peers[&1].term);
    nt.send(vec![msg]);

    // then candidate n3 responds with "pb.MsgAppResp" of higher term
    // and leader steps down from a message with higher term
    // this is to disrupt the current leader, so that candidate
    // with higher term can be freed with following election

    // check state
    assert_eq!(nt.peers[&1].state, StateRole::Follower);
    assert_eq!(nt.peers[&2].state, StateRole::Follower);
    assert_eq!(nt.peers[&3].state, StateRole::Candidate);

    // check term
    // n1.Term == 3
    // n2.Term == 2
    // n3.Term == 3
    assert_eq!(nt.peers[&1].term, 3);
    assert_eq!(nt.peers[&2].term, 2);
    assert_eq!(nt.peers[&3].term, 3);
}

/// `test_disruptive_follower_pre_vote` tests isolated follower,
/// with slow network incoming from leader, election times out
/// to become a pre-candidate with less log than current leader.
/// Then pre-vote phase prevents this isolated node from forcing
/// current leader to step down, thus less disruptions.
#[test]
fn test_disruptive_follower_pre_vote() {
    setup_for_test();
    let mut n1 = new_test_raft_with_prevote(1, vec![1, 2, 3], 10, 1, new_storage(), true);
    let mut n2 = new_test_raft_with_prevote(2, vec![1, 2, 3], 10, 1, new_storage(), true);
    let mut n3 = new_test_raft_with_prevote(3, vec![1, 2, 3], 10, 1, new_storage(), true);

    n1.check_quorum = true;
    n2.check_quorum = true;
    n3.check_quorum = true;

    n1.become_follower(1, INVALID_ID);
    n2.become_follower(1, INVALID_ID);
    n3.become_follower(1, INVALID_ID);

    let mut nt = Network::new(vec![Some(n1), Some(n2), Some(n3)]);
    nt.send(vec![new_message(1, 1, MessageType::MsgHup, 0)]);

    // check state
    assert_eq!(nt.peers[&1].state, StateRole::Leader);
    assert_eq!(nt.peers[&2].state, StateRole::Follower);
    assert_eq!(nt.peers[&3].state, StateRole::Follower);

    nt.isolate(3);
    nt.send(vec![new_message(1, 1, MessageType::MsgPropose, 1)]);
    nt.send(vec![new_message(1, 1, MessageType::MsgPropose, 1)]);
    nt.send(vec![new_message(1, 1, MessageType::MsgPropose, 1)]);

    nt.recover();
    nt.send(vec![new_message(3, 3, MessageType::MsgHup, 0)]);

    // check state
    assert_eq!(nt.peers[&1].state, StateRole::Leader);
    assert_eq!(nt.peers[&2].state, StateRole::Follower);
    assert_eq!(nt.peers[&3].state, StateRole::PreCandidate);

    // check term
    // n1.Term == 2
    // n2.Term == 2
    // n3.Term == 2
    assert_eq!(nt.peers[&1].term, 2);
    assert_eq!(nt.peers[&2].term, 2);
    assert_eq!(nt.peers[&3].term, 2);

    // delayed leader heartbeat does not force current leader to step down
    let mut msg = new_message(1, 3, MessageType::MsgHeartbeat, 0);
    msg.set_term(nt.peers[&1].term);
    nt.send(vec![msg]);
    assert_eq!(nt.peers[&1].state, StateRole::Leader);
}

#[test]
fn test_read_only_option_safe() {
    setup_for_test();
    let a = new_test_raft(1, vec![1, 2, 3], 10, 1, new_storage());
    let b = new_test_raft(2, vec![1, 2, 3], 10, 1, new_storage());
    let c = new_test_raft(3, vec![1, 2, 3], 10, 1, new_storage());

    let mut nt = Network::new(vec![Some(a), Some(b), Some(c)]);

    // we can not let system choose the value of randomizedElectionTimeout
    // otherwise it will introduce some uncertainty into this test case
    // we need to ensure randomizedElectionTimeout > electionTimeout here
    let b_election_timeout = nt.peers[&2].get_election_timeout();
    nt.peers
        .get_mut(&2)
        .unwrap()
        .set_randomized_election_timeout(b_election_timeout + 1);

    for _ in 0..b_election_timeout {
        nt.peers.get_mut(&2).unwrap().tick();
    }
    nt.send(vec![new_message(1, 1, MessageType::MsgHup, 0)]);

    assert_eq!(nt.peers[&1].state, StateRole::Leader);

    let mut tests = vec![
<<<<<<< HEAD
        (1, 10, 12, "ctx1"),
        (2, 10, 22, "ctx2"),
        (3, 10, 32, "ctx3"),
        (1, 10, 42, "ctx4"),
        (2, 10, 52, "ctx5"),
        (3, 10, 62, "ctx6"),
    ];

    for (i, (id, proposals, wri, wctx)) in tests.drain(..).enumerate() {
        assert_eq!(
            nt.peers.get_mut(&id).unwrap().raft_log.last_index(),
            wri - 10
        );
=======
        (1, 10, 11, vec!["ctx1", "ctx11"], false),
        (2, 10, 21, vec!["ctx2", "ctx22"], false),
        (3, 10, 31, vec!["ctx3", "ctx33"], false),
        (1, 10, 41, vec!["ctx4", "ctx44"], true),
        (2, 10, 51, vec!["ctx5", "ctx55"], true),
        (3, 10, 61, vec!["ctx6", "ctx66"], true),
    ];

    for (i, (id, proposals, wri, wctx, pending)) in tests.drain(..).enumerate() {
>>>>>>> 408120bf
        for _ in 0..proposals {
            nt.send(vec![new_message(1, 1, MessageType::MsgPropose, 1)]);
        }

        let msg1 = new_message_with_entries(
            id,
            id,
            MessageType::MsgReadIndex,
            vec![new_entry(0, 0, Some(wctx[0]))],
        );
        let msg2 = new_message_with_entries(
            id,
            id,
            MessageType::MsgReadIndex,
            vec![new_entry(0, 0, Some(wctx[1]))],
        );

        // `pending` indicates that a `ReadIndex` request will not get through quorum checking immediately
        // so that it remains in the `read_index_queue`
        if pending {
            // drop MsgHeartbeatResponse here to prevent leader handling pending ReadIndex request per round
            nt.ignore(MessageType::MsgHeartbeatResponse);
            nt.send(vec![msg1.clone(), msg1.clone(), msg2.clone()]);
            nt.recover();
            // send a ReadIndex request with the last ctx to notify leader to handle pending read requests
            nt.send(vec![msg2.clone()]);
        } else {
            nt.send(vec![msg1.clone(), msg1.clone(), msg2.clone()]);
        }

        let read_states: Vec<ReadState> = nt
            .peers
            .get_mut(&id)
            .unwrap()
            .read_states
            .drain(..)
            .collect();
        if read_states.is_empty() {
            panic!("#{}: read_states is empty, want non-empty", i);
        }
        assert_eq!(read_states.len(), wctx.len());
        for (rs, wctx) in read_states.iter().zip(wctx) {
            if rs.index != wri {
                panic!("#{}: read_index = {}, want {}", i, rs.index, wri)
            }
            let ctx_bytes = wctx.as_bytes().to_vec();
            if rs.request_ctx != ctx_bytes {
                panic!(
                    "#{}: request_ctx = {:?}, want {:?}",
                    i, rs.request_ctx, ctx_bytes
                )
            }
        }
    }
}

#[test]
fn test_read_only_option_lease() {
    setup_for_test();
    let mut a = new_test_raft(1, vec![1, 2, 3], 10, 1, new_storage());
    let mut b = new_test_raft(2, vec![1, 2, 3], 10, 1, new_storage());
    let mut c = new_test_raft(3, vec![1, 2, 3], 10, 1, new_storage());
    a.read_only.option = ReadOnlyOption::LeaseBased;
    b.read_only.option = ReadOnlyOption::LeaseBased;
    c.read_only.option = ReadOnlyOption::LeaseBased;
    a.check_quorum = true;
    b.check_quorum = true;
    c.check_quorum = true;

    let mut nt = Network::new(vec![Some(a), Some(b), Some(c)]);

    // we can not let system choose the value of randomizedElectionTimeout
    // otherwise it will introduce some uncertainty into this test case
    // we need to ensure randomizedElectionTimeout > electionTimeout here
    let b_election_timeout = nt.peers[&2].get_election_timeout();
    nt.peers
        .get_mut(&2)
        .unwrap()
        .set_randomized_election_timeout(b_election_timeout + 1);

    for _ in 0..b_election_timeout {
        nt.peers.get_mut(&2).unwrap().tick();
    }
    nt.send(vec![new_message(1, 1, MessageType::MsgHup, 0)]);

    assert_eq!(nt.peers[&1].state, StateRole::Leader);

    let mut tests = vec![
        (1, 10, 12, "ctx1"),
        (2, 10, 22, "ctx2"),
        (3, 10, 32, "ctx3"),
        (1, 10, 42, "ctx4"),
        (2, 10, 52, "ctx5"),
        (3, 10, 62, "ctx6"),
    ];

    for (i, (id, proposals, wri, wctx)) in tests.drain(..).enumerate() {
        assert_eq!(
            nt.peers.get_mut(&id).unwrap().raft_log.last_index(),
            wri - 10
        );
        for _ in 0..proposals {
            nt.send(vec![new_message(1, 1, MessageType::MsgPropose, 1)]);
        }

        let e = new_entry(0, 0, Some(wctx));
        nt.send(vec![new_message_with_entries(
            id,
            id,
            MessageType::MsgReadIndex,
            vec![e],
        )]);

        let read_states: Vec<ReadState> = nt
            .peers
            .get_mut(&id)
            .unwrap()
            .read_states
            .drain(..)
            .collect();
        if read_states.is_empty() {
            panic!("#{}: read_states is empty, want non-empty", i);
        }
        let rs = &read_states[0];
        if rs.index != wri {
            panic!("#{}: read_index = {}, want {}", i, rs.index, wri);
        }
        let vec_wctx = wctx.as_bytes().to_vec();
        if rs.request_ctx != vec_wctx {
            panic!(
                "#{}: request_ctx = {:?}, want {:?}",
                i, rs.request_ctx, vec_wctx
            );
        }
    }
}

#[test]
fn test_read_only_option_lease_without_check_quorum() {
    setup_for_test();
    let mut a = new_test_raft(1, vec![1, 2, 3], 10, 1, new_storage());
    let mut b = new_test_raft(2, vec![1, 2, 3], 10, 1, new_storage());
    let mut c = new_test_raft(3, vec![1, 2, 3], 10, 1, new_storage());
    a.read_only.option = ReadOnlyOption::LeaseBased;
    b.read_only.option = ReadOnlyOption::LeaseBased;
    c.read_only.option = ReadOnlyOption::LeaseBased;

    let mut nt = Network::new(vec![Some(a), Some(b), Some(c)]);
    nt.send(vec![new_message(1, 1, MessageType::MsgHup, 0)]);

    let ctx = "ctx1";
    let e = new_entry(0, 0, Some(ctx));
    nt.send(vec![new_message_with_entries(
        2,
        2,
        MessageType::MsgReadIndex,
        vec![e],
    )]);

    let read_states = &nt.peers[&2].read_states;
    assert!(!read_states.is_empty());
    let rs = &read_states[0];
    assert_eq!(rs.index, 2);
    let vec_ctx = ctx.as_bytes().to_vec();
    assert_eq!(rs.request_ctx, vec_ctx);
}

// `test_read_only_for_new_leader` ensures that a leader only accepts MsgReadIndex message
// when it commits at least one log entry at it term.
#[test]
fn test_read_only_for_new_leader() {
    setup_for_test();
    let heartbeat_ticks = 1;
    let node_configs = vec![(1, 2, 2, 1), (2, 3, 3, 3), (3, 3, 3, 3)];
    let mut peers = vec![];
    for (id, committed, applied, compact_index) in node_configs {
        let mut cfg = new_test_config(id, vec![1, 2, 3], 10, heartbeat_ticks);
        let storage = {
            let mut r = new_test_raft_with_config(&cfg, new_storage());
            r.raft.take().unwrap().raft_log.store
        };
        cfg.applied = applied;
        let entries = vec![empty_entry(1, 2), empty_entry(1, 3)];
        storage.wl().append(&entries);
        let mut hs = HardState::new();
        hs.set_term(1);
        hs.set_commit(committed);
        storage.wl().set_hardstate(hs);
        if compact_index != 0 {
            storage.wl().compact(compact_index);
        }
        let i = new_test_raft_with_config(&cfg, storage);
        peers.push(Some(i));
    }
    let mut nt = Network::new(peers);

    // Drop MsgAppend to forbid peer 1 to commit any log entry at its term
    // after it becomes leader.
    nt.ignore(MessageType::MsgAppend);
    // Force peer 1 to become leader
    nt.send(vec![new_message(1, 1, MessageType::MsgHup, 0)]);
    assert_eq!(nt.peers[&1].state, StateRole::Leader);

    // Ensure peer 1 drops read only request.
    let windex = 5;
    let wctx = "ctx";
    nt.send(vec![new_message_with_entries(
        1,
        1,
        MessageType::MsgReadIndex,
        vec![new_entry(0, 0, Some(wctx))],
    )]);
    assert_eq!(nt.peers[&1].read_states.len(), 0);

    nt.recover();

    // Force peer 1 to commit a log entry at its term.
    for _ in 0..heartbeat_ticks {
        nt.peers.get_mut(&1).unwrap().tick();
    }
    nt.send(vec![new_message(1, 1, MessageType::MsgPropose, 1)]);
    assert_eq!(nt.peers[&1].raft_log.committed, 5);
    assert_eq!(
        nt.peers[&1]
            .raft_log
            .term(nt.peers[&1].raft_log.committed)
            .unwrap_or(0),
        nt.peers[&1].term
    );

    // Ensure peer 1 accepts read only request after it commits a entry at its term.
    nt.send(vec![new_message_with_entries(
        1,
        1,
        MessageType::MsgReadIndex,
        vec![new_entry(0, 0, Some(wctx))],
    )]);
    let read_states: Vec<ReadState> = nt
        .peers
        .get_mut(&1)
        .unwrap()
        .read_states
        .drain(..)
        .collect();
    assert_eq!(read_states.len(), 1);
    let rs = &read_states[0];
    assert_eq!(rs.index, windex);
    assert_eq!(rs.request_ctx, wctx.as_bytes().to_vec());
}

#[test]
fn test_leader_append_response() {
    setup_for_test();
    // initial progress: match = 0; next = 3
    let mut tests = vec![
        (3, true, 0, 3, 0, 0, 0), // stale resp; no replies
        (2, true, 0, 2, 1, 1, 0), // denied resp; leader does not commit; descrease next and send
        // probing msg
        (2, false, 2, 4, 2, 2, 2), // accept resp; leader commits; broadcast with commit index
        (0, false, 0, 3, 0, 0, 0),
    ];

    for (i, (index, reject, wmatch, wnext, wmsg_num, windex, wcommitted)) in
        tests.drain(..).enumerate()
    {
        // sm term is 1 after it becomes the leader.
        // thus the last log term must be 1 to be committed.
        let mut sm = new_test_raft(1, vec![1, 2, 3], 10, 1, new_storage());
        sm.raft_log = new_raft_log(&[empty_entry(0, 1), empty_entry(1, 2)], 3, 0);
        sm.become_candidate();
        sm.become_leader();
        sm.read_messages();
        let mut m = new_message(2, 0, MessageType::MsgAppendResponse, 0);
        m.set_index(index);
        m.set_term(sm.term);
        m.set_reject(reject);
        m.set_reject_hint(index);
        sm.step(m).expect("");

        if sm.prs().get(2).unwrap().matched != wmatch {
            panic!(
                "#{}: match = {}, want {}",
                i,
                sm.prs().get(2).unwrap().matched,
                wmatch
            );
        }
        if sm.prs().get(2).unwrap().next_idx != wnext {
            panic!(
                "#{}: next = {}, want {}",
                i,
                sm.prs().get(2).unwrap().next_idx,
                wnext
            );
        }

        let mut msgs = sm.read_messages();
        if msgs.len() != wmsg_num {
            panic!("#{} msg_num = {}, want {}", i, msgs.len(), wmsg_num);
        }
        for (j, msg) in msgs.drain(..).enumerate() {
            if msg.get_index() != windex {
                panic!("#{}.{} index = {}, want {}", i, j, msg.get_index(), windex);
            }
            if msg.get_commit() != wcommitted {
                panic!(
                    "#{}.{} commit = {}, want {}",
                    i,
                    j,
                    msg.get_commit(),
                    wcommitted
                );
            }
        }
    }
}

// When the leader receives a heartbeat tick, it should
// send a MsgApp with m.Index = 0, m.LogTerm=0 and empty entries.
#[test]
fn test_bcast_beat() {
    setup_for_test();
    let store = new_storage();
    let mut sm = new_test_raft(1, vec![1, 2, 3], 10, 1, store);

    // make a state machine with log.offset = 1000
    let offset = 1000u64;
    let s = new_snapshot(offset, 1, vec![1, 2, 3]);
    sm.restore(s.clone());
    sm.raft_log.store.wl().apply_snapshot(s);

    sm.become_candidate();
    sm.become_leader();
    for i in 0..10 {
        sm.append_entry(&mut [empty_entry(0, i as u64 + 1)])
            .unwrap();
    }

    let mut_pr = |sm: &mut Interface, n, matched, next_idx| {
        let m = sm.mut_prs().get_mut(n).unwrap();
        m.matched = matched;
        m.next_idx = next_idx;
    };
    // slow follower
    mut_pr(&mut sm, 2, 5, 6);
    // normal follower
    let last_index = sm.raft_log.last_index();
    mut_pr(&mut sm, 3, last_index, last_index + 1);

    sm.step(new_message(0, 0, MessageType::MsgBeat, 0))
        .expect("");
    let mut msgs = sm.read_messages();
    assert_eq!(msgs.len(), 2);

    let mut want_commit_map = HashMap::new();
    want_commit_map.insert(
        2,
        cmp::min(sm.raft_log.committed, sm.prs().get(2).unwrap().matched),
    );
    want_commit_map.insert(
        3,
        cmp::min(sm.raft_log.committed, sm.prs().get(3).unwrap().matched),
    );
    for (i, m) in msgs.drain(..).enumerate() {
        if m.get_msg_type() != MessageType::MsgHeartbeat {
            panic!(
                "#{}: type = {:?}, want = {:?}",
                i,
                m.get_msg_type(),
                MessageType::MsgHeartbeat
            );
        }
        if m.get_index() != 0 {
            panic!("#{}: prev_index = {}, want {}", i, m.get_index(), 0);
        }
        if m.get_log_term() != 0 {
            panic!("#{}: prev_term = {}, want {}", i, m.get_log_term(), 0);
        }
        if want_commit_map[&m.get_to()] == 0 {
            panic!("#{}: unexpected to {}", i, m.get_to())
        } else {
            if m.get_commit() != want_commit_map[&m.get_to()] {
                panic!(
                    "#{}: commit = {}, want {}",
                    i,
                    m.get_commit(),
                    want_commit_map[&m.get_to()]
                );
            }
            want_commit_map.remove(&m.get_to());
        }
        if !m.get_entries().is_empty() {
            panic!("#{}: entries count = {}, want 0", i, m.get_entries().len());
        }
    }
}

// tests the output of the statemachine when receiving MsgBeat
#[test]
fn test_recv_msg_beat() {
    setup_for_test();
    let mut tests = vec![
        (StateRole::Leader, 2),
        // candidate and follower should ignore MsgBeat
        (StateRole::Candidate, 0),
        (StateRole::Follower, 0),
    ];

    for (i, (state, w_msg)) in tests.drain(..).enumerate() {
        let mut sm = new_test_raft(1, vec![1, 2, 3], 10, 1, new_storage());
        sm.raft_log = new_raft_log(&[empty_entry(0, 1), empty_entry(1, 2)], 0, 0);
        sm.term = 1;
        sm.state = state;
        sm.step(new_message(1, 1, MessageType::MsgBeat, 0))
            .expect("");

        let msgs = sm.read_messages();
        if msgs.len() != w_msg {
            panic!("#{}: msg count = {}, want {}", i, msgs.len(), w_msg);
        }
        for m in msgs {
            if m.get_msg_type() != MessageType::MsgHeartbeat {
                panic!(
                    "#{}: msg.type = {:?}, want {:?}",
                    i,
                    m.get_msg_type(),
                    MessageType::MsgHeartbeat
                );
            }
        }
    }
}

#[test]
fn test_leader_increase_next() {
    setup_for_test();
    let previous_ents = vec![empty_entry(1, 2), empty_entry(1, 3), empty_entry(1, 4)];
    let mut tests = vec![
        // state replicate; optimistically increase next
        // previous entries + noop entry + propose + 2
        (
            ProgressState::Replicate,
            2,
            previous_ents.len() as u64 + 1 + 1 + 2,
        ),
        // state probe, not optimistically increase next
        (ProgressState::Probe, 2, 2),
    ];
    for (i, (state, next_idx, wnext)) in tests.drain(..).enumerate() {
        let mut sm = new_test_raft(1, vec![1, 2], 10, 1, new_storage());
        sm.raft_log.append(&previous_ents);
        sm.become_candidate();
        sm.become_leader();
        sm.mut_prs().get_mut(2).unwrap().state = state;
        sm.mut_prs().get_mut(2).unwrap().next_idx = next_idx;
        sm.step(new_message(1, 1, MessageType::MsgPropose, 1))
            .expect("");

        if sm.prs().get(2).unwrap().next_idx != wnext {
            panic!(
                "#{}: next = {}, want {}",
                i,
                sm.prs().get(2).unwrap().next_idx,
                wnext
            );
        }
    }
}

#[test]
fn test_send_append_for_progress_probe() {
    setup_for_test();
    let mut r = new_test_raft(1, vec![1, 2], 10, 1, new_storage());
    r.become_candidate();
    r.become_leader();
    r.read_messages();
    r.mut_prs().get_mut(2).unwrap().become_probe();
    // Because on index 1 there is a snapshot.
    r.mut_prs().get_mut(2).unwrap().next_idx = 2;

    // each round is a heartbeat
    for i in 0..3 {
        if i == 0 {
            // we expect that raft will only send out one msgAPP on the first
            // loop. After that, the follower is paused until a heartbeat response is
            // received.
            r.append_entry(&mut [new_entry(0, 0, SOME_DATA)]).unwrap();
            do_send_append(&mut r, 2);
            let msg = r.read_messages();
            assert_eq!(msg.len(), 1);
            assert_eq!(msg[0].get_index(), 1);
        }

        assert!(r.prs().get(2).unwrap().paused);
        for _ in 0..10 {
            r.append_entry(&mut [new_entry(0, 0, SOME_DATA)]).unwrap();
            do_send_append(&mut r, 2);
            assert_eq!(r.read_messages().len(), 0);
        }

        // do a heartbeat
        for _ in 0..r.get_heartbeat_timeout() {
            r.step(new_message(1, 1, MessageType::MsgBeat, 0))
                .expect("");
        }
        assert!(r.prs().get(2).unwrap().paused);

        // consume the heartbeat
        let msg = r.read_messages();
        assert_eq!(msg.len(), 1);
        assert_eq!(msg[0].get_msg_type(), MessageType::MsgHeartbeat);
    }

    // a heartbeat response will allow another message to be sent
    r.step(new_message(2, 1, MessageType::MsgHeartbeatResponse, 0))
        .expect("");
    let msg = r.read_messages();
    assert_eq!(msg.len(), 1);
    assert_eq!(msg[0].get_index(), 1);
    assert!(r.prs().get(2).unwrap().paused);
}

#[test]
fn test_send_append_for_progress_replicate() {
    setup_for_test();
    let mut r = new_test_raft(1, vec![1, 2], 10, 1, new_storage());
    r.become_candidate();
    r.become_leader();
    r.read_messages();
    // Suppose node 2 has received the snapshot, and becomes active.
    r.mut_prs().get_mut(2).unwrap().next_idx = 2;
    r.mut_prs().get_mut(2).unwrap().matched = 1;
    r.mut_prs().get_mut(2).unwrap().become_replicate();

    for _ in 0..10 {
        r.append_entry(&mut [new_entry(0, 0, SOME_DATA)]).unwrap();
        do_send_append(&mut r, 2);
        assert_eq!(r.read_messages().len(), 1);
    }
}

#[test]
fn test_send_append_for_progress_snapshot() {
    setup_for_test();
    let mut r = new_test_raft(1, vec![1, 2], 10, 1, new_storage());
    r.become_candidate();
    r.become_leader();
    r.read_messages();
    r.mut_prs().get_mut(2).unwrap().become_snapshot(10);

    for _ in 0..10 {
        r.append_entry(&mut [new_entry(0, 0, SOME_DATA)]).unwrap();
        do_send_append(&mut r, 2);
        assert_eq!(r.read_messages().len(), 0);
    }
}

#[test]
fn test_recv_msg_unreachable() {
    setup_for_test();
    let previous_ents = vec![empty_entry(1, 1), empty_entry(1, 2), empty_entry(1, 3)];
    let s = new_storage();
    s.wl().append(&previous_ents);
    let mut r = new_test_raft(1, vec![1, 2], 10, 1, s);
    r.become_candidate();
    r.become_leader();
    r.read_messages();
    // set node 2 to state replicate
    r.mut_prs().get_mut(2).unwrap().matched = 3;
    r.mut_prs().get_mut(2).unwrap().become_replicate();
    r.mut_prs().get_mut(2).unwrap().optimistic_update(5);

    r.step(new_message(2, 1, MessageType::MsgUnreachable, 0))
        .expect("");

    let peer_2 = r.prs().get(2).unwrap();
    assert_eq!(peer_2.state, ProgressState::Probe);
    assert_eq!(peer_2.matched + 1, peer_2.next_idx);
}

#[test]
fn test_restore() {
    setup_for_test();
    // magic number
    let s = new_snapshot(11, 11, vec![1, 2, 3]);

    let mut sm = new_test_raft(1, vec![1, 2], 10, 1, new_storage());
    assert!(sm.restore(s.clone()));
    assert_eq!(sm.raft_log.last_index(), s.get_metadata().get_index());
    assert_eq!(
        sm.raft_log.term(s.get_metadata().get_index()).unwrap(),
        s.get_metadata().get_term()
    );
    assert_eq!(
        sm.prs().voter_ids(),
        s.get_metadata()
            .get_conf_state()
            .get_nodes()
            .iter()
            .cloned()
            .collect::<HashSet<_>>(),
    );
    assert!(!sm.restore(s));
}

#[test]
fn test_restore_ignore_snapshot() {
    setup_for_test();
    let previous_ents = vec![empty_entry(1, 1), empty_entry(1, 2), empty_entry(1, 3)];
    let commit = 1u64;
    let mut sm = new_test_raft(1, vec![], 10, 1, new_storage());
    sm.raft_log.append(&previous_ents);
    sm.raft_log.commit_to(commit);

    let mut s = new_snapshot(commit, 1, vec![1, 2]);

    // ingore snapshot
    assert!(!sm.restore(s.clone()));
    assert_eq!(sm.raft_log.committed, commit);

    // ignore snapshot and fast forward commit
    s.mut_metadata().set_index(commit + 1);
    assert!(!sm.restore(s));
    assert_eq!(sm.raft_log.committed, commit + 1);
}

#[test]
fn test_provide_snap() {
    setup_for_test();
    // restore the state machine from a snapshot so it has a compacted log and a snapshot
    let s = new_snapshot(11, 11, vec![1, 2]); // magic number

    let mut sm = new_test_raft(1, vec![1], 10, 1, new_storage());
    sm.restore(s);

    sm.become_candidate();
    sm.become_leader();

    // force set the next of node 2, so that node 2 needs a snapshot
    sm.mut_prs().get_mut(2).unwrap().next_idx = sm.raft_log.first_index();
    let mut m = new_message(2, 1, MessageType::MsgAppendResponse, 0);
    m.set_index(sm.prs().get(2).unwrap().next_idx - 1);
    m.set_reject(true);
    sm.step(m).expect("");

    let msgs = sm.read_messages();
    assert_eq!(msgs.len(), 1);
    assert_eq!(msgs[0].get_msg_type(), MessageType::MsgSnapshot);
}

#[test]
fn test_ignore_providing_snapshot() {
    setup_for_test();
    // restore the state machine from a snapshot so it has a compacted log and a snapshot
    let s = new_snapshot(11, 11, vec![1, 2]); // magic number
    let mut sm = new_test_raft(1, vec![1], 10, 1, new_storage());
    sm.restore(s);

    sm.become_candidate();
    sm.become_leader();

    // force set the next of node 2, so that node 2 needs a snapshot
    // change node 2 to be inactive, expect node 1 ignore sending snapshot to 2
    sm.mut_prs().get_mut(2).unwrap().next_idx = sm.raft_log.first_index() - 1;
    sm.mut_prs().get_mut(2).unwrap().recent_active = false;

    sm.step(new_message(1, 1, MessageType::MsgPropose, 1))
        .expect("");

    assert_eq!(sm.read_messages().len(), 0);
}

#[test]
fn test_restore_from_snap_msg() {
    setup_for_test();
    let s = new_snapshot(11, 11, vec![1, 2]); // magic number
    let mut sm = new_test_raft(2, vec![1, 2], 10, 1, new_storage());
    let mut m = new_message(1, 0, MessageType::MsgSnapshot, 0);
    m.set_term(2);
    m.set_snapshot(s);

    sm.step(m).expect("");

    assert_eq!(sm.leader_id, 1);

    // TODO: port the remaining if upstream completed this test.
}

#[test]
fn test_slow_node_restore() {
    setup_for_test();
    let mut nt = Network::new(vec![None, None, None]);
    nt.send(vec![new_message(1, 1, MessageType::MsgHup, 0)]);

    nt.isolate(3);
    for _ in 0..100 {
        nt.send(vec![new_message(1, 1, MessageType::MsgPropose, 1)]);
    }
    next_ents(&mut nt.peers.get_mut(&1).unwrap(), &nt.storage[&1]);
    nt.storage[&1].wl().compact(nt.peers[&1].raft_log.applied);

    nt.recover();
    // send heartbeats so that the leader can learn everyone is active.
    // node 3 will only be considered as active when node 1 receives a reply from it.
    loop {
        nt.send(vec![new_message(1, 1, MessageType::MsgBeat, 0)]);
        if nt.peers[&1].prs().get(3).unwrap().recent_active {
            break;
        }
    }

    // trigger a snapshot
    nt.send(vec![new_message(1, 1, MessageType::MsgPropose, 1)]);

    // trigger a commit
    nt.send(vec![new_message(1, 1, MessageType::MsgPropose, 1)]);
    assert_eq!(
        nt.peers[&3].raft_log.committed,
        nt.peers[&1].raft_log.committed
    );
}

// test_step_config tests that when raft step msgProp in EntryConfChange type,
// it appends the entry to log and sets pendingConf to be true.
#[test]
fn test_step_config() {
    setup_for_test();
    // a raft that cannot make progress
    let mut r = new_test_raft(1, vec![1, 2], 10, 1, new_storage());
    r.become_candidate();
    r.become_leader();
    let index = r.raft_log.last_index();
    let mut m = new_message(1, 1, MessageType::MsgPropose, 0);
    let mut e = Entry::new();
    e.set_entry_type(EntryType::EntryConfChange);
    m.mut_entries().push(e);
    r.step(m).expect("");
    assert_eq!(r.raft_log.last_index(), index + 1);
}

// test_step_ignore_config tests that if raft step the second msgProp in
// EntryConfChange type when the first one is uncommitted, the node will set
// the proposal to noop and keep its original state.
#[test]
fn test_step_ignore_config() {
    setup_for_test();
    // a raft that cannot make progress
    let mut r = new_test_raft(1, vec![1, 2], 10, 1, new_storage());
    r.become_candidate();
    r.become_leader();
    assert!(!r.has_pending_conf());
    let mut m = new_message(1, 1, MessageType::MsgPropose, 0);
    let mut e = Entry::new();
    e.set_entry_type(EntryType::EntryConfChange);
    m.mut_entries().push(e);
    r.step(m.clone()).expect("");
    assert!(r.has_pending_conf());
    let index = r.raft_log.last_index();
    let pending_conf_index = r.pending_conf_index;
    r.step(m.clone()).expect("");
    let mut we = empty_entry(1, 4);
    we.set_entry_type(EntryType::EntryNormal);
    let wents = vec![we];
    let entries = r.raft_log.entries(index + 1, None).expect("");
    assert_eq!(entries, wents);
    assert_eq!(r.pending_conf_index, pending_conf_index);
}

// test_new_leader_pending_config tests that new leader sets its pending_conf_index
// based on uncommitted entries.
#[test]
fn test_new_leader_pending_config() {
    setup_for_test();
    let mut tests = vec![(false, 1), (true, 2)];
    for (i, (add_entry, wpending_index)) in tests.drain(..).enumerate() {
        let mut r = new_test_raft(1, vec![1, 2], 10, 1, new_storage());
        let mut e = Entry::new();
        if add_entry {
            e.set_entry_type(EntryType::EntryNormal);
            r.append_entry(&mut [e]).unwrap();
        }
        r.become_candidate();
        r.become_leader();
        if r.pending_conf_index != wpending_index {
            panic!(
                "#{}: pending_conf_index = {}, want {}",
                i, r.pending_conf_index, wpending_index
            );
        }
        assert_eq!(r.has_pending_conf(), add_entry, "#{}: ", i);
    }
}

// test_add_node tests that add_node could update nodes correctly.
#[test]
fn test_add_node() -> Result<()> {
    setup_for_test();

    let mut r = new_test_raft(1, vec![1], 10, 1, new_storage());
    r.add_node(2)?;
    assert_eq!(
        r.prs().voter_ids(),
        vec![1, 2].into_iter().collect::<HashSet<_>>()
    );

    Ok(())
}

#[test]
fn test_add_node_check_quorum() -> Result<()> {
    setup_for_test();
    let mut r = new_test_raft(1, vec![1], 10, 1, new_storage());
    r.check_quorum = true;

    r.become_candidate();
    r.become_leader();

    for _ in 0..r.get_election_timeout() - 1 {
        r.tick();
    }

    r.add_node(2)?;

    // This tick will reach electionTimeout, which triggers a quorum check.
    r.tick();

    // Node 1 should still be the leader after a single tick.
    assert_eq!(r.state, StateRole::Leader);

    // After another electionTimeout ticks without hearing from node 2,
    // node 1 should step down.
    for _ in 0..r.get_election_timeout() {
        r.tick();
    }

    assert_eq!(r.state, StateRole::Follower);

    Ok(())
}

// test_remove_node tests that removeNode could update pendingConf, nodes and
// and removed list correctly.
#[test]
fn test_remove_node() -> Result<()> {
    setup_for_test();

    let mut r = new_test_raft(1, vec![1, 2], 10, 1, new_storage());
    r.remove_node(2)?;
    assert_eq!(r.prs().voter_ids().iter().next().unwrap(), &1);
    // remove all nodes from cluster
    r.remove_node(1)?;
    assert!(r.prs().voter_ids().is_empty());

    Ok(())
}

#[test]
fn test_promotable() {
    setup_for_test();
    let id = 1u64;
    let mut tests = vec![
        (vec![1], true),
        (vec![1, 2, 3], true),
        (vec![], false),
        (vec![2, 3], false),
    ];
    for (i, (peers, wp)) in tests.drain(..).enumerate() {
        let r = new_test_raft(id, peers, 5, 1, new_storage());
        if r.promotable() != wp {
            panic!("#{}: promotable = {}, want {}", i, r.promotable(), wp);
        }
    }
}

#[test]
fn test_raft_nodes() {
    setup_for_test();
    let mut tests = vec![
        (vec![1, 2, 3], vec![1, 2, 3]),
        (vec![3, 2, 1], vec![1, 2, 3]),
    ];
    for (i, (ids, wids)) in tests.drain(..).enumerate() {
        let r = new_test_raft(1, ids, 10, 1, new_storage());
        let voter_ids = r.prs().voter_ids();
        let wids = wids.into_iter().collect::<HashSet<_>>();
        if voter_ids != wids {
            panic!("#{}: nodes = {:?}, want {:?}", i, voter_ids, wids);
        }
    }
}

#[test]
fn test_campaign_while_leader() {
    setup_for_test();
    test_campaign_while_leader_with_pre_vote(false);
}

#[test]
fn test_pre_campaign_while_leader() {
    setup_for_test();
    test_campaign_while_leader_with_pre_vote(true);
}

fn test_campaign_while_leader_with_pre_vote(pre_vote: bool) {
    let mut r = new_test_raft_with_prevote(1, vec![1], 5, 1, new_storage(), pre_vote);
    assert_eq!(r.state, StateRole::Follower);
    // We don't call campaign() directly because it comes after the check
    // for our current state.
    r.step(new_message(1, 1, MessageType::MsgHup, 0)).expect("");
    assert_eq!(r.state, StateRole::Leader);
    let term = r.term;
    r.step(new_message(1, 1, MessageType::MsgHup, 0)).expect("");
    assert_eq!(r.state, StateRole::Leader);
    assert_eq!(r.term, term);
}

// test_commit_after_remove_node verifies that pending commands can become
// committed when a config change reduces the quorum requirements.
#[test]
fn test_commit_after_remove_node() -> Result<()> {
    setup_for_test();

    // Create a cluster with two nodes.
    let s = new_storage();
    let mut r = new_test_raft(1, vec![1, 2], 5, 1, s.clone());
    r.become_candidate();
    r.become_leader();

    // Begin to remove the second node.
    let mut m = new_message(0, 0, MessageType::MsgPropose, 0);
    let mut e = Entry::new();
    e.set_entry_type(EntryType::EntryConfChange);
    let mut cc = ConfChange::new();
    cc.set_change_type(ConfChangeType::RemoveNode);
    cc.set_node_id(2);
    e.set_data(protobuf::Message::write_to_bytes(&cc).unwrap());
    m.mut_entries().push(e);
    r.step(m).expect("");
    // Stabilize the log and it can be committed because 2 is removed.
    // Get 2 unapplied entries, one for the new leader and one for the conf change.
    assert_eq!(next_ents(&mut r, &s).len(), 2);
    Ok(())
}

// test_leader_transfer_to_uptodate_node verifies transferring should succeed
// if the transferee has the most up-to-date log entries when transfer starts.
#[test]
fn test_leader_transfer_to_uptodate_node() {
    setup_for_test();
    let mut nt = Network::new(vec![None, None, None]);
    nt.send(vec![new_message(1, 1, MessageType::MsgHup, 0)]);

    let lead_id = nt.peers[&1].leader_id;
    assert_eq!(lead_id, 1);

    // Transfer leadership to peer 2.
    nt.send(vec![new_message(2, 1, MessageType::MsgTransferLeader, 0)]);
    check_leader_transfer_state(&nt.peers[&1], StateRole::Follower, 2);

    // After some log replication, transfer leadership back to peer 1.
    nt.send(vec![new_message(1, 1, MessageType::MsgPropose, 1)]);
    nt.send(vec![new_message(1, 2, MessageType::MsgTransferLeader, 0)]);
    check_leader_transfer_state(&nt.peers[&1], StateRole::Leader, 1);
}

// test_leader_transfer_to_uptodate_node_from_follower verifies transferring should succeed
// if the transferee has the most up-to-date log entries when transfer starts.
// Not like test_leader_transfer_to_uptodate_node, where the leader transfer message
// is sent to the leader, in this test case every leader transfer message is sent
// to the follower.
#[test]
fn test_leader_transfer_to_uptodate_node_from_follower() {
    setup_for_test();
    let mut nt = Network::new(vec![None, None, None]);
    nt.send(vec![new_message(1, 1, MessageType::MsgHup, 0)]);

    let lead_id = nt.peers[&1].leader_id;
    assert_eq!(lead_id, 1);

    // transfer leadership to peer 2.
    nt.send(vec![new_message(2, 2, MessageType::MsgTransferLeader, 0)]);
    check_leader_transfer_state(&nt.peers[&1], StateRole::Follower, 2);

    // After some log replication, transfer leadership back to peer 1.
    nt.send(vec![new_message(1, 1, MessageType::MsgPropose, 1)]);
    nt.send(vec![new_message(1, 1, MessageType::MsgTransferLeader, 0)]);
    check_leader_transfer_state(&nt.peers[&1], StateRole::Leader, 1);
}

// TestLeaderTransferWithCheckQuorum ensures transferring leader still works
// even the current leader is still under its leader lease
#[test]
fn test_leader_transfer_with_check_quorum() {
    setup_for_test();
    let mut nt = Network::new(vec![None, None, None]);
    for i in 1..4 {
        let r = &mut nt.peers.get_mut(&i).unwrap();
        r.check_quorum = true;
        let election_timeout = r.get_election_timeout();
        r.set_randomized_election_timeout(election_timeout + i as usize);
    }

    let b_election_timeout = nt.peers[&2].get_election_timeout();
    nt.peers
        .get_mut(&2)
        .unwrap()
        .set_randomized_election_timeout(b_election_timeout + 1);

    // Letting peer 2 electionElapsed reach to timeout so that it can vote for peer 1
    for _ in 0..b_election_timeout {
        nt.peers.get_mut(&2).unwrap().tick();
    }
    nt.send(vec![new_message(1, 1, MessageType::MsgHup, 0)]);

    assert_eq!(nt.peers[&1].leader_id, 1);

    // Transfer leadership to 2.
    nt.send(vec![new_message(2, 1, MessageType::MsgTransferLeader, 0)]);
    check_leader_transfer_state(&nt.peers[&1], StateRole::Follower, 2);

    // After some log replication, transfer leadership back to 1.
    nt.send(vec![new_message(1, 1, MessageType::MsgPropose, 1)]);
    nt.send(vec![new_message(1, 2, MessageType::MsgTransferLeader, 0)]);
    check_leader_transfer_state(&nt.peers[&1], StateRole::Leader, 1);
}

#[test]
fn test_leader_transfer_to_slow_follower() {
    setup_for_test();
    let mut nt = Network::new(vec![None, None, None]);
    nt.send(vec![new_message(1, 1, MessageType::MsgHup, 0)]);

    nt.isolate(3);
    nt.send(vec![new_message(1, 1, MessageType::MsgPropose, 1)]);

    nt.recover();
    assert_eq!(nt.peers[&1].prs().get(3).unwrap().matched, 2);

    // Transfer leadership to 3 when node 3 is lack of log.
    nt.send(vec![new_message(3, 1, MessageType::MsgTransferLeader, 0)]);

    check_leader_transfer_state(&nt.peers[&1], StateRole::Follower, 3);
}

#[test]
fn test_leader_transfer_after_snapshot() {
    setup_for_test();
    let mut nt = Network::new(vec![None, None, None]);
    nt.send(vec![new_message(1, 1, MessageType::MsgHup, 0)]);

    nt.isolate(3);

    nt.send(vec![new_message(1, 1, MessageType::MsgPropose, 1)]);
    next_ents(&mut nt.peers.get_mut(&1).unwrap(), &nt.storage[&1]);
    nt.storage[&1].wl().compact(nt.peers[&1].raft_log.applied);

    nt.recover();
    assert_eq!(nt.peers[&1].prs().get(3).unwrap().matched, 2);

    // Transfer leadership to 3 when node 3 is lack of snapshot.
    nt.send(vec![new_message(3, 1, MessageType::MsgTransferLeader, 0)]);
    // Send pb.MsgHeartbeatResp to leader to trigger a snapshot for node 3.
    nt.send(vec![new_message(
        3,
        1,
        MessageType::MsgHeartbeatResponse,
        0,
    )]);

    check_leader_transfer_state(&nt.peers[&1], StateRole::Follower, 3);
}

#[test]
fn test_leader_transfer_to_self() {
    setup_for_test();
    let mut nt = Network::new(vec![None, None, None]);
    nt.send(vec![new_message(1, 1, MessageType::MsgHup, 0)]);

    // Transfer leadership to self, there will be noop.
    nt.send(vec![new_message(1, 1, MessageType::MsgTransferLeader, 0)]);
    check_leader_transfer_state(&nt.peers[&1], StateRole::Leader, 1);
}

#[test]
fn test_leader_transfer_to_non_existing_node() {
    setup_for_test();
    let mut nt = Network::new(vec![None, None, None]);
    nt.send(vec![new_message(1, 1, MessageType::MsgHup, 0)]);

    // Transfer leadership to non-existing node, there will be noop.
    nt.send(vec![new_message(4, 1, MessageType::MsgTransferLeader, 0)]);
    check_leader_transfer_state(&nt.peers[&1], StateRole::Leader, 1);
}

#[test]
fn test_leader_transfer_to_learner() {
    setup_for_test();
    let mut leader_config = new_test_config(1, vec![1], 10, 1);
    leader_config.learners = vec![2];
    let leader = new_test_raft_with_config(&leader_config, new_storage());
    let mut learner_config = new_test_config(2, vec![1], 10, 1);
    learner_config.learners = vec![2];
    let learner = new_test_raft_with_config(&learner_config, new_storage());
    let mut nt = Network::new(vec![Some(leader), Some(learner)]);
    nt.send(vec![new_message(1, 1, MessageType::MsgHup, 0)]);

    // Transfer leadership to learner node, there will be noop.
    nt.send(vec![new_message(2, 1, MessageType::MsgTransferLeader, 0)]);
    check_leader_transfer_state(&nt.peers[&1], StateRole::Leader, 1);
}

#[test]
fn test_leader_transfer_timeout() {
    setup_for_test();
    let mut nt = Network::new(vec![None, None, None]);
    nt.send(vec![new_message(1, 1, MessageType::MsgHup, 0)]);

    nt.isolate(3);

    // Transfer leadership to isolated node, wait for timeout.
    nt.send(vec![new_message(3, 1, MessageType::MsgTransferLeader, 0)]);
    assert_eq!(nt.peers[&1].lead_transferee.unwrap(), 3);
    let heartbeat_timeout = nt.peers[&1].get_heartbeat_timeout();
    let election_timeout = nt.peers[&1].get_election_timeout();
    for _ in 0..heartbeat_timeout {
        nt.peers.get_mut(&1).unwrap().tick();
    }
    assert_eq!(nt.peers[&1].lead_transferee.unwrap(), 3);
    for _ in 0..election_timeout - heartbeat_timeout {
        nt.peers.get_mut(&1).unwrap().tick();
    }

    check_leader_transfer_state(&nt.peers[&1], StateRole::Leader, 1);
}

#[test]
fn test_leader_transfer_ignore_proposal() {
    setup_for_test();
    let mut nt = Network::new(vec![None, None, None]);
    nt.send(vec![new_message(1, 1, MessageType::MsgHup, 0)]);

    nt.isolate(3);

    // Transfer leadership to isolated node to let transfer pending, then send proposal.
    nt.send(vec![new_message(3, 1, MessageType::MsgTransferLeader, 0)]);
    assert_eq!(nt.peers[&1].lead_transferee.unwrap(), 3);

    nt.send(vec![new_message(1, 1, MessageType::MsgPropose, 1)]);
    assert_eq!(
        nt.peers
            .get_mut(&1)
            .unwrap()
            .step(new_message(1, 1, MessageType::MsgPropose, 1)),
        Err(Error::ProposalDropped),
        "should return drop proposal error while transferring"
    );

    assert_eq!(nt.peers[&1].prs().get(1).unwrap().matched, 2);
}

#[test]
fn test_leader_transfer_receive_higher_term_vote() {
    setup_for_test();
    let mut nt = Network::new(vec![None, None, None]);
    nt.send(vec![new_message(1, 1, MessageType::MsgHup, 0)]);

    nt.isolate(3);

    // Transfer leadership to isolated node to let transfer pending.
    nt.send(vec![new_message(3, 1, MessageType::MsgTransferLeader, 0)]);
    assert_eq!(nt.peers[&1].lead_transferee.unwrap(), 3);

    nt.send(vec![new_message_with_entries(
        2,
        2,
        MessageType::MsgHup,
        vec![new_entry(1, 2, None)],
    )]);

    check_leader_transfer_state(&nt.peers[&1], StateRole::Follower, 2);
}

#[test]
fn test_leader_transfer_remove_node() -> Result<()> {
    setup_for_test();
    let mut nt = Network::new(vec![None, None, None]);
    nt.send(vec![new_message(1, 1, MessageType::MsgHup, 0)]);

    nt.ignore(MessageType::MsgTimeoutNow);

    // The lead_transferee is removed when leadship transferring.
    nt.send(vec![new_message(3, 1, MessageType::MsgTransferLeader, 0)]);
    assert_eq!(nt.peers[&1].lead_transferee.unwrap(), 3);

    nt.peers.get_mut(&1).unwrap().remove_node(3)?;

    check_leader_transfer_state(&nt.peers[&1], StateRole::Leader, 1);

    Ok(())
}

// test_leader_transfer_back verifies leadership can transfer
// back to self when last transfer is pending.
#[test]
fn test_leader_transfer_back() {
    setup_for_test();
    let mut nt = Network::new(vec![None, None, None]);
    nt.send(vec![new_message(1, 1, MessageType::MsgHup, 0)]);

    nt.isolate(3);

    nt.send(vec![new_message(3, 1, MessageType::MsgTransferLeader, 0)]);
    assert_eq!(nt.peers[&1].lead_transferee.unwrap(), 3);

    // Transfer leadership back to self.
    nt.send(vec![new_message(1, 1, MessageType::MsgTransferLeader, 0)]);

    check_leader_transfer_state(&nt.peers[&1], StateRole::Leader, 1);
}

// test_leader_transfer_second_transfer_to_another_node verifies leader can transfer to another node
// when last transfer is pending.
#[test]
fn test_leader_transfer_second_transfer_to_another_node() {
    setup_for_test();
    let mut nt = Network::new(vec![None, None, None]);
    nt.send(vec![new_message(1, 1, MessageType::MsgHup, 0)]);

    nt.isolate(3);

    nt.send(vec![new_message(3, 1, MessageType::MsgTransferLeader, 0)]);
    assert_eq!(nt.peers[&1].lead_transferee.unwrap(), 3);

    // Transfer leadership to another node.
    nt.send(vec![new_message(2, 1, MessageType::MsgTransferLeader, 0)]);

    check_leader_transfer_state(&nt.peers[&1], StateRole::Follower, 2);
}

// test_leader_transfer_second_transfer_to_same_node verifies second transfer leader request
// to the same node should not extend the timeout while the first one is pending.
#[test]
fn test_leader_transfer_second_transfer_to_same_node() {
    setup_for_test();
    let mut nt = Network::new(vec![None, None, None]);
    nt.send(vec![new_message(1, 1, MessageType::MsgHup, 0)]);

    nt.isolate(3);

    nt.send(vec![new_message(3, 1, MessageType::MsgTransferLeader, 0)]);
    assert_eq!(nt.peers[&1].lead_transferee.unwrap(), 3);

    let heartbeat_timeout = nt.peers[&1].get_heartbeat_timeout();
    for _ in 0..heartbeat_timeout {
        nt.peers.get_mut(&1).unwrap().tick();
    }

    // Second transfer leadership request to the same node.
    nt.send(vec![new_message(3, 1, MessageType::MsgTransferLeader, 0)]);

    let election_timeout = nt.peers[&1].get_election_timeout();
    for _ in 0..election_timeout - heartbeat_timeout {
        nt.peers.get_mut(&1).unwrap().tick();
    }

    check_leader_transfer_state(&nt.peers[&1], StateRole::Leader, 1);
}

fn check_leader_transfer_state(r: &Raft<MemStorage>, state: StateRole, lead: u64) {
    if r.state != state || r.leader_id != lead {
        panic!(
            "after transferring, node has state {:?} lead {}, want state {:?} lead {}",
            r.state, r.leader_id, state, lead
        );
    }
    assert_eq!(r.lead_transferee, None);
}

// test_transfer_non_member verifies that when a MsgTimeoutNow arrives at
// a node that has been removed from the group, nothing happens.
// (previously, if the node also got votes, it would panic as it
// transitioned to StateRole::Leader)
#[test]
fn test_transfer_non_member() {
    setup_for_test();
    let mut raft = new_test_raft(1, vec![2, 3, 4], 5, 1, new_storage());
    raft.step(new_message(2, 1, MessageType::MsgTimeoutNow, 0))
        .expect("");;

    raft.step(new_message(2, 1, MessageType::MsgRequestVoteResponse, 0))
        .expect("");;
    raft.step(new_message(3, 1, MessageType::MsgRequestVoteResponse, 0))
        .expect("");;
    assert_eq!(raft.state, StateRole::Follower);
}

// TestNodeWithSmallerTermCanCompleteElection tests the scenario where a node
// that has been partitioned away (and fallen behind) rejoins the cluster at
// about the same time the leader node gets partitioned away.
// Previously the cluster would come to a standstill when run with PreVote
// enabled.
#[test]
fn test_node_with_smaller_term_can_complete_election() {
    setup_for_test();
    let mut n1 = new_test_raft_with_prevote(1, vec![1, 2, 3], 10, 1, new_storage(), true);
    let mut n2 = new_test_raft_with_prevote(2, vec![1, 2, 3], 10, 1, new_storage(), true);
    let mut n3 = new_test_raft_with_prevote(3, vec![1, 2, 3], 10, 1, new_storage(), true);

    n1.become_follower(1, INVALID_ID);
    n2.become_follower(1, INVALID_ID);
    n3.become_follower(1, INVALID_ID);

    // cause a network partition to isolate node 3
    let mut nt = Network::new_with_config(vec![Some(n1), Some(n2), Some(n3)], true);
    nt.cut(1, 3);
    nt.cut(2, 3);

    nt.send(vec![new_message(1, 1, MessageType::MsgHup, 0)]);

    assert_eq!(nt.peers[&1].state, StateRole::Leader);
    assert_eq!(nt.peers[&2].state, StateRole::Follower);

    nt.send(vec![new_message(3, 3, MessageType::MsgHup, 0)]);
    assert_eq!(nt.peers[&3].state, StateRole::PreCandidate);

    nt.send(vec![new_message(2, 2, MessageType::MsgHup, 0)]);

    // check whether the term values are expected
    // a.Term == 3
    // b.Term == 3
    // c.Term == 1
    assert_eq!(nt.peers[&1].term, 3);
    assert_eq!(nt.peers[&2].term, 3);
    assert_eq!(nt.peers[&3].term, 1);

    // check state
    // a == follower
    // b == leader
    // c == pre-candidate
    assert_eq!(nt.peers[&1].state, StateRole::Follower);
    assert_eq!(nt.peers[&2].state, StateRole::Leader);
    assert_eq!(nt.peers[&3].state, StateRole::PreCandidate);

    // recover the network then immediately isolate b which is currently
    // the leader, this is to emulate the crash of b.
    nt.recover();
    nt.cut(2, 1);
    nt.cut(2, 3);

    // call for election
    nt.send(vec![new_message(3, 3, MessageType::MsgHup, 0)]);
    nt.send(vec![new_message(1, 1, MessageType::MsgHup, 0)]);

    // do we have a leader?
    assert!(
        nt.peers[&1].state == StateRole::Leader || nt.peers[&3].state == StateRole::Leader,
        "no leader"
    );
}

pub fn new_test_learner_raft(
    id: u64,
    peers: Vec<u64>,
    learners: Vec<u64>,
    election: usize,
    heartbeat: usize,
    storage: MemStorage,
) -> Interface {
    let mut cfg = new_test_config(id, peers, election, heartbeat);
    cfg.learners = learners;
    new_test_raft_with_config(&cfg, storage)
}

// TestLearnerElectionTimeout verfies that the leader should not start election
// even when times out.
#[test]
fn test_learner_election_timeout() {
    setup_for_test();
    let mut n1 = new_test_learner_raft(1, vec![1], vec![2], 10, 1, new_storage());
    n1.become_follower(1, INVALID_ID);

    let mut n2 = new_test_learner_raft(2, vec![1], vec![2], 10, 1, new_storage());
    n2.become_follower(1, INVALID_ID);

    let timeout = n2.get_election_timeout();
    n2.set_randomized_election_timeout(timeout);

    // n2 is a learner. Learner should not start election even when time out.
    for _ in 0..timeout {
        n2.tick();
    }
    assert_eq!(n2.state, StateRole::Follower);
}

// TestLearnerPromotion verifies that the leaner should not election until
// it is promoted to a normal peer.
#[test]
fn test_learner_promotion() -> Result<()> {
    setup_for_test();

    let mut n1 = new_test_learner_raft(1, vec![1], vec![2], 10, 1, new_storage());
    n1.become_follower(1, INVALID_ID);

    let mut n2 = new_test_learner_raft(2, vec![1], vec![2], 10, 1, new_storage());
    n2.become_follower(1, INVALID_ID);

    let mut network = Network::new(vec![Some(n1), Some(n2)]);
    assert_eq!(network.peers[&1].state, StateRole::Follower);

    // n1 should become leader.
    let timeout = network.peers[&1].get_election_timeout();
    network
        .peers
        .get_mut(&1)
        .unwrap()
        .set_randomized_election_timeout(timeout);
    for _ in 0..timeout {
        network.peers.get_mut(&1).unwrap().tick();
    }
    assert_eq!(network.peers[&1].state, StateRole::Leader);
    assert_eq!(network.peers[&2].state, StateRole::Follower);

    let mut heart_beat = new_message(1, 1, MessageType::MsgBeat, 0);
    network.send(vec![heart_beat.clone()]);

    // Promote n2 from learner to follower.
    network.peers.get_mut(&1).unwrap().add_node(2)?;
    network.peers.get_mut(&2).unwrap().add_node(2)?;
    assert_eq!(network.peers[&2].state, StateRole::Follower);
    assert!(!network.peers[&2].is_learner);

    let timeout = network.peers[&2].get_election_timeout();
    network
        .peers
        .get_mut(&2)
        .unwrap()
        .set_randomized_election_timeout(timeout);
    for _ in 0..timeout {
        network.peers.get_mut(&2).unwrap().tick();
    }

    heart_beat.set_to(2);
    heart_beat.set_from(2);
    network.send(vec![heart_beat]);
    assert_eq!(network.peers[&1].state, StateRole::Follower);
    assert_eq!(network.peers[&2].state, StateRole::Leader);

    Ok(())
}

// TestLearnerLogReplication tests that a learner can receive entries from the leader.
#[test]
fn test_learner_log_replication() {
    setup_for_test();
    let n1 = new_test_learner_raft(1, vec![1], vec![2], 10, 1, new_storage());
    let n2 = new_test_learner_raft(2, vec![1], vec![2], 10, 1, new_storage());
    let mut network = Network::new(vec![Some(n1), Some(n2)]);

    network
        .peers
        .get_mut(&1)
        .unwrap()
        .become_follower(1, INVALID_ID);
    network
        .peers
        .get_mut(&2)
        .unwrap()
        .become_follower(1, INVALID_ID);

    let timeout = network.peers[&1].get_election_timeout();
    network
        .peers
        .get_mut(&1)
        .unwrap()
        .set_randomized_election_timeout(timeout);

    for _ in 0..timeout {
        network.peers.get_mut(&1).unwrap().tick();
    }

    let heart_beat = new_message(1, 1, MessageType::MsgBeat, 0);
    network.send(vec![heart_beat.clone()]);

    assert_eq!(network.peers[&1].state, StateRole::Leader);
    assert_eq!(network.peers[&2].state, StateRole::Follower);
    assert!(network.peers[&2].is_learner);

    let next_committed = network.peers[&1].raft_log.committed + 1;

    let msg = new_message(1, 1, MessageType::MsgPropose, 1);
    network.send(vec![msg]);

    assert_eq!(network.peers[&1].raft_log.committed, next_committed);
    assert_eq!(network.peers[&2].raft_log.committed, next_committed);

    let matched = network
        .peers
        .get_mut(&1)
        .unwrap()
        .prs()
        .get(2)
        .unwrap()
        .matched;
    assert_eq!(matched, network.peers[&2].raft_log.committed);
}

// TestRestoreWithLearner restores a snapshot which contains learners.
#[test]
fn test_restore_with_learner() {
    setup_for_test();
    let mut s = new_snapshot(11, 11, vec![1, 2]);
    s.mut_metadata().mut_conf_state().mut_learners().push(3);

    let mut sm = new_test_learner_raft(3, vec![1, 2], vec![3], 10, 1, new_storage());
    assert!(sm.is_learner);
    assert!(sm.restore(s.clone()));
    assert_eq!(sm.raft_log.last_index(), 11);
    assert_eq!(sm.raft_log.term(11).unwrap(), 11);
    assert_eq!(sm.prs().voters().count(), 2);
    assert_eq!(sm.prs().learners().count(), 1);

    for &node in s.get_metadata().get_conf_state().get_nodes() {
        assert!(sm.prs().get(node).is_some());
        assert!(!sm.prs().learner_ids().contains(&node));
    }

    for &node in s.get_metadata().get_conf_state().get_learners() {
        assert!(sm.prs().get(node).is_some());
        assert!(sm.prs().learner_ids().contains(&node));
    }

    assert!(!sm.restore(s));
}

// TestRestoreInvalidLearner verfies that a normal peer can't become learner again
// when restores snapshot.
#[test]
fn test_restore_invalid_learner() {
    setup_for_test();
    let mut s = new_snapshot(11, 11, vec![1, 2]);
    s.mut_metadata().mut_conf_state().mut_learners().push(3);

    let mut sm = new_test_raft(3, vec![1, 2, 3], 10, 1, new_storage());
    assert!(!sm.is_learner);
    assert!(!sm.restore(s));
}

// TestRestoreLearnerPromotion checks that a learner can become to a follower after
// restoring snapshot.
#[test]
fn test_restore_learner_promotion() {
    setup_for_test();
    let s = new_snapshot(11, 11, vec![1, 2, 3]);
    let mut sm = new_test_learner_raft(3, vec![1, 2], vec![3], 10, 1, new_storage());
    assert!(sm.is_learner);
    assert!(sm.restore(s));
    assert!(!sm.is_learner);
}

// TestLearnerReceiveSnapshot tests that a learner can receive a snpahost from leader.
#[test]
fn test_learner_receive_snapshot() {
    setup_for_test();
    let mut s = new_snapshot(11, 11, vec![1]);
    s.mut_metadata().mut_conf_state().mut_learners().push(2);

    let mut n1 = new_test_learner_raft(1, vec![1], vec![2], 10, 1, new_storage());
    let n2 = new_test_learner_raft(2, vec![1], vec![2], 10, 1, new_storage());

    n1.restore(s);
    let committed = n1.raft_log.committed;
    n1.commit_apply(committed);

    let mut network = Network::new(vec![Some(n1), Some(n2)]);

    let timeout = network.peers[&1].get_election_timeout();
    network
        .peers
        .get_mut(&1)
        .unwrap()
        .set_randomized_election_timeout(timeout);

    for _ in 0..timeout {
        network.peers.get_mut(&1).unwrap().tick();
    }

    let mut msg = Message::new();
    msg.set_from(1);
    msg.set_to(1);
    msg.set_msg_type(MessageType::MsgBeat);
    network.send(vec![msg]);

    let n1_committed = network.peers[&1].raft_log.committed;
    let n2_committed = network.peers[&2].raft_log.committed;
    assert_eq!(n1_committed, n2_committed);
}

// TestAddLearner tests that addLearner could update nodes correctly.
#[test]
fn test_add_learner() -> Result<()> {
    setup_for_test();
    let mut n1 = new_test_raft(1, vec![1], 10, 1, new_storage());
    n1.add_learner(2)?;

    assert_eq!(*n1.prs().learner_ids().iter().next().unwrap(), 2);
    assert!(n1.prs().learner_ids().contains(&2));

    Ok(())
}

// Ensure when add_voter is called on a peers own ID that it will be promoted.
// When the action fails, ensure it doesn't mutate the raft state.
#[test]
fn test_add_voter_peer_promotes_self_sets_is_learner() -> Result<()> {
    setup_for_test();

    let mut n1 = new_test_raft(1, vec![1], 10, 1, new_storage());
    // Node is already voter.
    n1.add_learner(1).ok();
    assert_eq!(n1.is_learner, false);
    assert!(n1.prs().voter_ids().contains(&1));
    n1.remove_node(1)?;
    n1.add_learner(1)?;
    assert_eq!(n1.is_learner, true);
    assert!(n1.prs().learner_ids().contains(&1));

    Ok(())
}

// TestRemoveLearner tests that removeNode could update nodes and
// and removed list correctly.
#[test]
fn test_remove_learner() -> Result<()> {
    setup_for_test();

    let mut n1 = new_test_learner_raft(1, vec![1], vec![2], 10, 1, new_storage());
    n1.remove_node(2)?;
    assert_eq!(n1.prs().voter_ids().iter().next().unwrap(), &1);
    assert!(n1.prs().learner_ids().is_empty());

    n1.remove_node(1)?;
    assert!(n1.prs().voter_ids().is_empty());
    assert_eq!(n1.prs().learner_ids().len(), 0);

    Ok(())
}

// simulate rolling update a cluster for Pre-Vote. cluster has 3 nodes [n1, n2, n3].
// n1 is leader with term 2
// n2 is follower with term 2
// n3 is partitioned, with term 4 and less log, state is candidate
fn new_prevote_migration_cluster() -> Network {
    // We intentionally do not enable pre_vote for n3, this is done so in order
    // to simulate a rolling restart process where it's possible to have a mixed
    // version cluster with replicas with pre_vote enabled, and replicas without.
    let mut n1 = new_test_raft_with_prevote(1, vec![1, 2, 3], 10, 1, new_storage(), true);
    let mut n2 = new_test_raft_with_prevote(2, vec![1, 2, 3], 10, 1, new_storage(), true);
    let mut n3 = new_test_raft_with_prevote(3, vec![1, 2, 3], 10, 1, new_storage(), false);

    n1.become_follower(1, INVALID_ID);
    n2.become_follower(1, INVALID_ID);
    n3.become_follower(1, INVALID_ID);

    let mut nt = Network::new(vec![Some(n1), Some(n2), Some(n3)]);

    nt.send(vec![new_message(1, 1, MessageType::MsgHup, 0)]);

    // Cause a network partition to isolate n3.
    nt.isolate(3);
    nt.send(vec![new_message(1, 1, MessageType::MsgPropose, 1)]);

    nt.send(vec![new_message(3, 3, MessageType::MsgHup, 0)]);
    nt.send(vec![new_message(3, 3, MessageType::MsgHup, 0)]);

    // check state
    // n1.state == Leader
    // n2.state == Follower
    // n3.state == Candidate
    assert_eq!(nt.peers[&1].state, StateRole::Leader);
    assert_eq!(nt.peers[&2].state, StateRole::Follower);
    assert_eq!(nt.peers[&3].state, StateRole::Candidate);

    // check term
    // n1.Term == 2
    // n2.Term == 2
    // n3.Term == 4
    assert_eq!(nt.peers[&1].term, 2);
    assert_eq!(nt.peers[&2].term, 2);
    assert_eq!(nt.peers[&3].term, 4);

    // Enable prevote on n3, then recover the network
    nt.peers.get_mut(&3).unwrap().pre_vote = true;
    nt.recover();

    nt
}

#[test]
fn test_prevote_migration_can_complete_election() {
    setup_for_test();
    // n1 is leader with term 2
    // n2 is follower with term 2
    // n3 is pre-candidate with term 4, and less log
    let mut nt = new_prevote_migration_cluster();

    // simulate leader down
    nt.isolate(1);

    // Call for elections from both n2 and n3.
    nt.send(vec![new_message(3, 3, MessageType::MsgHup, 0)]);
    nt.send(vec![new_message(2, 2, MessageType::MsgHup, 0)]);

    // check state
    // n2.state == Follower
    // n3.state == PreCandidate
    assert_eq!(nt.peers[&2].state, StateRole::Follower);
    assert_eq!(nt.peers[&3].state, StateRole::PreCandidate);

    nt.send(vec![new_message(3, 3, MessageType::MsgHup, 0)]);
    nt.send(vec![new_message(2, 2, MessageType::MsgHup, 0)]);

    // Do we have a leader?
    assert!(
        (nt.peers[&2].state == StateRole::Leader) || (nt.peers[&3].state == StateRole::Follower)
    );
}

#[test]
fn test_prevote_migration_with_free_stuck_pre_candidate() {
    setup_for_test();
    let mut nt = new_prevote_migration_cluster();

    // n1 is leader with term 2
    // n2 is follower with term 2
    // n3 is pre-candidate with term 4, and less log
    nt.send(vec![new_message(3, 3, MessageType::MsgHup, 0)]);

    assert_eq!(nt.peers[&1].state, StateRole::Leader);
    assert_eq!(nt.peers[&2].state, StateRole::Follower);
    assert_eq!(nt.peers[&3].state, StateRole::PreCandidate);

    // Pre-Vote again for safety
    nt.send(vec![new_message(3, 3, MessageType::MsgHup, 0)]);
    assert_eq!(nt.peers[&1].state, StateRole::Leader);
    assert_eq!(nt.peers[&2].state, StateRole::Follower);
    assert_eq!(nt.peers[&3].state, StateRole::PreCandidate);

    let mut to_send = new_message(1, 3, MessageType::MsgHeartbeat, 0);
    to_send.set_term(nt.peers[&1].term);
    nt.send(vec![to_send]);

    // Disrupt the leader so that the stuck peer is freed
    assert_eq!(nt.peers[&1].state, StateRole::Follower);

    assert_eq!(nt.peers[&3].term, nt.peers[&1].term);
}

#[test]
fn test_learner_respond_vote() -> Result<()> {
    setup_for_test();

    let mut n1 = new_test_learner_raft(1, vec![1, 2], vec![3], 10, 1, new_storage());
    n1.become_follower(1, INVALID_ID);
    n1.reset_randomized_election_timeout();

    let mut n3 = new_test_learner_raft(3, vec![1, 2], vec![3], 10, 1, new_storage());
    n3.become_follower(1, INVALID_ID);
    n3.reset_randomized_election_timeout();

    let do_campaign = |nw: &mut Network| {
        let msg = new_message(1, 1, MessageType::MsgHup, 0);
        nw.send(vec![msg]);
    };

    let mut network = Network::new(vec![Some(n1), None, Some(n3)]);
    network.isolate(2);

    // Can't elect new leader because 1 won't send MsgRequestVote to 3.
    do_campaign(&mut network);
    assert_eq!(network.peers[&1].state, StateRole::Candidate);

    // After promote 3 to voter, election should success.
    network.peers.get_mut(&1).unwrap().add_node(3)?;
    do_campaign(&mut network);
    assert_eq!(network.peers[&1].state, StateRole::Leader);

    Ok(())
}

#[test]
fn test_election_tick_range() {
    setup_for_test();
    let mut cfg = new_test_config(1, vec![1, 2, 3], 10, 1);
    let mut raft = new_test_raft_with_config(&cfg, new_storage()).raft.unwrap();
    for _ in 0..1000 {
        raft.reset_randomized_election_timeout();
        let randomized_timeout = raft.get_randomized_election_timeout();
        assert!(
            cfg.election_tick <= randomized_timeout && randomized_timeout < 2 * cfg.election_tick
        );
    }

    cfg.min_election_tick = cfg.election_tick;
    cfg.validate().unwrap();

    // Too small election tick.
    cfg.min_election_tick = cfg.election_tick - 1;
    cfg.validate().unwrap_err();

    // max_election_tick should be larger than min_election_tick
    cfg.min_election_tick = cfg.election_tick;
    cfg.max_election_tick = cfg.election_tick;
    cfg.validate().unwrap_err();

    cfg.max_election_tick = cfg.election_tick + 1;
    raft = new_test_raft_with_config(&cfg, new_storage()).raft.unwrap();
    for _ in 0..100 {
        raft.reset_randomized_election_timeout();
        let randomized_timeout = raft.get_randomized_election_timeout();
        assert_eq!(randomized_timeout, cfg.election_tick);
    }
}

// TestPreVoteWithSplitVote verifies that after split vote, cluster can complete
// election in next round.
#[test]
fn test_prevote_with_split_vote() {
    setup_for_test();
    let peers = (1..=3).map(|id| {
        let mut raft = new_test_raft_with_prevote(id, vec![1, 2, 3], 10, 1, new_storage(), true);
        raft.become_follower(1, INVALID_ID);
        Some(raft)
    });
    let mut network = Network::new(peers.collect());
    network.send(vec![new_message(1, 1, MessageType::MsgHup, 0)]);

    // simulate leader down. followers start split vote.
    network.isolate(1);
    network.send(vec![
        new_message(2, 2, MessageType::MsgHup, 0),
        new_message(3, 3, MessageType::MsgHup, 0),
    ]);

    // check whether the term values are expected
    assert_eq!(network.peers[&2].term, 3, "peer 2 term",);
    assert_eq!(network.peers[&3].term, 3, "peer 3 term",);

    // check state
    assert_eq!(
        network.peers[&2].state,
        StateRole::Candidate,
        "peer 2 state",
    );
    assert_eq!(
        network.peers[&3].state,
        StateRole::Candidate,
        "peer 3 state",
    );

    // node 2 election timeout first
    network.send(vec![new_message(2, 2, MessageType::MsgHup, 0)]);

    // check whether the term values are expected
    assert_eq!(network.peers[&2].term, 4, "peer 2 term",);
    assert_eq!(network.peers[&3].term, 4, "peer 3 term",);

    // check state
    assert_eq!(network.peers[&2].state, StateRole::Leader, "peer 2 state",);
    assert_eq!(network.peers[&3].state, StateRole::Follower, "peer 3 state",);
}

// ensure that after a node become pre-candidate, it will checkQuorum correctly.
#[test]
fn test_prevote_with_check_quorum() {
    setup_for_test();
    let bootstrap = |id| {
        let mut cfg = new_test_config(id, vec![1, 2, 3], 10, 1);
        cfg.pre_vote = true;
        cfg.check_quorum = true;
        let mut i = new_test_raft_with_config(&cfg, new_storage());
        i.become_follower(1, INVALID_ID);
        i
    };
    let (peer1, peer2, peer3) = (bootstrap(1), bootstrap(2), bootstrap(3));

    let mut network = Network::new(vec![Some(peer1), Some(peer2), Some(peer3)]);
    network.send(vec![new_message(1, 1, MessageType::MsgHup, 0)]);

    // cause a network partition to isolate node 3. node 3 has leader info
    network.cut(1, 3);
    network.cut(2, 3);

    assert_eq!(network.peers[&1].state, StateRole::Leader, "peer 1 state",);
    assert_eq!(network.peers[&2].state, StateRole::Follower, "peer 2 state",);

    network.send(vec![new_message(3, 3, MessageType::MsgHup, 0)]);

    assert_eq!(
        network.peers[&3].state,
        StateRole::PreCandidate,
        "peer 3 state",
    );

    // term + 2, so that node 2 will ignore node 3's PreVote
    network.send(vec![new_message(2, 1, MessageType::MsgTransferLeader, 0)]);
    network.send(vec![new_message(1, 2, MessageType::MsgTransferLeader, 0)]);

    // check whether the term values are expected
    assert_eq!(network.peers[&1].term, 4, "peer 1 term",);
    assert_eq!(network.peers[&2].term, 4, "peer 2 term",);
    assert_eq!(network.peers[&3].term, 2, "peer 3 term",);

    // check state
    assert_eq!(network.peers[&1].state, StateRole::Leader, "peer 1 state",);
    assert_eq!(network.peers[&2].state, StateRole::Follower, "peer 2 state",);
    assert_eq!(
        network.peers[&3].state,
        StateRole::PreCandidate,
        "peer 3 state",
    );

    // recover the network then immediately isolate node 1 which is currently
    // the leader, this is to emulate the crash of node 1.
    network.recover();
    network.cut(1, 2);
    network.cut(1, 3);

    // call for election. node 3 shouldn't ignore node 2's PreVote
    let timeout = network.peers[&3].get_randomized_election_timeout();
    for _ in 0..timeout {
        network.peers.get_mut(&3).unwrap().tick();
    }
    network.send(vec![new_message(2, 2, MessageType::MsgHup, 0)]);

    // check state
    assert_eq!(network.peers[&2].state, StateRole::Leader, "peer 2 state",);
    assert_eq!(network.peers[&3].state, StateRole::Follower, "peer 3 state",);
}

// ensure a new Raft returns a Error::ConfigInvalid with an invalid config
#[test]
fn test_new_raft_with_bad_config_errors() {
    let invalid_config = new_test_config(INVALID_ID, vec![1, 2], 1, 1);
    let raft = Raft::new(&invalid_config, new_storage());
    assert!(raft.is_err())
}

// tests whether MsgAppend are batched
#[test]
fn test_batch_msg_append() {
    setup_for_test();
    let storage = new_storage();
    let mut raft = new_test_raft(1, vec![1, 2, 3], 10, 1, storage.clone());
    raft.become_candidate();
    raft.become_leader();
    raft.set_batch_append(true);
    commit_noop_entry(&mut raft, &storage);
    for _ in 0..10 {
        let prop_msg = new_message(1, 1, MessageType::MsgPropose, 1);
        assert!(raft.step(prop_msg).is_ok());
    }
    assert_eq!(raft.msgs.len(), 2);
    for msg in &raft.msgs {
        assert_eq!(msg.entries.len(), 10);
        assert_eq!(msg.get_index(), 1);
    }
    // if the append entry is not continuous, raft should not batch the RPC
    let mut reject_msg = new_message(2, 1, MessageType::MsgAppendResponse, 0);
    reject_msg.reject = true;
    reject_msg.index = 2;
    assert!(raft.step(reject_msg).is_ok());
    assert_eq!(raft.msgs.len(), 3);
}<|MERGE_RESOLUTION|>--- conflicted
+++ resolved
@@ -2168,31 +2168,15 @@
     assert_eq!(nt.peers[&1].state, StateRole::Leader);
 
     let mut tests = vec![
-<<<<<<< HEAD
-        (1, 10, 12, "ctx1"),
-        (2, 10, 22, "ctx2"),
-        (3, 10, 32, "ctx3"),
-        (1, 10, 42, "ctx4"),
-        (2, 10, 52, "ctx5"),
-        (3, 10, 62, "ctx6"),
+        (1, 10, 12, vec!["ctx1", "ctx11"], false),
+        (2, 10, 22, vec!["ctx2", "ctx22"], false),
+        (3, 10, 32, vec!["ctx3", "ctx33"], false),
+        (1, 10, 42, vec!["ctx4", "ctx44"], true),
+        (2, 10, 52, vec!["ctx5", "ctx55"], true),
+        (3, 10, 62, vec!["ctx6", "ctx66"], true),
     ];
 
-    for (i, (id, proposals, wri, wctx)) in tests.drain(..).enumerate() {
-        assert_eq!(
-            nt.peers.get_mut(&id).unwrap().raft_log.last_index(),
-            wri - 10
-        );
-=======
-        (1, 10, 11, vec!["ctx1", "ctx11"], false),
-        (2, 10, 21, vec!["ctx2", "ctx22"], false),
-        (3, 10, 31, vec!["ctx3", "ctx33"], false),
-        (1, 10, 41, vec!["ctx4", "ctx44"], true),
-        (2, 10, 51, vec!["ctx5", "ctx55"], true),
-        (3, 10, 61, vec!["ctx6", "ctx66"], true),
-    ];
-
     for (i, (id, proposals, wri, wctx, pending)) in tests.drain(..).enumerate() {
->>>>>>> 408120bf
         for _ in 0..proposals {
             nt.send(vec![new_message(1, 1, MessageType::MsgPropose, 1)]);
         }
@@ -4157,12 +4141,12 @@
     assert_eq!(raft.msgs.len(), 2);
     for msg in &raft.msgs {
         assert_eq!(msg.entries.len(), 10);
-        assert_eq!(msg.get_index(), 1);
+        assert_eq!(msg.get_index(), 2);
     }
     // if the append entry is not continuous, raft should not batch the RPC
     let mut reject_msg = new_message(2, 1, MessageType::MsgAppendResponse, 0);
     reject_msg.reject = true;
-    reject_msg.index = 2;
+    reject_msg.index = 3;
     assert!(raft.step(reject_msg).is_ok());
     assert_eq!(raft.msgs.len(), 3);
 }