// Copyright 2016 PingCAP, Inc.
//
// Licensed under the Apache License, Version 2.0 (the "License");
// you may not use this file except in compliance with the License.
// You may obtain a copy of the License at
//
//     http://www.apache.org/licenses/LICENSE-2.0
//
// Unless required by applicable law or agreed to in writing, software
// distributed under the License is distributed on an "AS IS" BASIS,
// See the License for the specific language governing permissions and
// limitations under the License.

// Copyright 2015 CoreOS, Inc.
//
// Licensed under the Apache License, Version 2.0 (the "License");
// you may not use this file except in compliance with the License.
// You may obtain a copy of the License at
//
//     http://www.apache.org/licenses/LICENSE-2.0
//
// Unless required by applicable law or agreed to in writing, software
// distributed under the License is distributed on an "AS IS" BASIS,
// WITHOUT WARRANTIES OR CONDITIONS OF ANY KIND, either express or implied.
// See the License for the specific language governing permissions and
// limitations under the License.

use std::cmp;
use std::collections::HashMap;
use std::panic::{self, AssertUnwindSafe};

use hashbrown::HashSet;
use protobuf::{self, RepeatedField};
use raft::eraftpb::{
    ConfChange, ConfChangeType, ConfState, Entry, EntryType, HardState, Message, MessageType,
};
use raft::storage::MemStorage;
use raft::*;
use test_util::*;

fn new_progress(
    state: ProgressState,
    matched: u64,
    next_idx: u64,
    pending_snapshot: u64,
    ins_size: usize,
) -> Progress {
    let mut p = Progress::new(next_idx, ins_size);
    p.state = state;
    p.matched = matched;
    p.pending_snapshot = pending_snapshot;
    p
}

fn read_messages<T: Storage>(raft: &mut Raft<T>) -> Vec<Message> {
    raft.msgs.drain(..).collect()
}

fn ents_with_config(terms: &[u64], pre_vote: bool) -> Interface {
    let store = MemStorage::new();
    for (i, term) in terms.iter().enumerate() {
        let mut e = Entry::new();
        e.set_index(i as u64 + 1);
        e.set_term(*term);
        store.wl().append(&[e]).expect("");
    }
    let mut raft = new_test_raft_with_prevote(1, vec![], 5, 1, store, pre_vote);
    raft.reset(terms[terms.len() - 1]);
    raft
}

// voted_with_config creates a raft state machine with vote and term set
// to the given value but no log entries (indicating that it voted in
// the given term but has not receive any logs).
fn voted_with_config(vote: u64, term: u64, pre_vote: bool) -> Interface {
    let mut hard_state = HardState::new();
    hard_state.set_vote(vote);
    hard_state.set_term(term);
    let store = MemStorage::new();
    store.wl().set_hardstate(hard_state);
    let mut raft = new_test_raft_with_prevote(1, vec![], 5, 1, store, pre_vote);
    raft.reset(term);
    raft
}

fn next_ents(r: &mut Raft<MemStorage>, s: &MemStorage) -> Vec<Entry> {
    s.wl()
        .append(r.raft_log.unstable_entries().unwrap_or(&[]))
        .expect("");
    let (last_idx, last_term) = (r.raft_log.last_index(), r.raft_log.last_term());
    r.raft_log.stable_to(last_idx, last_term);
    let ents = r.raft_log.next_entries();
    let committed = r.raft_log.committed;
    r.commit_apply(committed);
    ents.unwrap_or_else(Vec::new)
}

fn do_send_append(raft: &mut Raft<MemStorage>, to: u64) {
    let mut prs = raft.take_prs();
    {
        let pr = prs.get_mut(to).unwrap();
        raft.send_append(to, pr);
    }
    raft.set_prs(prs);
}

fn new_raft_log(ents: &[Entry], offset: u64, committed: u64) -> RaftLog<MemStorage> {
    let store = MemStorage::new();
    store.wl().append(ents).expect("");
    RaftLog {
        store,
        unstable: Unstable {
            offset,
            ..Default::default()
        },
        committed,
        ..Default::default()
    }
}

fn new_raft_log_with_storage(s: MemStorage) -> RaftLog<MemStorage> {
    RaftLog::new(s, String::from(""))
}

#[test]
fn test_progress_become_probe() {
    setup_for_test();
    let matched = 1u64;
    let mut tests = vec![
        (
            new_progress(ProgressState::Replicate, matched, 5, 0, 256),
            2,
        ),
        // snapshot finish
        (
            new_progress(ProgressState::Snapshot, matched, 5, 10, 256),
            11,
        ),
        // snapshot failure
        (new_progress(ProgressState::Snapshot, matched, 5, 0, 256), 2),
    ];
    for (i, &mut (ref mut p, wnext)) in tests.iter_mut().enumerate() {
        p.become_probe();
        if p.state != ProgressState::Probe {
            panic!(
                "#{}: state = {:?}, want {:?}",
                i,
                p.state,
                ProgressState::Probe
            );
        }
        if p.matched != matched {
            panic!("#{}: match = {:?}, want {:?}", i, p.matched, matched);
        }
        if p.next_idx != wnext {
            panic!("#{}: next = {}, want {}", i, p.next_idx, wnext);
        }
    }
}

#[test]
fn test_progress_become_replicate() {
    setup_for_test();
    let mut p = new_progress(ProgressState::Probe, 1, 5, 0, 256);
    p.become_replicate();

    assert_eq!(p.state, ProgressState::Replicate);
    assert_eq!(p.matched, 1);
    assert_eq!(p.matched + 1, p.next_idx);
}

#[test]
fn test_progress_become_snapshot() {
    setup_for_test();
    let mut p = new_progress(ProgressState::Probe, 1, 5, 0, 256);
    p.become_snapshot(10);
    assert_eq!(p.state, ProgressState::Snapshot);
    assert_eq!(p.matched, 1);
    assert_eq!(p.pending_snapshot, 10);
}

#[test]
fn test_progress_update() {
    setup_for_test();
    let (prev_m, prev_n) = (3u64, 5u64);
    let tests = vec![
        (prev_m - 1, prev_m, prev_n, false),
        (prev_m, prev_m, prev_n, false),
        (prev_m + 1, prev_m + 1, prev_n, true),
        (prev_m + 2, prev_m + 2, prev_n + 1, true),
    ];
    for (i, &(update, wm, wn, wok)) in tests.iter().enumerate() {
        let mut p = Progress::new(prev_n, 256);
        p.matched = prev_m;
        let ok = p.maybe_update(update);
        if ok != wok {
            panic!("#{}: ok= {}, want {}", i, ok, wok);
        }
        if p.matched != wm {
            panic!("#{}: match= {}, want {}", i, p.matched, wm);
        }
        if p.next_idx != wn {
            panic!("#{}: next= {}, want {}", i, p.next_idx, wn);
        }
    }
}

#[test]
fn test_progress_maybe_decr() {
    setup_for_test();
    let tests = vec![
        // state replicate and rejected is not greater than match
        (ProgressState::Replicate, 5, 10, 5, 5, false, 10),
        // state replicate and rejected is not greater than match
        (ProgressState::Replicate, 5, 10, 4, 4, false, 10),
        // state replicate and rejected is greater than match
        // directly decrease to match+1
        (ProgressState::Replicate, 5, 10, 9, 9, true, 6),
        // next-1 != rejected is always false
        (ProgressState::Probe, 0, 0, 0, 0, false, 0),
        // next-1 != rejected is always false
        (ProgressState::Probe, 0, 10, 5, 5, false, 10),
        // next>1 = decremented by 1
        (ProgressState::Probe, 0, 10, 9, 9, true, 9),
        // next>1 = decremented by 1
        (ProgressState::Probe, 0, 2, 1, 1, true, 1),
        // next<=1 = reset to 1
        (ProgressState::Probe, 0, 1, 0, 0, true, 1),
        // decrease to min(rejected, last+1)
        (ProgressState::Probe, 0, 10, 9, 2, true, 3),
        // rejected < 1, reset to 1
        (ProgressState::Probe, 0, 10, 9, 0, true, 1),
    ];
    for (i, &(state, m, n, rejected, last, w, wn)) in tests.iter().enumerate() {
        let mut p = new_progress(state, m, n, 0, 0);
        if p.maybe_decr_to(rejected, last) != w {
            panic!("#{}: maybeDecrTo= {}, want {}", i, !w, w);
        }
        if p.matched != m {
            panic!("#{}: match= {}, want {}", i, p.matched, m);
        }
        if p.next_idx != wn {
            panic!("#{}: next= {}, want {}", i, p.next_idx, wn);
        }
    }
}

#[test]
fn test_progress_is_paused() {
    setup_for_test();
    let tests = vec![
        (ProgressState::Probe, false, false),
        (ProgressState::Probe, true, true),
        (ProgressState::Replicate, false, false),
        (ProgressState::Replicate, true, false),
        (ProgressState::Snapshot, false, true),
        (ProgressState::Snapshot, true, true),
    ];
    for (i, &(state, paused, w)) in tests.iter().enumerate() {
        let mut p = new_progress(state, 0, 0, 0, 256);
        p.paused = paused;
        if p.is_paused() != w {
            panic!("#{}: shouldwait = {}, want {}", i, p.is_paused(), w)
        }
    }
}

// test_progress_resume ensures that progress.maybeUpdate and progress.maybeDecrTo
// will reset progress.paused.
#[test]
fn test_progress_resume() {
    setup_for_test();
    let mut p = Progress::new(2, 256);
    p.paused = true;
    p.maybe_decr_to(1, 1);
    assert!(!p.paused, "paused= true, want false");
    p.paused = true;
    p.maybe_update(2);
    assert!(!p.paused, "paused= true, want false");
}

#[test]
fn test_progress_leader() {
    setup_for_test();
    let mut raft = new_test_raft(1, vec![1, 2], 5, 1, new_storage());
    raft.become_candidate();
    raft.become_leader();
    raft.mut_prs().get_mut(2).unwrap().become_replicate();

    let prop_msg = new_message(1, 1, MessageType::MsgPropose, 1);
    for i in 0..5 {
        assert_eq!(
            raft.mut_prs().get_mut(1).unwrap().state,
            ProgressState::Replicate
        );

        let matched = raft.mut_prs().get_mut(1).unwrap().matched;
        let next_idx = raft.mut_prs().get_mut(1).unwrap().next_idx;
        assert_eq!(matched, i + 1);
        assert_eq!(next_idx, matched + 1);

        assert!(raft.step(prop_msg.clone()).is_ok());
    }
}

// test_progress_resume_by_heartbeat_resp ensures raft.heartbeat reset progress.paused by
// heartbeat response.
#[test]
fn test_progress_resume_by_heartbeat_resp() {
    setup_for_test();
    let mut raft = new_test_raft(1, vec![1, 2], 5, 1, new_storage());
    raft.become_candidate();
    raft.become_leader();
    raft.mut_prs().get_mut(2).unwrap().paused = true;

    raft.step(new_message(1, 1, MessageType::MsgBeat, 0))
        .expect("");
    assert!(raft.prs().get(2).unwrap().paused);

    raft.mut_prs().get_mut(2).unwrap().become_replicate();
    raft.step(new_message(2, 1, MessageType::MsgHeartbeatResponse, 0))
        .expect("");
    assert!(!raft.prs().get(2).unwrap().paused);
}

#[test]
fn test_progress_paused() {
    setup_for_test();
    let mut raft = new_test_raft(1, vec![1, 2], 5, 1, new_storage());
    raft.become_candidate();
    raft.become_leader();
    let mut m = Message::new();
    m.set_from(1);
    m.set_to(1);
    m.set_msg_type(MessageType::MsgPropose);
    let mut e = Entry::new();
    e.set_data(b"some_data".to_vec());
    m.set_entries(RepeatedField::from_vec(vec![e]));
    raft.step(m.clone()).expect("");
    raft.step(m.clone()).expect("");
    raft.step(m.clone()).expect("");
    let ms = read_messages(&mut raft);
    assert_eq!(ms.len(), 1);
}

#[test]
fn test_leader_election() {
    setup_for_test();
    test_leader_election_with_config(false);
}

#[test]
fn test_leader_election_pre_vote() {
    setup_for_test();
    test_leader_election_with_config(true);
}

fn test_leader_election_with_config(pre_vote: bool) {
    let mut tests = vec![
        (
            Network::new_with_config(vec![None, None, None], pre_vote),
            StateRole::Leader,
            1,
        ),
        (
            Network::new_with_config(vec![None, None, NOP_STEPPER], pre_vote),
            StateRole::Leader,
            1,
        ),
        (
            Network::new_with_config(vec![None, NOP_STEPPER, NOP_STEPPER], pre_vote),
            StateRole::Candidate,
            1,
        ),
        (
            Network::new_with_config(vec![None, NOP_STEPPER, NOP_STEPPER, None], pre_vote),
            StateRole::Candidate,
            1,
        ),
        (
            Network::new_with_config(vec![None, NOP_STEPPER, NOP_STEPPER, None, None], pre_vote),
            StateRole::Leader,
            1,
        ),
        // three logs further along than 0, but in the same term so rejection
        // are returned instead of the votes being ignored.
        (
            Network::new_with_config(
                vec![
                    None,
                    Some(ents_with_config(&[1], pre_vote)),
                    Some(ents_with_config(&[1], pre_vote)),
                    Some(ents_with_config(&[1, 1], pre_vote)),
                    None,
                ],
                pre_vote,
            ),
            StateRole::Follower,
            1,
        ),
    ];

    for (i, &mut (ref mut network, state, term)) in tests.iter_mut().enumerate() {
        let mut m = Message::new();
        m.set_from(1);
        m.set_to(1);
        m.set_msg_type(MessageType::MsgHup);
        network.send(vec![m]);
        let raft = &network.peers[&1];
        let (exp_state, exp_term) = if state == StateRole::Candidate && pre_vote {
            // In pre-vote mode, an election that fails to complete
            // leaves the node in pre-candidate state without advancing
            // the term.
            (StateRole::PreCandidate, 0)
        } else {
            (state, term)
        };
        if raft.state != exp_state {
            panic!("#{}: state = {:?}, want {:?}", i, raft.state, exp_state);
        }
        if raft.term != exp_term {
            panic!("#{}: term = {}, want {}", i, raft.term, exp_term)
        }
    }
}

#[test]
fn test_leader_cycle() {
    setup_for_test();
    test_leader_cycle_with_config(false)
}

#[test]
fn test_leader_cycle_pre_vote() {
    setup_for_test();
    test_leader_cycle_with_config(true)
}

// test_leader_cycle verifies that each node in a cluster can campaign
// and be elected in turn. This ensures that elections (including
// pre-vote) work when not starting from a clean state (as they do in
// test_leader_election)
fn test_leader_cycle_with_config(pre_vote: bool) {
    let mut network = Network::new_with_config(vec![None, None, None], pre_vote);
    for campaigner_id in 1..4 {
        network.send(vec![new_message(
            campaigner_id,
            campaigner_id,
            MessageType::MsgHup,
            0,
        )]);

        for sm in network.peers.values() {
            if sm.id == campaigner_id && sm.state != StateRole::Leader {
                panic!(
                    "pre_vote={}: campaigning node {} state = {:?}, want Leader",
                    pre_vote, sm.id, sm.state
                );
            } else if sm.id != campaigner_id && sm.state != StateRole::Follower {
                panic!(
                    "pre_vote={}: after campaign of node {}, node {} had state = {:?}, want \
                     Follower",
                    pre_vote, campaigner_id, sm.id, sm.state
                );
            }
        }
    }
}

#[test]
fn test_leader_election_overwrite_newer_logs() {
    setup_for_test();
    test_leader_election_overwrite_newer_logs_with_config(false);
}

#[test]
fn test_leader_election_overwrite_newer_logs_pre_vote() {
    setup_for_test();
    test_leader_election_overwrite_newer_logs_with_config(true);
}

// test_leader_election_overwrite_newer_logs tests a scenario in which a
// newly-elected leader does *not* have the newest (i.e. highest term)
// log entries, and must overwrite higher-term log entries with
// lower-term ones.
fn test_leader_election_overwrite_newer_logs_with_config(pre_vote: bool) {
    // This network represents the results of the following sequence of
    // events:
    // - Node 1 won the election in term 1.
    // - Node 1 replicated a log entry to node 2 but died before sending
    //   it to other nodes.
    // - Node 3 won the second election in term 2.
    // - Node 3 wrote an entry to its logs but died without sending it
    //   to any other nodes.
    //
    // At this point, nodes 1, 2, and 3 all have uncommitted entries in
    // their logs and could win an election at term 3. The winner's log
    // entry overwrites the loser's. (test_leader_sync_follower_log tests
    // the case where older log entries are overwritten, so this test
    // focuses on the case where the newer entries are lost).
    let mut network = Network::new_with_config(
        vec![
            Some(ents_with_config(&[1], pre_vote)), // Node 1: Won first election
            Some(ents_with_config(&[1], pre_vote)), // Node 2: Get logs from node 1
            Some(ents_with_config(&[2], pre_vote)), // Node 3: Won second election
            Some(voted_with_config(3, 2, pre_vote)), // Node 4: Voted but didn't get logs
            Some(voted_with_config(3, 2, pre_vote)), // Node 5: Voted but didn't get logs
        ],
        pre_vote,
    );

    // Node 1 campaigns. The election fails because a quorum of nodes
    // know about the election that already happened at term 2. Node 1's
    // term is pushed ahead to 2.
    network.send(vec![new_message(1, 1, MessageType::MsgHup, 0)]);
    assert_eq!(network.peers[&1].state, StateRole::Follower);
    assert_eq!(network.peers[&1].term, 2);

    // Node 1 campaigns again with a higher term. this time it succeeds.
    network.send(vec![new_message(1, 1, MessageType::MsgHup, 0)]);
    assert_eq!(network.peers[&1].state, StateRole::Leader);
    assert_eq!(network.peers[&1].term, 3);

    // Now all nodes agree on a log entry with term 1 at index 1 (and
    // term 3 at index 2).
    for (id, sm) in &network.peers {
        let entries = sm.raft_log.all_entries();
        assert_eq!(
            entries.len(),
            2,
            "node {}: entries.len() == {}, want 2",
            id,
            entries.len()
        );
        assert_eq!(
            entries[0].get_term(),
            1,
            "node {}: term at index 1 == {}, want 1",
            id,
            entries[0].get_term()
        );
        assert_eq!(
            entries[1].get_term(),
            3,
            "node {}: term at index 2 == {}, want 3",
            id,
            entries[1].get_term()
        );
    }
}

#[test]
fn test_vote_from_any_state() {
    setup_for_test();
    test_vote_from_any_state_for_type(MessageType::MsgRequestVote);
}

#[test]
fn test_prevote_from_any_state() {
    setup_for_test();
    test_vote_from_any_state_for_type(MessageType::MsgRequestPreVote);
}

fn test_vote_from_any_state_for_type(vt: MessageType) {
    let all_states = vec![
        StateRole::Follower,
        StateRole::Candidate,
        StateRole::PreCandidate,
        StateRole::Leader,
    ];
    for state in all_states {
        let mut r = new_test_raft(1, vec![1, 2, 3], 10, 1, new_storage());
        r.term = 1;
        match state {
            StateRole::Follower => {
                let term = r.term;
                r.become_follower(term, 3);
            }
            StateRole::PreCandidate => r.become_pre_candidate(),
            StateRole::Candidate => r.become_candidate(),
            StateRole::Leader => {
                r.become_candidate();
                r.become_leader();
            }
        }
        // Note that setting our state above may have advanced r.term
        // past its initial value.
        let orig_term = r.term;
        let new_term = r.term + 1;

        let mut msg = new_message(2, 1, vt, 0);
        msg.set_term(new_term);
        msg.set_log_term(new_term);
        msg.set_index(42);
        r.step(msg)
            .unwrap_or_else(|_| panic!("{:?},{:?}: step failed", vt, state));
        assert_eq!(
            r.msgs.len(),
            1,
            "{:?},{:?}: {} response messages, want 1: {:?}",
            vt,
            state,
            r.msgs.len(),
            r.msgs
        );
        let resp = &r.msgs[0];
        assert_eq!(
            resp.get_msg_type(),
            vote_resp_msg_type(vt),
            "{:?},{:?}: response message is {:?}, want {:?}",
            vt,
            state,
            resp.get_msg_type(),
            vote_resp_msg_type(vt)
        );
        assert!(
            !resp.get_reject(),
            "{:?},{:?}: unexpected rejection",
            vt,
            state
        );

        // If this was a real vote, we reset our state and term.
        if vt == MessageType::MsgRequestVote {
            assert_eq!(
                r.state,
                StateRole::Follower,
                "{:?},{:?}, state {:?}, want {:?}",
                vt,
                state,
                r.state,
                StateRole::Follower
            );
            assert_eq!(
                r.term, new_term,
                "{:?},{:?}, term {}, want {}",
                vt, state, r.term, new_term
            );
            assert_eq!(r.vote, 2, "{:?},{:?}, vote {}, want 2", vt, state, r.vote);
        } else {
            // In a pre-vote, nothing changes.
            assert_eq!(
                r.state, state,
                "{:?},{:?}, state {:?}, want {:?}",
                vt, state, r.state, state
            );
            assert_eq!(
                r.term, orig_term,
                "{:?},{:?}, term {}, want {}",
                vt, state, r.term, orig_term
            );
            // If state == Follower or PreCandidate, r hasn't voted yet.
            // In Candidate or Leader, it's voted for itself.
            assert!(
                r.vote == INVALID_ID || r.vote == 1,
                "{:?},{:?}, vote {}, want {:?} or 1",
                vt,
                state,
                r.vote,
                INVALID_ID
            );
        }
    }
}

#[test]
fn test_log_replicatioin() {
    setup_for_test();
    let mut tests = vec![
        (
            Network::new(vec![None, None, None]),
            vec![new_message(1, 1, MessageType::MsgPropose, 1)],
            2,
        ),
        (
            Network::new(vec![None, None, None]),
            vec![
                new_message(1, 1, MessageType::MsgPropose, 1),
                new_message(1, 2, MessageType::MsgHup, 0),
                new_message(1, 2, MessageType::MsgPropose, 1),
            ],
            4,
        ),
    ];

    for (i, &mut (ref mut network, ref msgs, wcommitted)) in tests.iter_mut().enumerate() {
        network.send(vec![new_message(1, 1, MessageType::MsgHup, 0)]);
        for m in msgs {
            network.send(vec![m.clone()]);
        }

        for (j, x) in &mut network.peers {
            if x.raft_log.committed != wcommitted {
                panic!(
                    "#{}.{}: committed = {}, want {}",
                    i, j, x.raft_log.committed, wcommitted
                );
            }

            let mut ents = next_ents(x, &network.storage[j]);
            let ents: Vec<Entry> = ents
                .drain(..)
                .filter(|e| !e.get_data().is_empty())
                .collect();
            for (k, m) in msgs
                .iter()
                .filter(|m| m.get_msg_type() == MessageType::MsgPropose)
                .enumerate()
            {
                if ents[k].get_data() != m.get_entries()[0].get_data() {
                    panic!(
                        "#{}.{}: data = {:?}, want {:?}",
                        i,
                        j,
                        ents[k].get_data(),
                        m.get_entries()[0].get_data()
                    );
                }
            }
        }
    }
}

#[test]
fn test_single_node_commit() {
    setup_for_test();
    let mut tt = Network::new(vec![None]);
    tt.send(vec![new_message(1, 1, MessageType::MsgHup, 0)]);
    tt.send(vec![new_message(1, 1, MessageType::MsgPropose, 1)]);
    tt.send(vec![new_message(1, 1, MessageType::MsgPropose, 1)]);

    assert_eq!(tt.peers[&1].raft_log.committed, 3);
}

// test_cannot_commit_without_new_term_entry tests the entries cannot be committed
// when leader changes, no new proposal comes in and ChangeTerm proposal is
// filtered.
#[test]
fn test_cannot_commit_without_new_term_entry() {
    setup_for_test();
    let mut tt = Network::new(vec![None, None, None, None, None]);
    tt.send(vec![new_message(1, 1, MessageType::MsgHup, 0)]);

    // 0 cannot reach 2, 3, 4
    tt.cut(1, 3);
    tt.cut(1, 4);
    tt.cut(1, 5);

    tt.send(vec![new_message(1, 1, MessageType::MsgPropose, 1)]);
    tt.send(vec![new_message(1, 1, MessageType::MsgPropose, 1)]);

    assert_eq!(tt.peers[&1].raft_log.committed, 1);

    // network recovery
    tt.recover();
    // avoid committing ChangeTerm proposal
    tt.ignore(MessageType::MsgAppend);

    // elect 2 as the new leader with term 2
    tt.send(vec![new_message(2, 2, MessageType::MsgHup, 0)]);

    // no log entries from previous term should be committed
    assert_eq!(tt.peers[&2].raft_log.committed, 1);

    tt.recover();
    // send heartbeat; reset wait
    tt.send(vec![new_message(2, 2, MessageType::MsgBeat, 0)]);
    // append an entry at current term
    tt.send(vec![new_message(2, 2, MessageType::MsgPropose, 1)]);
    // expect the committed to be advanced
    assert_eq!(tt.peers[&2].raft_log.committed, 5);
}

// test_commit_without_new_term_entry tests the entries could be committed
// when leader changes, no new proposal comes in.
#[test]
fn test_commit_without_new_term_entry() {
    setup_for_test();
    let mut tt = Network::new(vec![None, None, None, None, None]);
    tt.send(vec![new_message(1, 1, MessageType::MsgHup, 0)]);

    // 0 cannot reach 2, 3, 4
    tt.cut(1, 3);
    tt.cut(1, 4);
    tt.cut(1, 5);

    tt.send(vec![new_message(1, 1, MessageType::MsgPropose, 1)]);
    tt.send(vec![new_message(1, 1, MessageType::MsgPropose, 1)]);

    assert_eq!(tt.peers[&1].raft_log.committed, 1);

    // network recovery
    tt.recover();

    // elect 1 as the new leader with term 2
    // after append a ChangeTerm entry from the current term, all entries
    // should be committed
    tt.send(vec![new_message(2, 2, MessageType::MsgHup, 0)]);

    assert_eq!(tt.peers[&1].raft_log.committed, 4);
}

#[test]
fn test_dueling_candidates() {
    setup_for_test();
    let a = new_test_raft(1, vec![1, 2, 3], 10, 1, new_storage());
    let b = new_test_raft(2, vec![1, 2, 3], 10, 1, new_storage());
    let c = new_test_raft(3, vec![1, 2, 3], 10, 1, new_storage());

    let mut nt = Network::new(vec![Some(a), Some(b), Some(c)]);
    nt.cut(1, 3);

    nt.send(vec![new_message(1, 1, MessageType::MsgHup, 0)]);
    nt.send(vec![new_message(3, 3, MessageType::MsgHup, 0)]);

    // 1 becomes leader since it receives votes from 1 and 2
    assert_eq!(nt.peers[&1].state, StateRole::Leader);

    // 3 stays as candidate since it receives a vote from 3 and a rejection from 2
    assert_eq!(nt.peers[&3].state, StateRole::Candidate);

    nt.recover();

    // Candidate 3 now increases its term and tries to vote again, we except it to
    // disrupt the leader 1 since it has a higher term, 3 will be follower again
    // since both 1 and 2 rejects its vote request since 3 does not have a long
    // enough log.
    nt.send(vec![new_message(3, 3, MessageType::MsgHup, 0)]);

    let wlog = new_raft_log(&[empty_entry(1, 1)], 2, 1);
    let wlog2 = new_raft_log_with_storage(new_storage());
    let tests = vec![
        (StateRole::Follower, 2, &wlog),
        (StateRole::Follower, 2, &wlog),
        (StateRole::Follower, 2, &wlog2),
    ];

    for (i, &(state, term, raft_log)) in tests.iter().enumerate() {
        let id = i as u64 + 1;
        if nt.peers[&id].state != state {
            panic!(
                "#{}: state = {:?}, want {:?}",
                i, nt.peers[&id].state, state
            );
        }
        if nt.peers[&id].term != term {
            panic!("#{}: term = {}, want {}", i, nt.peers[&id].term, term);
        }
        let base = ltoa(raft_log);
        let l = ltoa(&nt.peers[&(1 + i as u64)].raft_log);
        if base != l {
            panic!("#{}: raft_log:\n {}, want:\n {}", i, l, base);
        }
    }
}

#[test]
fn test_dueling_pre_candidates() {
    setup_for_test();
    let a = new_test_raft_with_prevote(1, vec![1, 2, 3], 10, 1, new_storage(), true);
    let b = new_test_raft_with_prevote(2, vec![1, 2, 3], 10, 1, new_storage(), true);
    let c = new_test_raft_with_prevote(3, vec![1, 2, 3], 10, 1, new_storage(), true);

    let mut nt = Network::new_with_config(vec![Some(a), Some(b), Some(c)], true);
    nt.cut(1, 3);

    nt.send(vec![new_message(1, 1, MessageType::MsgHup, 0)]);
    nt.send(vec![new_message(3, 3, MessageType::MsgHup, 0)]);

    // 1 becomes leader since it receives votes from 1 and 2
    assert_eq!(nt.peers[&1].state, StateRole::Leader);

    // 3 campaigns then reverts to follower when its pre_vote is rejected
    assert_eq!(nt.peers[&3].state, StateRole::Follower);

    nt.recover();

    // Candidate 3 now increases its term and tries to vote again.
    // With pre-vote, it does not disrupt the leader.
    nt.send(vec![new_message(3, 3, MessageType::MsgHup, 0)]);

    let wlog = new_raft_log(&[empty_entry(0, 0), empty_entry(1, 1)], 2, 1);
    let wlog2 = new_raft_log_with_storage(new_storage());
    let tests = vec![
        (1, StateRole::Leader, 1, &wlog),
        (2, StateRole::Follower, 1, &wlog),
        (3, StateRole::Follower, 1, &wlog2),
    ];
    for (i, &(id, state, term, raft_log)) in tests.iter().enumerate() {
        if nt.peers[&id].state != state {
            panic!(
                "#{}: state = {:?}, want {:?}",
                i, nt.peers[&id].state, state
            );
        }
        if nt.peers[&id].term != term {
            panic!("#{}: term = {}, want {}", i, nt.peers[&id].term, term);
        }
        let base = ltoa(raft_log);
        let l = ltoa(&nt.peers[&(1 + i as u64)].raft_log);
        if base != l {
            panic!("#{}: raft_log:\n {}, want:\n {}", i, l, base);
        }
    }
}

#[test]
fn test_candidate_concede() {
    setup_for_test();
    let mut tt = Network::new(vec![None, None, None]);
    tt.isolate(1);

    tt.send(vec![new_message(1, 1, MessageType::MsgHup, 0)]);
    tt.send(vec![new_message(3, 3, MessageType::MsgHup, 0)]);

    // heal the partition
    tt.recover();
    // send heartbeat; reset wait
    tt.send(vec![new_message(3, 3, MessageType::MsgBeat, 0)]);

    // send a proposal to 3 to flush out a MsgAppend to 1
    let data = "force follower";
    let mut m = new_message(3, 3, MessageType::MsgPropose, 0);
    m.set_entries(RepeatedField::from_vec(vec![new_entry(0, 0, Some(data))]));
    tt.send(vec![m]);
    // send heartbeat; flush out commit
    tt.send(vec![new_message(3, 3, MessageType::MsgBeat, 0)]);

    assert_eq!(tt.peers[&1].state, StateRole::Follower);
    assert_eq!(tt.peers[&1].term, 1);

    let ents = vec![empty_entry(1, 1), new_entry(1, 2, Some(data))];
    let want_log = ltoa(&new_raft_log(&ents, 3, 2));
    for (id, p) in &tt.peers {
        let l = ltoa(&p.raft_log);
        if l != want_log {
            panic!("#{}: raft_log: {}, want: {}", id, l, want_log);
        }
    }
}

#[test]
fn test_single_node_candidate() {
    setup_for_test();
    let mut tt = Network::new(vec![None]);
    tt.send(vec![new_message(1, 1, MessageType::MsgHup, 0)]);

    assert_eq!(tt.peers[&1].state, StateRole::Leader);
}

#[test]
fn test_sinle_node_pre_candidate() {
    setup_for_test();
    let mut tt = Network::new_with_config(vec![None], true);
    tt.send(vec![new_message(1, 1, MessageType::MsgHup, 0)]);

    assert_eq!(tt.peers[&1].state, StateRole::Leader);
}

#[test]
fn test_old_messages() {
    setup_for_test();
    let mut tt = Network::new(vec![None, None, None]);
    // make 0 leader @ term 3
    tt.send(vec![new_message(1, 1, MessageType::MsgHup, 0)]);
    tt.send(vec![new_message(2, 2, MessageType::MsgHup, 0)]);
    tt.send(vec![new_message(1, 1, MessageType::MsgHup, 0)]);
    // pretend we're an old leader trying to make progress; this entry is expected to be ignored.
    let mut m = new_message(2, 1, MessageType::MsgAppend, 0);
    m.set_term(2);
    m.set_entries(RepeatedField::from_vec(vec![empty_entry(2, 3)]));
    tt.send(vec![m]);
    // commit a new entry
    tt.send(vec![new_message(1, 1, MessageType::MsgPropose, 1)]);

    let ents = vec![
        empty_entry(1, 1),
        empty_entry(2, 2),
        empty_entry(3, 3),
        new_entry(3, 4, SOME_DATA),
    ];
    let ilog = new_raft_log(&ents, 5, 4);
    let base = ltoa(&ilog);
    for (id, p) in &tt.peers {
        let l = ltoa(&p.raft_log);
        if l != base {
            panic!("#{}: raft_log: {}, want: {}", id, l, base);
        }
    }
}

// test_old_messages_reply - optimization - reply with new term.

#[test]
fn test_proposal() {
    setup_for_test();
    let mut tests = vec![
        (Network::new(vec![None, None, None]), true),
        (Network::new(vec![None, None, NOP_STEPPER]), true),
        (Network::new(vec![None, NOP_STEPPER, NOP_STEPPER]), false),
        (
            Network::new(vec![None, NOP_STEPPER, NOP_STEPPER, None]),
            false,
        ),
        (
            Network::new(vec![None, NOP_STEPPER, NOP_STEPPER, None, None]),
            true,
        ),
    ];

    for (j, (mut nw, success)) in tests.drain(..).enumerate() {
        let send = |nw: &mut Network, m| {
            let res = panic::catch_unwind(AssertUnwindSafe(|| nw.send(vec![m])));
            assert!(res.is_ok() || !success);
        };

        // promote 0 the leader
        send(&mut nw, new_message(1, 1, MessageType::MsgHup, 0));
        send(&mut nw, new_message(1, 1, MessageType::MsgPropose, 1));

        let want_log = if success {
            new_raft_log(&[empty_entry(1, 1), new_entry(1, 2, SOME_DATA)], 3, 2)
        } else {
            new_raft_log_with_storage(new_storage())
        };
        let base = ltoa(&want_log);
        for (id, p) in &nw.peers {
            if p.raft.is_some() {
                let l = ltoa(&p.raft_log);
                if l != base {
                    panic!("#{}: raft_log: {}, want {}", id, l, base);
                }
            }
        }
        if nw.peers[&1].term != 1 {
            panic!("#{}: term = {}, want: {}", j, nw.peers[&1].term, 1);
        }
    }
}

#[test]
fn test_proposal_by_proxy() {
    setup_for_test();
    let mut tests = vec![
        Network::new(vec![None, None, None]),
        Network::new(vec![None, None, NOP_STEPPER]),
    ];
    for (j, tt) in tests.iter_mut().enumerate() {
        // promote 0 the leader
        tt.send(vec![new_message(1, 1, MessageType::MsgHup, 0)]);

        // propose via follower
        tt.send(vec![new_message(2, 2, MessageType::MsgPropose, 1)]);

        let want_log = new_raft_log(&[empty_entry(1, 1), new_entry(1, 2, SOME_DATA)], 3, 2);
        let base = ltoa(&want_log);
        for (id, p) in &tt.peers {
            if p.raft.is_none() {
                continue;
            }
            let l = ltoa(&p.raft_log);
            if l != base {
                panic!("#{}: raft_log: {}, want: {}", id, l, base);
            }
        }
        if tt.peers[&1].term != 1 {
            panic!("#{}: term = {}, want {}", j, tt.peers[&1].term, 1);
        }
    }
}

#[test]
fn test_commit() {
    setup_for_test();
    let mut tests = vec![
        // single
        (vec![1u64], vec![empty_entry(1, 1)], 1u64, 1u64),
        (vec![1], vec![empty_entry(1, 1)], 2, 0),
        (vec![2], vec![empty_entry(1, 1), empty_entry(2, 2)], 2, 2),
        (vec![1], vec![empty_entry(2, 1)], 2, 1),
        // odd
        (
            vec![2, 1, 1],
            vec![empty_entry(1, 1), empty_entry(2, 2)],
            1,
            1,
        ),
        (
            vec![2, 1, 1],
            vec![empty_entry(1, 1), empty_entry(1, 2)],
            2,
            0,
        ),
        (
            vec![2, 1, 2],
            vec![empty_entry(1, 1), empty_entry(2, 2)],
            2,
            2,
        ),
        (
            vec![2, 1, 2],
            vec![empty_entry(1, 1), empty_entry(1, 2)],
            2,
            0,
        ),
        // even
        (
            vec![2, 1, 1, 1],
            vec![empty_entry(1, 1), empty_entry(2, 2)],
            1,
            1,
        ),
        (
            vec![2, 1, 1, 1],
            vec![empty_entry(1, 1), empty_entry(1, 2)],
            2,
            0,
        ),
        (
            vec![2, 1, 1, 2],
            vec![empty_entry(1, 1), empty_entry(2, 2)],
            1,
            1,
        ),
        (
            vec![2, 1, 1, 2],
            vec![empty_entry(1, 1), empty_entry(1, 2)],
            2,
            0,
        ),
        (
            vec![2, 1, 2, 2],
            vec![empty_entry(1, 1), empty_entry(2, 2)],
            2,
            2,
        ),
        (
            vec![2, 1, 2, 2],
            vec![empty_entry(1, 1), empty_entry(1, 2)],
            2,
            0,
        ),
    ];

    for (i, (matches, logs, sm_term, w)) in tests.drain(..).enumerate() {
        let store = MemStorage::new();
        store.wl().append(&logs).expect("");
        let mut hs = HardState::new();
        hs.set_term(sm_term);
        store.wl().set_hardstate(hs);

        let mut sm = new_test_raft(1, vec![1], 5, 1, store);
        for (j, &v) in matches.iter().enumerate() {
            let id = j as u64 + 1;
            if sm.prs().get(id).is_none() {
                sm.set_progress(id, v, v + 1, false);
            }
        }
        sm.maybe_commit();
        if sm.raft_log.committed != w {
            panic!("#{}: committed = {}, want {}", i, sm.raft_log.committed, w);
        }
    }
}

#[test]
fn test_pass_election_timeout() {
    setup_for_test();
    let tests = vec![
        (5, 0f64, false),
        (10, 0.1, true),
        (13, 0.4, true),
        (15, 0.6, true),
        (18, 0.9, true),
        (20, 1.0, false),
    ];

    for (i, &(elapse, wprobability, round)) in tests.iter().enumerate() {
        let mut sm = new_test_raft(1, vec![1], 10, 1, new_storage());
        sm.election_elapsed = elapse;
        let mut c = 0;
        for _ in 0..10_000 {
            sm.reset_randomized_election_timeout();
            if sm.pass_election_timeout() {
                c += 1;
            }
        }
        let mut got = f64::from(c) / 10000.0;
        if round {
            got = (got * 10.0 + 0.5).floor() / 10.0;
        }
        if (got - wprobability).abs() > 0.000_001 {
            panic!("#{}: probability = {}, want {}", i, got, wprobability);
        }
    }
}

// test_handle_msg_append ensures:
// 1. Reply false if log doesn’t contain an entry at prevLogIndex whose term matches prevLogTerm.
// 2. If an existing entry conflicts with a new one (same index but different terms),
//    delete the existing entry and all that follow it; append any new entries not already in the
//    log.
// 3. If leaderCommit > commitIndex, set commitIndex = min(leaderCommit, index of last new entry).
#[test]
fn test_handle_msg_append() {
    setup_for_test();
    let nm = |term, log_term, index, commit, ents: Option<Vec<(u64, u64)>>| {
        let mut m = Message::new();
        m.set_msg_type(MessageType::MsgAppend);
        m.set_term(term);
        m.set_log_term(log_term);
        m.set_index(index);
        m.set_commit(commit);
        if let Some(ets) = ents {
            m.set_entries(RepeatedField::from_vec(
                ets.iter().map(|&(i, t)| empty_entry(t, i)).collect(),
            ));
        }
        m
    };
    let mut tests = vec![
        // Ensure 1
        (nm(2, 3, 2, 3, None), 2, 0, true), // previous log mismatch
        (nm(2, 3, 3, 3, None), 2, 0, true), // previous log non-exist
        // Ensure 2
        (nm(2, 1, 1, 1, None), 2, 1, false),
        (nm(2, 0, 0, 1, Some(vec![(1, 2)])), 1, 1, false),
        (nm(2, 2, 2, 3, Some(vec![(3, 2), (4, 2)])), 4, 3, false),
        (nm(2, 2, 2, 4, Some(vec![(3, 2)])), 3, 3, false),
        (nm(2, 1, 1, 4, Some(vec![(2, 2)])), 2, 2, false),
        // Ensure 3
        (nm(1, 1, 1, 3, None), 2, 1, false), // match entry 1, commit up to last new entry 1
        (nm(1, 1, 1, 3, Some(vec![(2, 2)])), 2, 2, false), // match entry 1, commit up to last new
        // entry 2
        (nm(2, 2, 2, 3, None), 2, 2, false), // match entry 2, commit up to last new entry 2
        (nm(2, 2, 2, 4, None), 2, 2, false), // commit up to log.last()
    ];

    for (j, (m, w_index, w_commit, w_reject)) in tests.drain(..).enumerate() {
        let store = new_storage();
        store
            .wl()
            .append(&[empty_entry(1, 1), empty_entry(2, 2)])
            .expect("");
        let mut sm = new_test_raft(1, vec![1], 10, 1, store);
        sm.become_follower(2, INVALID_ID);

        sm.handle_append_entries(&m);
        if sm.raft_log.last_index() != w_index {
            panic!(
                "#{}: last_index = {}, want {}",
                j,
                sm.raft_log.last_index(),
                w_index
            );
        }
        if sm.raft_log.committed != w_commit {
            panic!(
                "#{}: committed = {}, want {}",
                j, sm.raft_log.committed, w_commit
            );
        }
        let m = sm.read_messages();
        if m.len() != 1 {
            panic!("#{}: msg count = {}, want 1", j, m.len());
        }
        if m[0].get_reject() != w_reject {
            panic!("#{}: reject = {}, want {}", j, m[0].get_reject(), w_reject);
        }
    }
}

// test_handle_heartbeat ensures that the follower commits to the commit in the message.
#[test]
fn test_handle_heartbeat() {
    setup_for_test();
    let commit = 2u64;
    let nw = |f, to, term, commit| {
        let mut m = new_message(f, to, MessageType::MsgHeartbeat, 0);
        m.set_term(term);
        m.set_commit(commit);
        m
    };
    let mut tests = vec![
        (nw(2, 1, 2, commit + 1), commit + 1),
        (nw(2, 1, 2, commit - 1), commit), // do not decrease commit
    ];
    for (i, (m, w_commit)) in tests.drain(..).enumerate() {
        let store = new_storage();
        store
            .wl()
            .append(&[empty_entry(1, 1), empty_entry(2, 2), empty_entry(3, 3)])
            .expect("");
        let mut sm = new_test_raft(1, vec![1, 2], 5, 1, store);
        sm.become_follower(2, 2);
        sm.raft_log.commit_to(commit);
        sm.handle_heartbeat(m);
        if sm.raft_log.committed != w_commit {
            panic!(
                "#{}: committed = {}, want = {}",
                i, sm.raft_log.committed, w_commit
            );
        }
        let m = sm.read_messages();
        if m.len() != 1 {
            panic!("#{}: msg count = {}, want 1", i, m.len());
        }
        if m[0].get_msg_type() != MessageType::MsgHeartbeatResponse {
            panic!(
                "#{}: type = {:?}, want MsgHeartbeatResponse",
                i,
                m[0].get_msg_type()
            );
        }
    }
}

// test_handle_heartbeat_resp ensures that we re-send log entries when we get a heartbeat response.
#[test]
fn test_handle_heartbeat_resp() {
    setup_for_test();
    let store = new_storage();
    store
        .wl()
        .append(&[empty_entry(1, 1), empty_entry(2, 2), empty_entry(3, 3)])
        .expect("");
    let mut sm = new_test_raft(1, vec![1, 2], 5, 1, store);
    sm.become_candidate();
    sm.become_leader();
    let last_index = sm.raft_log.last_index();
    sm.raft_log.commit_to(last_index);

    // A heartbeat response from a node that is behind; re-send MsgApp
    sm.step(new_message(2, 0, MessageType::MsgHeartbeatResponse, 0))
        .expect("");
    let mut msgs = sm.read_messages();
    assert_eq!(msgs.len(), 1);
    assert_eq!(msgs[0].get_msg_type(), MessageType::MsgAppend);

    // A second heartbeat response generates another MsgApp re-send
    sm.step(new_message(2, 0, MessageType::MsgHeartbeatResponse, 0))
        .expect("");
    msgs = sm.read_messages();
    assert_eq!(msgs.len(), 1);
    assert_eq!(msgs[0].get_msg_type(), MessageType::MsgAppend);

    // Once we have an MsgAppResp, heartbeats no longer send MsgApp.
    let mut m = new_message(2, 0, MessageType::MsgAppendResponse, 0);
    m.set_index(msgs[0].get_index() + msgs[0].get_entries().len() as u64);
    sm.step(m).expect("");
    // Consume the message sent in response to MsgAppResp
    sm.read_messages();

    sm.step(new_message(2, 0, MessageType::MsgHeartbeatResponse, 0))
        .expect("");
    msgs = sm.read_messages();
    assert!(msgs.is_empty());
}

// test_raft_frees_read_only_mem ensures raft will free read request from
// ReadOnly read_index_queue and pending_read_index map.
// related issue: https://github.com/coreos/etcd/issues/7571
#[test]
fn test_raft_frees_read_only_mem() {
    setup_for_test();
    let mut sm = new_test_raft(1, vec![1, 2], 5, 1, new_storage());
    sm.become_candidate();
    sm.become_leader();
    let last_index = sm.raft_log.last_index();
    sm.raft_log.commit_to(last_index);

    let ctx = "ctx";
    let vec_ctx = ctx.as_bytes().to_vec();

    // leader starts linearizable read request.
    // more info: raft dissertation 6.4, step 2.
    let m = new_message_with_entries(
        2,
        1,
        MessageType::MsgReadIndex,
        vec![new_entry(0, 0, Some(ctx))],
    );
    sm.step(m).expect("");
    let msgs = sm.read_messages();
    assert_eq!(msgs.len(), 1);
    assert_eq!(msgs[0].get_msg_type(), MessageType::MsgHeartbeat);
    assert_eq!(msgs[0].get_context(), &vec_ctx[..]);
    assert_eq!(sm.read_only.read_index_queue.len(), 1);
    assert_eq!(sm.read_only.pending_read_index.len(), 1);
    assert!(sm.read_only.pending_read_index.contains_key(&vec_ctx));

    // heartbeat responses from majority of followers (1 in this case)
    // acknowledge the authority of the leader.
    // more info: raft dissertation 6.4, step 3.
    let mut m = new_message(2, 1, MessageType::MsgHeartbeatResponse, 0);
    m.set_context(vec_ctx.clone());
    sm.step(m).expect("");
    assert_eq!(sm.read_only.read_index_queue.len(), 0);
    assert_eq!(sm.read_only.pending_read_index.len(), 0);
    assert!(!sm.read_only.pending_read_index.contains_key(&vec_ctx));
}

// test_msg_append_response_wait_reset verifies the waitReset behavior of a leader
// MsgAppResp.
#[test]
fn test_msg_append_response_wait_reset() {
    setup_for_test();
    let mut sm = new_test_raft(1, vec![1, 2, 3], 5, 1, new_storage());
    sm.become_candidate();
    sm.become_leader();

    // The new leader has just emitted a new Term 4 entry; consume those messages
    // from the outgoing queue.
    sm.bcast_append();
    sm.read_messages();

    // Node 2 acks the first entry, making it committed.
    let mut m = new_message(2, 0, MessageType::MsgAppendResponse, 0);
    m.set_index(1);
    sm.step(m).expect("");
    assert_eq!(sm.raft_log.committed, 1);
    // Also consume the MsgApp messages that update Commit on the followers.
    sm.read_messages();

    // A new command is now proposed on node 1.
    m = new_message(1, 0, MessageType::MsgPropose, 0);
    m.set_entries(RepeatedField::from_vec(vec![empty_entry(0, 0)]));
    sm.step(m).expect("");

    // The command is broadcast to all nodes not in the wait state.
    // Node 2 left the wait state due to its MsgAppResp, but node 3 is still waiting.
    let mut msgs = sm.read_messages();
    assert_eq!(msgs.len(), 1);
    assert_eq!(msgs[0].get_msg_type(), MessageType::MsgAppend);
    assert_eq!(msgs[0].get_to(), 2);
    assert_eq!(msgs[0].get_entries().len(), 1);
    assert_eq!(msgs[0].get_entries()[0].get_index(), 2);

    // Now Node 3 acks the first entry. This releases the wait and entry 2 is sent.
    m = new_message(3, 0, MessageType::MsgAppendResponse, 0);
    m.set_index(1);
    sm.step(m).expect("");
    msgs = sm.read_messages();
    assert_eq!(msgs.len(), 1);
    assert_eq!(msgs[0].get_msg_type(), MessageType::MsgAppend);
    assert_eq!(msgs[0].get_to(), 3);
    assert_eq!(msgs[0].get_entries().len(), 1);
    assert_eq!(msgs[0].get_entries()[0].get_index(), 2);
}

#[test]
fn test_recv_msg_request_vote() {
    setup_for_test();
    test_recv_msg_request_vote_for_type(MessageType::MsgRequestVote);
}

fn test_recv_msg_request_vote_for_type(msg_type: MessageType) {
    let mut tests = vec![
        (StateRole::Follower, 0, 0, INVALID_ID, true),
        (StateRole::Follower, 0, 1, INVALID_ID, true),
        (StateRole::Follower, 0, 2, INVALID_ID, true),
        (StateRole::Follower, 0, 3, INVALID_ID, false),
        (StateRole::Follower, 1, 0, INVALID_ID, true),
        (StateRole::Follower, 1, 1, INVALID_ID, true),
        (StateRole::Follower, 1, 2, INVALID_ID, true),
        (StateRole::Follower, 1, 3, INVALID_ID, false),
        (StateRole::Follower, 2, 0, INVALID_ID, true),
        (StateRole::Follower, 2, 1, INVALID_ID, true),
        (StateRole::Follower, 2, 2, INVALID_ID, false),
        (StateRole::Follower, 2, 3, INVALID_ID, false),
        (StateRole::Follower, 3, 0, INVALID_ID, true),
        (StateRole::Follower, 3, 1, INVALID_ID, true),
        (StateRole::Follower, 3, 2, INVALID_ID, false),
        (StateRole::Follower, 3, 3, INVALID_ID, false),
        (StateRole::Follower, 3, 2, 2, false),
        (StateRole::Follower, 3, 2, 1, true),
        (StateRole::Leader, 3, 3, 1, true),
        (StateRole::PreCandidate, 3, 3, 1, true),
        (StateRole::Candidate, 3, 3, 1, true),
    ];

    for (j, (state, index, log_term, vote_for, w_reject)) in tests.drain(..).enumerate() {
        let raft_log = new_raft_log(
            &[empty_entry(0, 0), empty_entry(2, 1), empty_entry(2, 2)],
            3,
            0,
        );
        let mut sm = new_test_raft(1, vec![1], 10, 1, new_storage());
        sm.state = state;
        sm.vote = vote_for;
        sm.raft_log = raft_log;

        let mut m = new_message(2, 0, msg_type, 0);
        m.set_index(index);
        m.set_log_term(log_term);
        // raft.Term is greater than or equal to raft.raftLog.lastTerm. In this
        // test we're only testing MsgVote responses when the campaigning node
        // has a different raft log compared to the recipient node.
        // Additionally we're verifying behaviour when the recipient node has
        // already given out its vote for its current term. We're not testing
        // what the recipient node does when receiving a message with a
        // different term number, so we simply initialize both term numbers to
        // be the same.
        let term = cmp::max(sm.raft_log.last_term(), log_term);
        m.set_term(term);
        sm.term = term;
        sm.step(m).expect("");

        let msgs = sm.read_messages();
        if msgs.len() != 1 {
            panic!("#{}: msgs count = {}, want 1", j, msgs.len());
        }
        if msgs[0].get_msg_type() != vote_resp_msg_type(msg_type) {
            panic!(
                "#{}: m.type = {:?}, want {:?}",
                j,
                msgs[0].get_msg_type(),
                vote_resp_msg_type(msg_type)
            );
        }
        if msgs[0].get_reject() != w_reject {
            panic!(
                "#{}: m.get_reject = {}, want {}",
                j,
                msgs[0].get_reject(),
                w_reject
            );
        }
    }
}

#[test]
fn test_state_transition() {
    setup_for_test();
    let mut tests = vec![
        (
            StateRole::Follower,
            StateRole::Follower,
            true,
            1,
            INVALID_ID,
        ),
        (
            StateRole::Follower,
            StateRole::PreCandidate,
            true,
            0,
            INVALID_ID,
        ),
        (
            StateRole::Follower,
            StateRole::Candidate,
            true,
            1,
            INVALID_ID,
        ),
        (StateRole::Follower, StateRole::Leader, false, 0, INVALID_ID),
        (
            StateRole::PreCandidate,
            StateRole::Follower,
            true,
            0,
            INVALID_ID,
        ),
        (
            StateRole::PreCandidate,
            StateRole::PreCandidate,
            true,
            0,
            INVALID_ID,
        ),
        (
            StateRole::PreCandidate,
            StateRole::Candidate,
            true,
            1,
            INVALID_ID,
        ),
        (StateRole::PreCandidate, StateRole::Leader, true, 0, 1),
        (
            StateRole::Candidate,
            StateRole::Follower,
            true,
            0,
            INVALID_ID,
        ),
        (
            StateRole::Candidate,
            StateRole::PreCandidate,
            true,
            0,
            INVALID_ID,
        ),
        (
            StateRole::Candidate,
            StateRole::Candidate,
            true,
            1,
            INVALID_ID,
        ),
        (StateRole::Candidate, StateRole::Leader, true, 0, 1),
        (StateRole::Leader, StateRole::Follower, true, 1, INVALID_ID),
        (
            StateRole::Leader,
            StateRole::PreCandidate,
            false,
            0,
            INVALID_ID,
        ),
        (
            StateRole::Leader,
            StateRole::Candidate,
            false,
            1,
            INVALID_ID,
        ),
        (StateRole::Leader, StateRole::Leader, true, 0, 1),
    ];
    for (i, (from, to, wallow, wterm, wlead)) in tests.drain(..).enumerate() {
        let sm: &mut Raft<MemStorage> = &mut new_test_raft(1, vec![1], 10, 1, new_storage());
        sm.state = from;

        let res = panic::catch_unwind(AssertUnwindSafe(|| match to {
            StateRole::Follower => sm.become_follower(wterm, wlead),
            StateRole::PreCandidate => sm.become_pre_candidate(),
            StateRole::Candidate => sm.become_candidate(),
            StateRole::Leader => sm.become_leader(),
        }));
        if res.is_ok() ^ wallow {
            panic!("#{}: allow = {}, want {}", i, res.is_ok(), wallow);
        }
        if res.is_err() {
            continue;
        }

        if sm.term != wterm {
            panic!("#{}: term = {}, want {}", i, sm.term, wterm);
        }
        if sm.leader_id != wlead {
            panic!("#{}: lead = {}, want {}", i, sm.leader_id, wlead);
        }
    }
}

#[test]
fn test_all_server_stepdown() {
    setup_for_test();
    let mut tests = vec![
        (StateRole::Follower, StateRole::Follower, 3, 0),
        (StateRole::PreCandidate, StateRole::Follower, 3, 0),
        (StateRole::Candidate, StateRole::Follower, 3, 0),
        (StateRole::Leader, StateRole::Follower, 3, 1),
    ];

    let tmsg_types = vec![MessageType::MsgRequestVote, MessageType::MsgAppend];
    let tterm = 3u64;

    for (i, (state, wstate, wterm, windex)) in tests.drain(..).enumerate() {
        let mut sm = new_test_raft(1, vec![1, 2, 3], 10, 1, new_storage());
        match state {
            StateRole::Follower => sm.become_follower(1, INVALID_ID),
            StateRole::PreCandidate => sm.become_pre_candidate(),
            StateRole::Candidate => sm.become_candidate(),
            StateRole::Leader => {
                sm.become_candidate();
                sm.become_leader();
            }
        }

        for (j, &msg_type) in tmsg_types.iter().enumerate() {
            let mut m = new_message(2, 0, msg_type, 0);
            m.set_term(tterm);
            m.set_log_term(tterm);
            sm.step(m).expect("");

            if sm.state != wstate {
                panic!("{}.{} state = {:?}, want {:?}", i, j, sm.state, wstate);
            }
            if sm.term != wterm {
                panic!("{}.{} term = {}, want {}", i, j, sm.term, wterm);
            }
            if sm.raft_log.last_index() != windex {
                panic!(
                    "{}.{} index = {}, want {}",
                    i,
                    j,
                    sm.raft_log.last_index(),
                    windex
                );
            }
            let entry_count = sm.raft_log.all_entries().len() as u64;
            if entry_count != windex {
                panic!("{}.{} ents count = {}, want {}", i, j, entry_count, windex);
            }
            let wlead = if msg_type == MessageType::MsgRequestVote {
                INVALID_ID
            } else {
                2
            };
            if sm.leader_id != wlead {
                panic!("{}, sm.lead = {}, want {}", i, sm.leader_id, INVALID_ID);
            }
        }
    }
}

#[test]
fn test_candidate_reset_term_msg_heartbeat() {
    setup_for_test();
    test_candidate_reset_term(MessageType::MsgHeartbeat)
}

#[test]
fn test_candidate_reset_term_msg_append() {
    setup_for_test();
    test_candidate_reset_term(MessageType::MsgAppend)
}

// test_candidate_reset_term tests when a candidate receives a
// MsgHeartbeat or MsgAppend from leader, "step" resets the term
// with leader's and reverts back to follower.
fn test_candidate_reset_term(message_type: MessageType) {
    let a = new_test_raft(1, vec![1, 2, 3], 10, 1, new_storage());
    let b = new_test_raft(2, vec![1, 2, 3], 10, 1, new_storage());
    let c = new_test_raft(3, vec![1, 2, 3], 10, 1, new_storage());

    let mut nt = Network::new(vec![Some(a), Some(b), Some(c)]);

    nt.send(vec![new_message(1, 1, MessageType::MsgHup, 0)]);

    assert_eq!(nt.peers[&1].state, StateRole::Leader);
    assert_eq!(nt.peers[&2].state, StateRole::Follower);
    assert_eq!(nt.peers[&3].state, StateRole::Follower);

    // isolate 3 and increase term in rest
    nt.isolate(3);
    nt.send(vec![new_message(2, 2, MessageType::MsgHup, 0)]);
    nt.send(vec![new_message(1, 1, MessageType::MsgHup, 0)]);

    assert_eq!(nt.peers[&1].state, StateRole::Leader);
    assert_eq!(nt.peers[&2].state, StateRole::Follower);
    assert_eq!(nt.peers[&3].state, StateRole::Follower);

    // trigger campaign in isolated c
    nt.peers
        .get_mut(&3)
        .unwrap()
        .reset_randomized_election_timeout();
    let timeout = nt.peers[&3].get_randomized_election_timeout();
    for _ in 0..timeout {
        nt.peers.get_mut(&3).unwrap().tick();
    }

    assert_eq!(nt.peers[&3].state, StateRole::Candidate);

    nt.recover();

    // leader sends to isolated candidate
    // and expects candidate to revert to follower
    let mut msg = new_message(1, 3, message_type, 0);
    msg.set_term(nt.peers[&1].term);
    nt.send(vec![msg]);

    assert_eq!(nt.peers[&3].state, StateRole::Follower);

    // follower c term is reset with leader's
    assert_eq!(
        nt.peers[&3].term, nt.peers[&1].term,
        "follower term expected same term as leader's {}, got {}",
        nt.peers[&1].term, nt.peers[&3].term,
    )
}

#[test]
fn test_leader_stepdown_when_quorum_active() {
    setup_for_test();
    let mut sm = new_test_raft(1, vec![1, 2, 3], 5, 1, new_storage());
    sm.check_quorum = true;
    sm.become_candidate();
    sm.become_leader();

    for _ in 0..=sm.get_election_timeout() {
        let mut m = new_message(2, 0, MessageType::MsgHeartbeatResponse, 0);
        m.set_term(sm.term);
        sm.step(m).expect("");
        sm.tick();
    }

    assert_eq!(sm.state, StateRole::Leader);
}

#[test]
fn test_leader_stepdown_when_quorum_lost() {
    setup_for_test();
    let mut sm = new_test_raft(1, vec![1, 2, 3], 5, 1, new_storage());

    sm.check_quorum = true;

    sm.become_candidate();
    sm.become_leader();

    for _ in 0..=sm.get_election_timeout() {
        sm.tick();
    }

    assert_eq!(sm.state, StateRole::Follower);
}

#[test]
fn test_leader_superseding_with_check_quorum() {
    setup_for_test();
    let mut a = new_test_raft(1, vec![1, 2, 3], 10, 1, new_storage());
    let mut b = new_test_raft(2, vec![1, 2, 3], 10, 1, new_storage());
    let mut c = new_test_raft(3, vec![1, 2, 3], 10, 1, new_storage());

    a.check_quorum = true;
    b.check_quorum = true;
    c.check_quorum = true;

    let mut nt = Network::new(vec![Some(a), Some(b), Some(c)]);

    let b_election_timeout = nt.peers[&2].get_election_timeout();

    // prevent campaigning from b
    nt.peers
        .get_mut(&2)
        .unwrap()
        .set_randomized_election_timeout(b_election_timeout + 1);
    for _ in 0..b_election_timeout {
        nt.peers.get_mut(&2).unwrap().tick();
    }
    nt.send(vec![new_message(1, 1, MessageType::MsgHup, 0)]);

    assert_eq!(nt.peers[&1].state, StateRole::Leader);
    assert_eq!(nt.peers[&3].state, StateRole::Follower);

    nt.send(vec![new_message(3, 3, MessageType::MsgHup, 0)]);

    // Peer b rejected c's vote since its electionElapsed had not reached to electionTimeout
    assert_eq!(nt.peers[&3].state, StateRole::Candidate);

    // Letting b's electionElapsed reach to electionTimeout
    for _ in 0..b_election_timeout {
        nt.peers.get_mut(&2).unwrap().tick();
    }
    nt.send(vec![new_message(3, 3, MessageType::MsgHup, 0)]);
    assert_eq!(nt.peers[&3].state, StateRole::Leader);
}

#[test]
fn test_leader_election_with_check_quorum() {
    setup_for_test();
    let mut a = new_test_raft(1, vec![1, 2, 3], 10, 1, new_storage());
    let mut b = new_test_raft(2, vec![1, 2, 3], 10, 1, new_storage());
    let mut c = new_test_raft(3, vec![1, 2, 3], 10, 1, new_storage());

    a.check_quorum = true;
    b.check_quorum = true;
    c.check_quorum = true;

    let mut nt = Network::new(vec![Some(a), Some(b), Some(c)]);

    // we can not let system choosing the value of randomizedElectionTimeout
    // otherwise it will introduce some uncertainty into this test case
    // we need to ensure randomizedElectionTimeout > electionTimeout here
    let a_election_timeout = nt.peers[&1].get_election_timeout();
    let b_election_timeout = nt.peers[&2].get_election_timeout();
    nt.peers
        .get_mut(&1)
        .unwrap()
        .set_randomized_election_timeout(a_election_timeout + 1);
    nt.peers
        .get_mut(&2)
        .unwrap()
        .set_randomized_election_timeout(b_election_timeout + 2);

    // Immediately after creation, votes are cast regardless of the election timeout

    nt.send(vec![new_message(1, 1, MessageType::MsgHup, 0)]);

    assert_eq!(nt.peers[&1].state, StateRole::Leader);
    assert_eq!(nt.peers[&3].state, StateRole::Follower);

    // need to reset randomizedElectionTimeout larger than electionTimeout again,
    // because the value might be reset to electionTimeout since the last state changes
    let a_election_timeout = nt.peers[&1].get_election_timeout();
    let b_election_timeout = nt.peers[&2].get_election_timeout();
    nt.peers
        .get_mut(&1)
        .unwrap()
        .set_randomized_election_timeout(a_election_timeout + 1);
    nt.peers
        .get_mut(&2)
        .unwrap()
        .set_randomized_election_timeout(b_election_timeout + 2);

    for _ in 0..a_election_timeout {
        nt.peers.get_mut(&1).unwrap().tick();
    }
    for _ in 0..b_election_timeout {
        nt.peers.get_mut(&2).unwrap().tick();
    }
    nt.send(vec![new_message(3, 3, MessageType::MsgHup, 0)]);

    assert_eq!(nt.peers[&1].state, StateRole::Follower);
    assert_eq!(nt.peers[&3].state, StateRole::Leader);
}

// test_free_stuck_candidate_with_check_quorum ensures that a candidate with a higher term
// can disrupt the leader even if the leader still "officially" holds the lease, The
// leader is expected to step down and adopt the candidate's term
#[test]
fn test_free_stuck_candidate_with_check_quorum() {
    setup_for_test();
    let mut a = new_test_raft(1, vec![1, 2, 3], 10, 1, new_storage());
    let mut b = new_test_raft(2, vec![1, 2, 3], 10, 1, new_storage());
    let mut c = new_test_raft(3, vec![1, 2, 3], 10, 1, new_storage());

    a.check_quorum = true;
    b.check_quorum = true;
    c.check_quorum = true;

    let mut nt = Network::new(vec![Some(a), Some(b), Some(c)]);

    // we can not let system choosing the value of randomizedElectionTimeout
    // otherwise it will introduce some uncertainty into this test case
    // we need to ensure randomizedElectionTimeout > electionTimeout here
    let b_election_timeout = nt.peers[&2].get_election_timeout();
    nt.peers
        .get_mut(&2)
        .unwrap()
        .set_randomized_election_timeout(b_election_timeout + 1);

    for _ in 0..b_election_timeout {
        nt.peers.get_mut(&2).unwrap().tick();
    }
    nt.send(vec![new_message(1, 1, MessageType::MsgHup, 0)]);
    nt.isolate(1);
    nt.send(vec![new_message(3, 3, MessageType::MsgHup, 0)]);

    assert_eq!(nt.peers[&2].state, StateRole::Follower);
    assert_eq!(nt.peers[&3].state, StateRole::Candidate);
    assert_eq!(nt.peers[&3].term, &nt.peers[&2].term + 1);

    // Vote again for safety
    nt.send(vec![new_message(3, 3, MessageType::MsgHup, 0)]);

    assert_eq!(nt.peers[&2].state, StateRole::Follower);
    assert_eq!(nt.peers[&3].state, StateRole::Candidate);
    assert_eq!(nt.peers[&3].term, &nt.peers[&2].term + 2);

    nt.recover();
    let mut msg = new_message(1, 3, MessageType::MsgHeartbeat, 0);
    msg.set_term(nt.peers[&1].term);
    nt.send(vec![msg]);

    // Disrupt the leader so that the stuck peer is freed
    assert_eq!(nt.peers[&1].state, StateRole::Follower);
    assert_eq!(nt.peers[&3].term, nt.peers[&1].term);

    // Vote again, should become leader this time
    nt.send(vec![new_message(3, 3, MessageType::MsgHup, 0)]);
    assert_eq!(nt.peers[&3].state, StateRole::Leader);
}

#[test]
fn test_non_promotable_voter_which_check_quorum() {
    setup_for_test();
    let mut a = new_test_raft(1, vec![1, 2], 10, 1, new_storage());
    let mut b = new_test_raft(2, vec![1], 10, 1, new_storage());

    a.check_quorum = true;
    b.check_quorum = true;

    let mut nt = Network::new(vec![Some(a), Some(b)]);

    // we can not let system choosing the value of randomizedElectionTimeout
    // otherwise it will introduce some uncertainty into this test case
    // we need to ensure randomizedElectionTimeout > electionTimeout here
    let b_election_timeout = nt.peers[&2].get_election_timeout();
    nt.peers
        .get_mut(&2)
        .unwrap()
        .set_randomized_election_timeout(b_election_timeout + 1);

    // Need to remove 2 again to make it a non-promotable node since newNetwork
    // overwritten some internal states
    nt.peers.get_mut(&2).unwrap().mut_prs().remove(2).unwrap();

    assert_eq!(nt.peers[&2].promotable(), false);

    for _ in 0..b_election_timeout {
        nt.peers.get_mut(&2).unwrap().tick();
    }
    nt.send(vec![new_message(1, 1, MessageType::MsgHup, 0)]);

    assert_eq!(nt.peers[&1].state, StateRole::Leader);
    assert_eq!(nt.peers[&2].state, StateRole::Follower);
    assert_eq!(nt.peers[&2].leader_id, 1);
}

/// `test_disruptive_follower` tests isolated follower,
/// with slow network incoming from leader, election times out
/// to become a candidate with an increased term. Then, the
/// candiate's response to late leader heartbeat forces the leader
/// to step down.
#[test]
fn test_disruptive_follower() {
    setup_for_test();
    let mut n1 = new_test_raft(1, vec![1, 2, 3], 10, 1, new_storage());
    let mut n2 = new_test_raft(2, vec![1, 2, 3], 10, 1, new_storage());
    let mut n3 = new_test_raft(3, vec![1, 2, 3], 10, 1, new_storage());

    n1.check_quorum = true;
    n2.check_quorum = true;
    n3.check_quorum = true;

    n1.become_follower(1, INVALID_ID);
    n2.become_follower(1, INVALID_ID);
    n3.become_follower(1, INVALID_ID);

    let mut nt = Network::new(vec![Some(n1), Some(n2), Some(n3)]);
    nt.send(vec![new_message(1, 1, MessageType::MsgHup, 0)]);

    // check state
    assert_eq!(nt.peers[&1].state, StateRole::Leader);
    assert_eq!(nt.peers[&2].state, StateRole::Follower);
    assert_eq!(nt.peers[&3].state, StateRole::Follower);

    // etcd server "advanceTicksForElection" on restart;
    // this is to expedite campaign trigger when given larger
    // election timeouts (e.g. multi-datacenter deploy)
    // Or leader messages are being delayed while ticks elapse
    let timeout = nt.peers[&3].get_election_timeout();
    nt.peers
        .get_mut(&3)
        .unwrap()
        .set_randomized_election_timeout(timeout + 2);
    let timeout = nt.peers[&3].get_randomized_election_timeout();
    for _ in 0..timeout - 1 {
        nt.peers.get_mut(&3).unwrap().tick();
    }

    // ideally, before last election tick elapses,
    // the follower n3 receives "pb.MsgApp" or "pb.MsgHeartbeat"
    // from leader n1, and then resets its "electionElapsed"
    // however, last tick may elapse before receiving any
    // messages from leader, thus triggering campaign
    nt.peers.get_mut(&3).unwrap().tick();

    // n1 is still leader yet
    // while its heartbeat to candidate n3 is being delayed
    // check state
    assert_eq!(nt.peers[&1].state, StateRole::Leader);
    assert_eq!(nt.peers[&2].state, StateRole::Follower);
    assert_eq!(nt.peers[&3].state, StateRole::Candidate);

    // check term
    // n1.Term == 2
    // n2.Term == 2
    // n3.Term == 3
    assert_eq!(nt.peers[&1].term, 2);
    assert_eq!(nt.peers[&2].term, 2);
    assert_eq!(nt.peers[&3].term, 3);

    // while outgoing vote requests are still queued in n3,
    // leader heartbeat finally arrives at candidate n3
    // however, due to delayed network from leader, leader
    // heartbeat was sent with lower term than candidate's
    let mut msg = new_message(1, 3, MessageType::MsgHeartbeat, 0);
    msg.set_term(nt.peers[&1].term);
    nt.send(vec![msg]);

    // then candidate n3 responds with "pb.MsgAppResp" of higher term
    // and leader steps down from a message with higher term
    // this is to disrupt the current leader, so that candidate
    // with higher term can be freed with following election

    // check state
    assert_eq!(nt.peers[&1].state, StateRole::Follower);
    assert_eq!(nt.peers[&2].state, StateRole::Follower);
    assert_eq!(nt.peers[&3].state, StateRole::Candidate);

    // check term
    // n1.Term == 3
    // n2.Term == 2
    // n3.Term == 3
    assert_eq!(nt.peers[&1].term, 3);
    assert_eq!(nt.peers[&2].term, 2);
    assert_eq!(nt.peers[&3].term, 3);
}

/// `test_disruptive_follower_pre_vote` tests isolated follower,
/// with slow network incoming from leader, election times out
/// to become a pre-candidate with less log than current leader.
/// Then pre-vote phase prevents this isolated node from forcing
/// current leader to step down, thus less disruptions.
#[test]
fn test_disruptive_follower_pre_vote() {
    setup_for_test();
    let mut n1 = new_test_raft_with_prevote(1, vec![1, 2, 3], 10, 1, new_storage(), true);
    let mut n2 = new_test_raft_with_prevote(2, vec![1, 2, 3], 10, 1, new_storage(), true);
    let mut n3 = new_test_raft_with_prevote(3, vec![1, 2, 3], 10, 1, new_storage(), true);

    n1.check_quorum = true;
    n2.check_quorum = true;
    n3.check_quorum = true;

    n1.become_follower(1, INVALID_ID);
    n2.become_follower(1, INVALID_ID);
    n3.become_follower(1, INVALID_ID);

    let mut nt = Network::new(vec![Some(n1), Some(n2), Some(n3)]);
    nt.send(vec![new_message(1, 1, MessageType::MsgHup, 0)]);

    // check state
    assert_eq!(nt.peers[&1].state, StateRole::Leader);
    assert_eq!(nt.peers[&2].state, StateRole::Follower);
    assert_eq!(nt.peers[&3].state, StateRole::Follower);

    nt.isolate(3);
    nt.send(vec![new_message(1, 1, MessageType::MsgPropose, 1)]);
    nt.send(vec![new_message(1, 1, MessageType::MsgPropose, 1)]);
    nt.send(vec![new_message(1, 1, MessageType::MsgPropose, 1)]);

    nt.recover();
    nt.send(vec![new_message(3, 3, MessageType::MsgHup, 0)]);

    // check state
    assert_eq!(nt.peers[&1].state, StateRole::Leader);
    assert_eq!(nt.peers[&2].state, StateRole::Follower);
    assert_eq!(nt.peers[&3].state, StateRole::PreCandidate);

    // check term
    // n1.Term == 2
    // n2.Term == 2
    // n3.Term == 2
    assert_eq!(nt.peers[&1].term, 2);
    assert_eq!(nt.peers[&2].term, 2);
    assert_eq!(nt.peers[&3].term, 2);

    // delayed leader heartbeat does not force current leader to step down
    let mut msg = new_message(1, 3, MessageType::MsgHeartbeat, 0);
    msg.set_term(nt.peers[&1].term);
    nt.send(vec![msg]);
    assert_eq!(nt.peers[&1].state, StateRole::Leader);
}

#[test]
fn test_read_only_option_safe() {
    setup_for_test();
    let a = new_test_raft(1, vec![1, 2, 3], 10, 1, new_storage());
    let b = new_test_raft(2, vec![1, 2, 3], 10, 1, new_storage());
    let c = new_test_raft(3, vec![1, 2, 3], 10, 1, new_storage());

    let mut nt = Network::new(vec![Some(a), Some(b), Some(c)]);

    // we can not let system choose the value of randomizedElectionTimeout
    // otherwise it will introduce some uncertainty into this test case
    // we need to ensure randomizedElectionTimeout > electionTimeout here
    let b_election_timeout = nt.peers[&2].get_election_timeout();
    nt.peers
        .get_mut(&2)
        .unwrap()
        .set_randomized_election_timeout(b_election_timeout + 1);

    for _ in 0..b_election_timeout {
        nt.peers.get_mut(&2).unwrap().tick();
    }
    nt.send(vec![new_message(1, 1, MessageType::MsgHup, 0)]);

    assert_eq!(nt.peers[&1].state, StateRole::Leader);

    let mut tests = vec![
        (1, 10, 11, "ctx1"),
        (2, 10, 21, "ctx2"),
        (3, 10, 31, "ctx3"),
        (1, 10, 41, "ctx4"),
        (2, 10, 51, "ctx5"),
        (3, 10, 61, "ctx6"),
    ];

    for (i, (id, proposals, wri, wctx)) in tests.drain(..).enumerate() {
        for _ in 0..proposals {
            nt.send(vec![new_message(1, 1, MessageType::MsgPropose, 1)]);
        }

        let e = new_entry(0, 0, Some(wctx));
        nt.send(vec![new_message_with_entries(
            id,
            id,
            MessageType::MsgReadIndex,
            vec![e],
        )]);

        let read_states: Vec<ReadState> = nt
            .peers
            .get_mut(&id)
            .unwrap()
            .read_states
            .drain(..)
            .collect();
        if read_states.is_empty() {
            panic!("#{}: read_states is empty, want non-empty", i);
        }
        let rs = &read_states[0];
        if rs.index != wri {
            panic!("#{}: read_index = {}, want {}", i, rs.index, wri)
        }
        let vec_wctx = wctx.as_bytes().to_vec();
        if rs.request_ctx != vec_wctx {
            panic!(
                "#{}: request_ctx = {:?}, want {:?}",
                i, rs.request_ctx, vec_wctx
            )
        }
    }
}

#[test]
fn test_read_only_option_lease() {
    setup_for_test();
    let mut a = new_test_raft(1, vec![1, 2, 3], 10, 1, new_storage());
    let mut b = new_test_raft(2, vec![1, 2, 3], 10, 1, new_storage());
    let mut c = new_test_raft(3, vec![1, 2, 3], 10, 1, new_storage());
    a.read_only.option = ReadOnlyOption::LeaseBased;
    b.read_only.option = ReadOnlyOption::LeaseBased;
    c.read_only.option = ReadOnlyOption::LeaseBased;
    a.check_quorum = true;
    b.check_quorum = true;
    c.check_quorum = true;

    let mut nt = Network::new(vec![Some(a), Some(b), Some(c)]);

    // we can not let system choose the value of randomizedElectionTimeout
    // otherwise it will introduce some uncertainty into this test case
    // we need to ensure randomizedElectionTimeout > electionTimeout here
    let b_election_timeout = nt.peers[&2].get_election_timeout();
    nt.peers
        .get_mut(&2)
        .unwrap()
        .set_randomized_election_timeout(b_election_timeout + 1);

    for _ in 0..b_election_timeout {
        nt.peers.get_mut(&2).unwrap().tick();
    }
    nt.send(vec![new_message(1, 1, MessageType::MsgHup, 0)]);

    assert_eq!(nt.peers[&1].state, StateRole::Leader);

    let mut tests = vec![
        (1, 10, 11, "ctx1"),
        (2, 10, 21, "ctx2"),
        (3, 10, 31, "ctx3"),
        (1, 10, 41, "ctx4"),
        (2, 10, 51, "ctx5"),
        (3, 10, 61, "ctx6"),
    ];

    for (i, (id, proposals, wri, wctx)) in tests.drain(..).enumerate() {
        for _ in 0..proposals {
            nt.send(vec![new_message(1, 1, MessageType::MsgPropose, 1)]);
        }

        let e = new_entry(0, 0, Some(wctx));
        nt.send(vec![new_message_with_entries(
            id,
            id,
            MessageType::MsgReadIndex,
            vec![e],
        )]);

        let read_states: Vec<ReadState> = nt
            .peers
            .get_mut(&id)
            .unwrap()
            .read_states
            .drain(..)
            .collect();
        if read_states.is_empty() {
            panic!("#{}: read_states is empty, want non-empty", i);
        }
        let rs = &read_states[0];
        if rs.index != wri {
            panic!("#{}: read_index = {}, want {}", i, rs.index, wri);
        }
        let vec_wctx = wctx.as_bytes().to_vec();
        if rs.request_ctx != vec_wctx {
            panic!(
                "#{}: request_ctx = {:?}, want {:?}",
                i, rs.request_ctx, vec_wctx
            );
        }
    }
}

#[test]
fn test_read_only_option_lease_without_check_quorum() {
    setup_for_test();
    let mut a = new_test_raft(1, vec![1, 2, 3], 10, 1, new_storage());
    let mut b = new_test_raft(2, vec![1, 2, 3], 10, 1, new_storage());
    let mut c = new_test_raft(3, vec![1, 2, 3], 10, 1, new_storage());
    a.read_only.option = ReadOnlyOption::LeaseBased;
    b.read_only.option = ReadOnlyOption::LeaseBased;
    c.read_only.option = ReadOnlyOption::LeaseBased;

    let mut nt = Network::new(vec![Some(a), Some(b), Some(c)]);
    nt.send(vec![new_message(1, 1, MessageType::MsgHup, 0)]);

    let ctx = "ctx1";
    let e = new_entry(0, 0, Some(ctx));
    nt.send(vec![new_message_with_entries(
        2,
        2,
        MessageType::MsgReadIndex,
        vec![e],
    )]);

    let read_states = &nt.peers[&2].read_states;
    assert!(!read_states.is_empty());
    let rs = &read_states[0];
    assert_eq!(rs.index, 1);
    let vec_ctx = ctx.as_bytes().to_vec();
    assert_eq!(rs.request_ctx, vec_ctx);
}

// `test_read_only_for_new_leader` ensures that a leader only accepts MsgReadIndex message
// when it commits at least one log entry at it term.
#[test]
fn test_read_only_for_new_leader() {
    setup_for_test();
    let heartbeat_ticks = 1;
    let node_configs = vec![(1, 1, 1, 0), (2, 2, 2, 2), (3, 2, 2, 2)];
    let mut peers = vec![];
    for (id, committed, applied, compact_index) in node_configs {
        let mut cfg = new_test_config(id, vec![1, 2, 3], 10, heartbeat_ticks);
        cfg.applied = applied;
        let storage = new_storage();
        let entries = vec![empty_entry(1, 1), empty_entry(1, 2)];
        storage.wl().append(&entries).unwrap();
        let mut hs = HardState::new();
        hs.set_term(1);
        hs.set_commit(committed);
        storage.wl().set_hardstate(hs);
        if compact_index != 0 {
            storage.wl().compact(compact_index).unwrap();
        }
        let i = Interface::new(Raft::new(&cfg, storage).unwrap());
        peers.push(Some(i));
    }
    let mut nt = Network::new(peers);

    // Drop MsgAppend to forbid peer 1 to commit any log entry at its term
    // after it becomes leader.
    nt.ignore(MessageType::MsgAppend);
    // Force peer 1 to become leader
    nt.send(vec![new_message(1, 1, MessageType::MsgHup, 0)]);
    assert_eq!(nt.peers[&1].state, StateRole::Leader);

    // Ensure peer 1 drops read only request.
    let windex = 4;
    let wctx = "ctx";
    nt.send(vec![new_message_with_entries(
        1,
        1,
        MessageType::MsgReadIndex,
        vec![new_entry(0, 0, Some(wctx))],
    )]);
    assert_eq!(nt.peers[&1].read_states.len(), 0);

    nt.recover();

    // Force peer 1 to commit a log entry at its term.
    for _ in 0..heartbeat_ticks {
        nt.peers.get_mut(&1).unwrap().tick();
    }
    nt.send(vec![new_message(1, 1, MessageType::MsgPropose, 1)]);
    assert_eq!(nt.peers[&1].raft_log.committed, 4);
    assert_eq!(
        nt.peers[&1]
            .raft_log
            .term(nt.peers[&1].raft_log.committed)
            .unwrap_or(0),
        nt.peers[&1].term
    );

    // Ensure peer 1 accepts read only request after it commits a entry at its term.
    nt.send(vec![new_message_with_entries(
        1,
        1,
        MessageType::MsgReadIndex,
        vec![new_entry(0, 0, Some(wctx))],
    )]);
    let read_states: Vec<ReadState> = nt
        .peers
        .get_mut(&1)
        .unwrap()
        .read_states
        .drain(..)
        .collect();
    assert_eq!(read_states.len(), 1);
    let rs = &read_states[0];
    assert_eq!(rs.index, windex);
    assert_eq!(rs.request_ctx, wctx.as_bytes().to_vec());
}

#[test]
fn test_leader_append_response() {
    setup_for_test();
    // initial progress: match = 0; next = 3
    let mut tests = vec![
        (3, true, 0, 3, 0, 0, 0), // stale resp; no replies
        (2, true, 0, 2, 1, 1, 0), // denied resp; leader does not commit; descrease next and send
        // probing msg
        (2, false, 2, 4, 2, 2, 2), // accept resp; leader commits; broadcast with commit index
        (0, false, 0, 3, 0, 0, 0),
    ];

    for (i, (index, reject, wmatch, wnext, wmsg_num, windex, wcommitted)) in
        tests.drain(..).enumerate()
    {
        // sm term is 1 after it becomes the leader.
        // thus the last log term must be 1 to be committed.
        let mut sm = new_test_raft(1, vec![1, 2, 3], 10, 1, new_storage());
        sm.raft_log = new_raft_log(&[empty_entry(0, 1), empty_entry(1, 2)], 3, 0);
        sm.become_candidate();
        sm.become_leader();
        sm.read_messages();
        let mut m = new_message(2, 0, MessageType::MsgAppendResponse, 0);
        m.set_index(index);
        m.set_term(sm.term);
        m.set_reject(reject);
        m.set_reject_hint(index);
        sm.step(m).expect("");

        if sm.prs().get(2).unwrap().matched != wmatch {
            panic!(
                "#{}: match = {}, want {}",
                i,
                sm.prs().get(2).unwrap().matched,
                wmatch
            );
        }
        if sm.prs().get(2).unwrap().next_idx != wnext {
            panic!(
                "#{}: next = {}, want {}",
                i,
                sm.prs().get(2).unwrap().next_idx,
                wnext
            );
        }

        let mut msgs = sm.read_messages();
        if msgs.len() != wmsg_num {
            panic!("#{} msg_num = {}, want {}", i, msgs.len(), wmsg_num);
        }
        for (j, msg) in msgs.drain(..).enumerate() {
            if msg.get_index() != windex {
                panic!("#{}.{} index = {}, want {}", i, j, msg.get_index(), windex);
            }
            if msg.get_commit() != wcommitted {
                panic!(
                    "#{}.{} commit = {}, want {}",
                    i,
                    j,
                    msg.get_commit(),
                    wcommitted
                );
            }
        }
    }
}

// When the leader receives a heartbeat tick, it should
// send a MsgApp with m.Index = 0, m.LogTerm=0 and empty entries.
#[test]
fn test_bcast_beat() {
    setup_for_test();
    let offset = 1000u64;
    // make a state machine with log.offset = 1000
    let s = new_snapshot(offset, 1, vec![1, 2, 3]);
    let store = new_storage();
    store.wl().apply_snapshot(s).expect("");
    let mut sm = new_test_raft(1, vec![], 10, 1, store);
    sm.term = 1;

    sm.become_candidate();
    sm.become_leader();
    for i in 0..10 {
        sm.append_entry(&mut [empty_entry(0, i as u64 + 1)]);
    }
    // slow follower
    let mut_pr = |sm: &mut Interface, n, matched, next_idx| {
        let m = sm.mut_prs().get_mut(n).unwrap();
        m.matched = matched;
        m.next_idx = next_idx;
    };
    // slow follower
    mut_pr(&mut sm, 2, 5, 6);
    // normal follower
    let last_index = sm.raft_log.last_index();
    mut_pr(&mut sm, 3, last_index, last_index + 1);

    sm.step(new_message(0, 0, MessageType::MsgBeat, 0))
        .expect("");
    let mut msgs = sm.read_messages();
    assert_eq!(msgs.len(), 2);
    let mut want_commit_map = HashMap::new();
    want_commit_map.insert(
        2,
        cmp::min(sm.raft_log.committed, sm.prs().get(2).unwrap().matched),
    );
    want_commit_map.insert(
        3,
        cmp::min(sm.raft_log.committed, sm.prs().get(3).unwrap().matched),
    );
    for (i, m) in msgs.drain(..).enumerate() {
        if m.get_msg_type() != MessageType::MsgHeartbeat {
            panic!(
                "#{}: type = {:?}, want = {:?}",
                i,
                m.get_msg_type(),
                MessageType::MsgHeartbeat
            );
        }
        if m.get_index() != 0 {
            panic!("#{}: prev_index = {}, want {}", i, m.get_index(), 0);
        }
        if m.get_log_term() != 0 {
            panic!("#{}: prev_term = {}, want {}", i, m.get_log_term(), 0);
        }
        if want_commit_map[&m.get_to()] == 0 {
            panic!("#{}: unexpected to {}", i, m.get_to())
        } else {
            if m.get_commit() != want_commit_map[&m.get_to()] {
                panic!(
                    "#{}: commit = {}, want {}",
                    i,
                    m.get_commit(),
                    want_commit_map[&m.get_to()]
                );
            }
            want_commit_map.remove(&m.get_to());
        }
        if !m.get_entries().is_empty() {
            panic!("#{}: entries count = {}, want 0", i, m.get_entries().len());
        }
    }
}

// tests the output of the statemachine when receiving MsgBeat
#[test]
fn test_recv_msg_beat() {
    setup_for_test();
    let mut tests = vec![
        (StateRole::Leader, 2),
        // candidate and follower should ignore MsgBeat
        (StateRole::Candidate, 0),
        (StateRole::Follower, 0),
    ];

    for (i, (state, w_msg)) in tests.drain(..).enumerate() {
        let mut sm = new_test_raft(1, vec![1, 2, 3], 10, 1, new_storage());
        sm.raft_log = new_raft_log(&[empty_entry(0, 1), empty_entry(1, 2)], 0, 0);
        sm.term = 1;
        sm.state = state;
        sm.step(new_message(1, 1, MessageType::MsgBeat, 0))
            .expect("");

        let msgs = sm.read_messages();
        if msgs.len() != w_msg {
            panic!("#{}: msg count = {}, want {}", i, msgs.len(), w_msg);
        }
        for m in msgs {
            if m.get_msg_type() != MessageType::MsgHeartbeat {
                panic!(
                    "#{}: msg.type = {:?}, want {:?}",
                    i,
                    m.get_msg_type(),
                    MessageType::MsgHeartbeat
                );
            }
        }
    }
}

#[test]
fn test_leader_increase_next() {
    setup_for_test();
    let previous_ents = vec![empty_entry(1, 1), empty_entry(1, 2), empty_entry(1, 3)];
    let mut tests = vec![
        // state replicate; optimistically increase next
        // previous entries + noop entry + propose + 1
        (
            ProgressState::Replicate,
            2,
            previous_ents.len() as u64 + 1 + 1 + 1,
        ),
        // state probe, not optimistically increase next
        (ProgressState::Probe, 2, 2),
    ];
    for (i, (state, next_idx, wnext)) in tests.drain(..).enumerate() {
        let mut sm = new_test_raft(1, vec![1, 2], 10, 1, new_storage());
        sm.raft_log.append(&previous_ents);
        sm.become_candidate();
        sm.become_leader();
        sm.mut_prs().get_mut(2).unwrap().state = state;
        sm.mut_prs().get_mut(2).unwrap().next_idx = next_idx;
        sm.step(new_message(1, 1, MessageType::MsgPropose, 1))
            .expect("");

        if sm.prs().get(2).unwrap().next_idx != wnext {
            panic!(
                "#{}: next = {}, want {}",
                i,
                sm.prs().get(2).unwrap().next_idx,
                wnext
            );
        }
    }
}

#[test]
fn test_send_append_for_progress_probe() {
    setup_for_test();
    let mut r = new_test_raft(1, vec![1, 2], 10, 1, new_storage());
    r.become_candidate();
    r.become_leader();
    r.read_messages();
    r.mut_prs().get_mut(2).unwrap().become_probe();

    // each round is a heartbeat
    for i in 0..3 {
        if i == 0 {
            // we expect that raft will only send out one msgAPP on the first
            // loop. After that, the follower is paused until a heartbeat response is
            // received.
            r.append_entry(&mut [new_entry(0, 0, SOME_DATA)]);
            do_send_append(&mut r, 2);
            let msg = r.read_messages();
            assert_eq!(msg.len(), 1);
            assert_eq!(msg[0].get_index(), 0);
        }

        assert!(r.prs().get(2).unwrap().paused);
        for _ in 0..10 {
            r.append_entry(&mut [new_entry(0, 0, SOME_DATA)]);
            do_send_append(&mut r, 2);
            assert_eq!(r.read_messages().len(), 0);
        }

        // do a heartbeat
        for _ in 0..r.get_heartbeat_timeout() {
            r.step(new_message(1, 1, MessageType::MsgBeat, 0))
                .expect("");
        }
        assert!(r.prs().get(2).unwrap().paused);

        // consume the heartbeat
        let msg = r.read_messages();
        assert_eq!(msg.len(), 1);
        assert_eq!(msg[0].get_msg_type(), MessageType::MsgHeartbeat);
    }

    // a heartbeat response will allow another message to be sent
    r.step(new_message(2, 1, MessageType::MsgHeartbeatResponse, 0))
        .expect("");
    let msg = r.read_messages();
    assert_eq!(msg.len(), 1);
    assert_eq!(msg[0].get_index(), 0);
    assert!(r.prs().get(2).unwrap().paused);
}

#[test]
fn test_send_append_for_progress_replicate() {
    setup_for_test();
    let mut r = new_test_raft(1, vec![1, 2], 10, 1, new_storage());
    r.become_candidate();
    r.become_leader();
    r.read_messages();
    r.mut_prs().get_mut(2).unwrap().become_replicate();

    for _ in 0..10 {
        r.append_entry(&mut [new_entry(0, 0, SOME_DATA)]);
        do_send_append(&mut r, 2);
        assert_eq!(r.read_messages().len(), 1);
    }
}

#[test]
fn test_send_append_for_progress_snapshot() {
    setup_for_test();
    let mut r = new_test_raft(1, vec![1, 2], 10, 1, new_storage());
    r.become_candidate();
    r.become_leader();
    r.read_messages();
    r.mut_prs().get_mut(2).unwrap().become_snapshot(10);

    for _ in 0..10 {
        r.append_entry(&mut [new_entry(0, 0, SOME_DATA)]);
        do_send_append(&mut r, 2);
        assert_eq!(r.read_messages().len(), 0);
    }
}

#[test]
fn test_recv_msg_unreachable() {
    setup_for_test();
    let previous_ents = vec![empty_entry(1, 1), empty_entry(1, 2), empty_entry(1, 3)];
    let s = new_storage();
    s.wl().append(&previous_ents).expect("");
    let mut r = new_test_raft(1, vec![1, 2], 10, 1, s);
    r.become_candidate();
    r.become_leader();
    r.read_messages();
    // set node 2 to state replicate
    r.mut_prs().get_mut(2).unwrap().matched = 3;
    r.mut_prs().get_mut(2).unwrap().become_replicate();
    r.mut_prs().get_mut(2).unwrap().optimistic_update(5);

    r.step(new_message(2, 1, MessageType::MsgUnreachable, 0))
        .expect("");

    let peer_2 = r.prs().get(2).unwrap();
    assert_eq!(peer_2.state, ProgressState::Probe);
    assert_eq!(peer_2.matched + 1, peer_2.next_idx);
}

#[test]
fn test_restore() {
    setup_for_test();
    // magic number
    let s = new_snapshot(11, 11, vec![1, 2, 3]);

    let mut sm = new_test_raft(1, vec![1, 2], 10, 1, new_storage());
    assert!(sm.restore(s.clone()));
    assert_eq!(sm.raft_log.last_index(), s.get_metadata().get_index());
    assert_eq!(
        sm.raft_log.term(s.get_metadata().get_index()).unwrap(),
        s.get_metadata().get_term()
    );
    assert_eq!(
        sm.prs().voter_ids(),
        s.get_metadata()
            .get_conf_state()
            .get_nodes()
            .iter()
            .cloned()
            .collect::<HashSet<_>>(),
    );
    assert!(!sm.restore(s));
}

#[test]
fn test_restore_ignore_snapshot() {
    setup_for_test();
    let previous_ents = vec![empty_entry(1, 1), empty_entry(1, 2), empty_entry(1, 3)];
    let commit = 1u64;
    let mut sm = new_test_raft(1, vec![1, 2], 10, 1, new_storage());
    sm.raft_log.append(&previous_ents);
    sm.raft_log.commit_to(commit);

    let mut s = new_snapshot(commit, 1, vec![1, 2]);

    // ingore snapshot
    assert!(!sm.restore(s.clone()));
    assert_eq!(sm.raft_log.committed, commit);

    // ignore snapshot and fast forward commit
    s.mut_metadata().set_index(commit + 1);
    assert!(!sm.restore(s));
    assert_eq!(sm.raft_log.committed, commit + 1);
}

#[test]
fn test_provide_snap() {
    setup_for_test();
    // restore the state machine from a snapshot so it has a compacted log and a snapshot
    let s = new_snapshot(11, 11, vec![1, 2]); // magic number

    let mut sm = new_test_raft(1, vec![1], 10, 1, new_storage());
    sm.restore(s);

    sm.become_candidate();
    sm.become_leader();

    // force set the next of node 2, so that node 2 needs a snapshot
    sm.mut_prs().get_mut(2).unwrap().next_idx = sm.raft_log.first_index();
    let mut m = new_message(2, 1, MessageType::MsgAppendResponse, 0);
    m.set_index(sm.prs().get(2).unwrap().next_idx - 1);
    m.set_reject(true);
    sm.step(m).expect("");

    let msgs = sm.read_messages();
    assert_eq!(msgs.len(), 1);
    assert_eq!(msgs[0].get_msg_type(), MessageType::MsgSnapshot);
}

#[test]
fn test_ignore_providing_snapshot() {
    setup_for_test();
    // restore the state machine from a snapshot so it has a compacted log and a snapshot
    let s = new_snapshot(11, 11, vec![1, 2]); // magic number
    let mut sm = new_test_raft(1, vec![1], 10, 1, new_storage());
    sm.restore(s);

    sm.become_candidate();
    sm.become_leader();

    // force set the next of node 2, so that node 2 needs a snapshot
    // change node 2 to be inactive, expect node 1 ignore sending snapshot to 2
    sm.mut_prs().get_mut(2).unwrap().next_idx = sm.raft_log.first_index() - 1;
    sm.mut_prs().get_mut(2).unwrap().recent_active = false;

    sm.step(new_message(1, 1, MessageType::MsgPropose, 1))
        .expect("");

    assert_eq!(sm.read_messages().len(), 0);
}

#[test]
fn test_restore_from_snap_msg() {
    setup_for_test();
    let s = new_snapshot(11, 11, vec![1, 2]); // magic number
    let mut sm = new_test_raft(2, vec![1, 2], 10, 1, new_storage());
    let mut m = new_message(1, 0, MessageType::MsgSnapshot, 0);
    m.set_term(2);
    m.set_snapshot(s);

    sm.step(m).expect("");

    assert_eq!(sm.leader_id, 1);

    // TODO: port the remaining if upstream completed this test.
}

#[test]
fn test_slow_node_restore() {
    setup_for_test();
    let mut nt = Network::new(vec![None, None, None]);
    nt.send(vec![new_message(1, 1, MessageType::MsgHup, 0)]);

    nt.isolate(3);
    for _ in 0..100 {
        nt.send(vec![new_message(1, 1, MessageType::MsgPropose, 1)]);
    }
    next_ents(&mut nt.peers.get_mut(&1).unwrap(), &nt.storage[&1]);
    let mut cs = ConfState::new();
    cs.set_nodes(nt.peers[&1].prs().voter_ids().iter().cloned().collect());
    nt.storage[&1]
        .wl()
        .create_snapshot(nt.peers[&1].raft_log.applied, Some(cs), None, vec![])
        .expect("");
    nt.storage[&1]
        .wl()
        .compact(nt.peers[&1].raft_log.applied)
        .expect("");

    nt.recover();
    // send heartbeats so that the leader can learn everyone is active.
    // node 3 will only be considered as active when node 1 receives a reply from it.
    loop {
        nt.send(vec![new_message(1, 1, MessageType::MsgBeat, 0)]);
        if nt.peers[&1].prs().get(3).unwrap().recent_active {
            break;
        }
    }

    // trigger a snapshot
    nt.send(vec![new_message(1, 1, MessageType::MsgPropose, 1)]);

    // trigger a commit
    nt.send(vec![new_message(1, 1, MessageType::MsgPropose, 1)]);
    assert_eq!(
        nt.peers[&3].raft_log.committed,
        nt.peers[&1].raft_log.committed
    );
}

// test_step_config tests that when raft step msgProp in EntryConfChange type,
// it appends the entry to log and sets pendingConf to be true.
#[test]
fn test_step_config() {
    setup_for_test();
    // a raft that cannot make progress
    let mut r = new_test_raft(1, vec![1, 2], 10, 1, new_storage());
    r.become_candidate();
    r.become_leader();
    let index = r.raft_log.last_index();
    let mut m = new_message(1, 1, MessageType::MsgPropose, 0);
    let mut e = Entry::new();
    e.set_entry_type(EntryType::EntryConfChange);
    m.mut_entries().push(e);
    r.step(m).expect("");
    assert_eq!(r.raft_log.last_index(), index + 1);
}

// test_step_ignore_config tests that if raft step the second msgProp in
// EntryConfChange type when the first one is uncommitted, the node will set
// the proposal to noop and keep its original state.
#[test]
fn test_step_ignore_config() {
    setup_for_test();
    // a raft that cannot make progress
    let mut r = new_test_raft(1, vec![1, 2], 10, 1, new_storage());
    r.become_candidate();
    r.become_leader();
    let mut m = new_message(1, 1, MessageType::MsgPropose, 0);
    let mut e = Entry::new();
    e.set_entry_type(EntryType::EntryConfChange);
    m.mut_entries().push(e);
    assert!(!r.has_pending_conf());
    r.step(m.clone()).expect("");
    assert!(r.has_pending_conf());
    let index = r.raft_log.last_index();
    let pending_conf_index = r.pending_conf_index;
    r.step(m.clone()).expect("");
    let mut we = empty_entry(1, 3);
    we.set_entry_type(EntryType::EntryNormal);
    let wents = vec![we];
    let entries = r.raft_log.entries(index + 1, NO_LIMIT).expect("");
    assert_eq!(entries, wents);
    assert_eq!(r.pending_conf_index, pending_conf_index);
}

// test_new_leader_pending_config tests that new leader sets its pending_conf_index
// based on uncommitted entries.
#[test]
fn test_new_leader_pending_config() {
    setup_for_test();
    let mut tests = vec![(false, 0), (true, 1)];
    for (i, (add_entry, wpending_index)) in tests.drain(..).enumerate() {
        let mut r = new_test_raft(1, vec![1, 2], 10, 1, new_storage());
        let mut e = Entry::new();
        if add_entry {
            e.set_entry_type(EntryType::EntryNormal);
            r.append_entry(&mut [e]);
        }
        r.become_candidate();
        r.become_leader();
        if r.pending_conf_index != wpending_index {
            panic!(
                "#{}: pending_conf_index = {}, want {}",
                i, r.pending_conf_index, wpending_index
            );
        }
        assert_eq!(r.has_pending_conf(), add_entry, "#{}: ", i);
    }
}

// test_add_node tests that add_node could update nodes correctly.
#[test]
fn test_add_node() -> Result<()> {
    setup_for_test();

    let mut r = new_test_raft(1, vec![1], 10, 1, new_storage());
    r.add_node(2)?;
    assert_eq!(
        r.prs().voter_ids(),
<<<<<<< HEAD
        vec![1, 2].into_iter().collect::<FxHashSet<_>>()
=======
        &vec![1, 2].into_iter().collect::<HashSet<_>>()
>>>>>>> 3aead26d
    );

    Ok(())
}

#[test]
fn test_add_node_check_quorum() -> Result<()> {
    setup_for_test();
    let mut r = new_test_raft(1, vec![1], 10, 1, new_storage());
    r.check_quorum = true;

    r.become_candidate();
    r.become_leader();

    for _ in 0..r.get_election_timeout() - 1 {
        r.tick();
    }

    r.add_node(2)?;

    // This tick will reach electionTimeout, which triggers a quorum check.
    r.tick();

    // Node 1 should still be the leader after a single tick.
    assert_eq!(r.state, StateRole::Leader);

    // After another electionTimeout ticks without hearing from node 2,
    // node 1 should step down.
    for _ in 0..r.get_election_timeout() {
        r.tick();
    }

    assert_eq!(r.state, StateRole::Follower);

    Ok(())
}

// test_remove_node tests that removeNode could update pendingConf, nodes and
// and removed list correctly.
#[test]
fn test_remove_node() -> Result<()> {
    setup_for_test();

    let mut r = new_test_raft(1, vec![1, 2], 10, 1, new_storage());
    r.remove_node(2)?;
    assert_eq!(r.prs().voter_ids().iter().next().unwrap(), &1);
    // remove all nodes from cluster
    r.remove_node(1)?;
    assert!(r.prs().voter_ids().is_empty());

    Ok(())
}

#[test]
fn test_promotable() {
    setup_for_test();
    let id = 1u64;
    let mut tests = vec![
        (vec![1], true),
        (vec![1, 2, 3], true),
        (vec![], false),
        (vec![2, 3], false),
    ];
    for (i, (peers, wp)) in tests.drain(..).enumerate() {
        let r = new_test_raft(id, peers, 5, 1, new_storage());
        if r.promotable() != wp {
            panic!("#{}: promotable = {}, want {}", i, r.promotable(), wp);
        }
    }
}

#[test]
fn test_raft_nodes() {
    setup_for_test();
    let mut tests = vec![
        (vec![1, 2, 3], vec![1, 2, 3]),
        (vec![3, 2, 1], vec![1, 2, 3]),
    ];
    for (i, (ids, wids)) in tests.drain(..).enumerate() {
        let r = new_test_raft(1, ids, 10, 1, new_storage());
        let voter_ids = r.prs().voter_ids();
<<<<<<< HEAD
        let wids = wids.into_iter().collect::<FxHashSet<_>>();
        if voter_ids != wids {
=======
        let wids = wids.into_iter().collect::<HashSet<_>>();
        if voter_ids != &wids {
>>>>>>> 3aead26d
            panic!("#{}: nodes = {:?}, want {:?}", i, voter_ids, wids);
        }
    }
}

#[test]
fn test_campaign_while_leader() {
    setup_for_test();
    test_campaign_while_leader_with_pre_vote(false);
}

#[test]
fn test_pre_campaign_while_leader() {
    setup_for_test();
    test_campaign_while_leader_with_pre_vote(true);
}

fn test_campaign_while_leader_with_pre_vote(pre_vote: bool) {
    let mut r = new_test_raft_with_prevote(1, vec![1], 5, 1, new_storage(), pre_vote);
    assert_eq!(r.state, StateRole::Follower);
    // We don't call campaign() directly because it comes after the check
    // for our current state.
    r.step(new_message(1, 1, MessageType::MsgHup, 0)).expect("");
    assert_eq!(r.state, StateRole::Leader);
    let term = r.term;
    r.step(new_message(1, 1, MessageType::MsgHup, 0)).expect("");
    assert_eq!(r.state, StateRole::Leader);
    assert_eq!(r.term, term);
}

// test_commit_after_remove_node verifies that pending commands can become
// committed when a config change reduces the quorum requirements.
#[test]
fn test_commit_after_remove_node() -> Result<()> {
    setup_for_test();

    // Create a cluster with two nodes.
    let s = new_storage();
    let mut r = new_test_raft(1, vec![1, 2], 5, 1, s.clone());
    r.become_candidate();
    r.become_leader();

    // Begin to remove the second node.
    let mut m = new_message(0, 0, MessageType::MsgPropose, 0);
    let mut e = Entry::new();
    e.set_entry_type(EntryType::EntryConfChange);
    let mut cc = ConfChange::new();
    cc.set_change_type(ConfChangeType::RemoveNode);
    cc.set_node_id(2);
    e.set_data(protobuf::Message::write_to_bytes(&cc).unwrap());
    m.mut_entries().push(e);
    r.step(m).expect("");
    // Stabilize the log and make sure nothing is committed yet.
    assert_eq!(next_ents(&mut r, &s).len(), 0);
    let cc_index = r.raft_log.last_index();

    // While the config change is pending, make another proposal.
    let mut m = new_message(0, 0, MessageType::MsgPropose, 0);
    let mut e = new_entry(0, 0, Some("hello"));
    e.set_entry_type(EntryType::EntryNormal);
    m.mut_entries().push(e);
    r.step(m).expect("");

    // Node 2 acknowledges the config change, committing it.
    let mut m = new_message(2, 0, MessageType::MsgAppendResponse, 0);
    m.set_index(cc_index);
    r.step(m).expect("");
    let ents = next_ents(&mut r, &s);
    assert_eq!(ents.len(), 2);
    assert_eq!(ents[0].get_entry_type(), EntryType::EntryNormal);
    assert!(ents[0].get_data().is_empty());
    assert_eq!(ents[1].get_entry_type(), EntryType::EntryConfChange);

    // Apply the config change. This reduces quorum requirements so the
    // pending command can now commit.
    r.remove_node(2)?;
    let ents = next_ents(&mut r, &s);
    assert_eq!(ents.len(), 1);
    assert_eq!(ents[0].get_entry_type(), EntryType::EntryNormal);
    assert_eq!(ents[0].get_data(), b"hello");

    Ok(())
}

// test_leader_transfer_to_uptodate_node verifies transferring should succeed
// if the transferee has the most up-to-date log entries when transfer starts.
#[test]
fn test_leader_transfer_to_uptodate_node() {
    setup_for_test();
    let mut nt = Network::new(vec![None, None, None]);
    nt.send(vec![new_message(1, 1, MessageType::MsgHup, 0)]);

    let lead_id = nt.peers[&1].leader_id;
    assert_eq!(lead_id, 1);

    // Transfer leadership to peer 2.
    nt.send(vec![new_message(2, 1, MessageType::MsgTransferLeader, 0)]);
    check_leader_transfer_state(&nt.peers[&1], StateRole::Follower, 2);

    // After some log replication, transfer leadership back to peer 1.
    nt.send(vec![new_message(1, 1, MessageType::MsgPropose, 1)]);
    nt.send(vec![new_message(1, 2, MessageType::MsgTransferLeader, 0)]);
    check_leader_transfer_state(&nt.peers[&1], StateRole::Leader, 1);
}

// test_leader_transfer_to_uptodate_node_from_follower verifies transferring should succeed
// if the transferee has the most up-to-date log entries when transfer starts.
// Not like test_leader_transfer_to_uptodate_node, where the leader transfer message
// is sent to the leader, in this test case every leader transfer message is sent
// to the follower.
#[test]
fn test_leader_transfer_to_uptodate_node_from_follower() {
    setup_for_test();
    let mut nt = Network::new(vec![None, None, None]);
    nt.send(vec![new_message(1, 1, MessageType::MsgHup, 0)]);

    let lead_id = nt.peers[&1].leader_id;
    assert_eq!(lead_id, 1);

    // transfer leadership to peer 2.
    nt.send(vec![new_message(2, 2, MessageType::MsgTransferLeader, 0)]);
    check_leader_transfer_state(&nt.peers[&1], StateRole::Follower, 2);

    // After some log replication, transfer leadership back to peer 1.
    nt.send(vec![new_message(1, 1, MessageType::MsgPropose, 1)]);
    nt.send(vec![new_message(1, 1, MessageType::MsgTransferLeader, 0)]);
    check_leader_transfer_state(&nt.peers[&1], StateRole::Leader, 1);
}

// TestLeaderTransferWithCheckQuorum ensures transferring leader still works
// even the current leader is still under its leader lease
#[test]
fn test_leader_transfer_with_check_quorum() {
    setup_for_test();
    let mut nt = Network::new(vec![None, None, None]);
    for i in 1..4 {
        let r = &mut nt.peers.get_mut(&i).unwrap();
        r.check_quorum = true;
        let election_timeout = r.get_election_timeout();
        r.set_randomized_election_timeout(election_timeout + i as usize);
    }

    let b_election_timeout = nt.peers[&2].get_election_timeout();
    nt.peers
        .get_mut(&2)
        .unwrap()
        .set_randomized_election_timeout(b_election_timeout + 1);

    // Letting peer 2 electionElapsed reach to timeout so that it can vote for peer 1
    for _ in 0..b_election_timeout {
        nt.peers.get_mut(&2).unwrap().tick();
    }
    nt.send(vec![new_message(1, 1, MessageType::MsgHup, 0)]);

    assert_eq!(nt.peers[&1].leader_id, 1);

    // Transfer leadership to 2.
    nt.send(vec![new_message(2, 1, MessageType::MsgTransferLeader, 0)]);
    check_leader_transfer_state(&nt.peers[&1], StateRole::Follower, 2);

    // After some log replication, transfer leadership back to 1.
    nt.send(vec![new_message(1, 1, MessageType::MsgPropose, 1)]);
    nt.send(vec![new_message(1, 2, MessageType::MsgTransferLeader, 0)]);
    check_leader_transfer_state(&nt.peers[&1], StateRole::Leader, 1);
}

#[test]
fn test_leader_transfer_to_slow_follower() {
    setup_for_test();
    let mut nt = Network::new(vec![None, None, None]);
    nt.send(vec![new_message(1, 1, MessageType::MsgHup, 0)]);

    nt.isolate(3);
    nt.send(vec![new_message(1, 1, MessageType::MsgPropose, 1)]);

    nt.recover();
    assert_eq!(nt.peers[&1].prs().get(3).unwrap().matched, 1);

    // Transfer leadership to 3 when node 3 is lack of log.
    nt.send(vec![new_message(3, 1, MessageType::MsgTransferLeader, 0)]);

    check_leader_transfer_state(&nt.peers[&1], StateRole::Follower, 3);
}

#[test]
fn test_leader_transfer_after_snapshot() {
    setup_for_test();
    let mut nt = Network::new(vec![None, None, None]);
    nt.send(vec![new_message(1, 1, MessageType::MsgHup, 0)]);

    nt.isolate(3);

    nt.send(vec![new_message(1, 1, MessageType::MsgPropose, 1)]);
    next_ents(&mut nt.peers.get_mut(&1).unwrap(), &nt.storage[&1]);
    let mut cs = ConfState::new();
    cs.set_nodes(nt.peers[&1].prs().voter_ids().iter().cloned().collect());
    nt.storage[&1]
        .wl()
        .create_snapshot(nt.peers[&1].raft_log.applied, Some(cs), None, vec![])
        .expect("");
    nt.storage[&1]
        .wl()
        .compact(nt.peers[&1].raft_log.applied)
        .expect("");

    nt.recover();
    assert_eq!(nt.peers[&1].prs().get(3).unwrap().matched, 1);

    // Transfer leadership to 3 when node 3 is lack of snapshot.
    nt.send(vec![new_message(3, 1, MessageType::MsgTransferLeader, 0)]);
    // Send pb.MsgHeartbeatResp to leader to trigger a snapshot for node 3.
    nt.send(vec![new_message(
        3,
        1,
        MessageType::MsgHeartbeatResponse,
        0,
    )]);

    check_leader_transfer_state(&nt.peers[&1], StateRole::Follower, 3);
}

#[test]
fn test_leader_transfer_to_self() {
    setup_for_test();
    let mut nt = Network::new(vec![None, None, None]);
    nt.send(vec![new_message(1, 1, MessageType::MsgHup, 0)]);

    // Transfer leadership to self, there will be noop.
    nt.send(vec![new_message(1, 1, MessageType::MsgTransferLeader, 0)]);
    check_leader_transfer_state(&nt.peers[&1], StateRole::Leader, 1);
}

#[test]
fn test_leader_transfer_to_non_existing_node() {
    setup_for_test();
    let mut nt = Network::new(vec![None, None, None]);
    nt.send(vec![new_message(1, 1, MessageType::MsgHup, 0)]);

    // Transfer leadership to non-existing node, there will be noop.
    nt.send(vec![new_message(4, 1, MessageType::MsgTransferLeader, 0)]);
    check_leader_transfer_state(&nt.peers[&1], StateRole::Leader, 1);
}

#[test]
fn test_leader_transfer_to_learner() {
    setup_for_test();
    let mut leader_config = new_test_config(1, vec![1], 10, 1);
    leader_config.learners = vec![2];
    let leader = new_test_raft_with_config(&leader_config, new_storage());
    let mut learner_config = new_test_config(2, vec![1], 10, 1);
    learner_config.learners = vec![2];
    let learner = new_test_raft_with_config(&learner_config, new_storage());
    let mut nt = Network::new(vec![Some(leader), Some(learner)]);
    nt.send(vec![new_message(1, 1, MessageType::MsgHup, 0)]);

    // Transfer leadership to learner node, there will be noop.
    nt.send(vec![new_message(2, 1, MessageType::MsgTransferLeader, 0)]);
    check_leader_transfer_state(&nt.peers[&1], StateRole::Leader, 1);
}

#[test]
fn test_leader_transfer_timeout() {
    setup_for_test();
    let mut nt = Network::new(vec![None, None, None]);
    nt.send(vec![new_message(1, 1, MessageType::MsgHup, 0)]);

    nt.isolate(3);

    // Transfer leadership to isolated node, wait for timeout.
    nt.send(vec![new_message(3, 1, MessageType::MsgTransferLeader, 0)]);
    assert_eq!(nt.peers[&1].lead_transferee.unwrap(), 3);
    let heartbeat_timeout = nt.peers[&1].get_heartbeat_timeout();
    let election_timeout = nt.peers[&1].get_election_timeout();
    for _ in 0..heartbeat_timeout {
        nt.peers.get_mut(&1).unwrap().tick();
    }
    assert_eq!(nt.peers[&1].lead_transferee.unwrap(), 3);
    for _ in 0..election_timeout - heartbeat_timeout {
        nt.peers.get_mut(&1).unwrap().tick();
    }

    check_leader_transfer_state(&nt.peers[&1], StateRole::Leader, 1);
}

#[test]
fn test_leader_transfer_ignore_proposal() {
    setup_for_test();
    let mut nt = Network::new(vec![None, None, None]);
    nt.send(vec![new_message(1, 1, MessageType::MsgHup, 0)]);

    nt.isolate(3);

    // Transfer leadership to isolated node to let transfer pending, then send proposal.
    nt.send(vec![new_message(3, 1, MessageType::MsgTransferLeader, 0)]);
    assert_eq!(nt.peers[&1].lead_transferee.unwrap(), 3);

    nt.send(vec![new_message(1, 1, MessageType::MsgPropose, 1)]);
    assert_eq!(
        nt.peers
            .get_mut(&1)
            .unwrap()
            .step(new_message(1, 1, MessageType::MsgPropose, 1)),
        Err(Error::ProposalDropped),
        "should return drop proposal error while transferring"
    );

    assert_eq!(nt.peers[&1].prs().get(1).unwrap().matched, 1);
}

#[test]
fn test_leader_transfer_receive_higher_term_vote() {
    setup_for_test();
    let mut nt = Network::new(vec![None, None, None]);
    nt.send(vec![new_message(1, 1, MessageType::MsgHup, 0)]);

    nt.isolate(3);

    // Transfer leadership to isolated node to let transfer pending.
    nt.send(vec![new_message(3, 1, MessageType::MsgTransferLeader, 0)]);
    assert_eq!(nt.peers[&1].lead_transferee.unwrap(), 3);

    nt.send(vec![new_message_with_entries(
        2,
        2,
        MessageType::MsgHup,
        vec![new_entry(1, 2, None)],
    )]);

    check_leader_transfer_state(&nt.peers[&1], StateRole::Follower, 2);
}

#[test]
fn test_leader_transfer_remove_node() -> Result<()> {
    setup_for_test();
    let mut nt = Network::new(vec![None, None, None]);
    nt.send(vec![new_message(1, 1, MessageType::MsgHup, 0)]);

    nt.ignore(MessageType::MsgTimeoutNow);

    // The lead_transferee is removed when leadship transferring.
    nt.send(vec![new_message(3, 1, MessageType::MsgTransferLeader, 0)]);
    assert_eq!(nt.peers[&1].lead_transferee.unwrap(), 3);

    nt.peers.get_mut(&1).unwrap().remove_node(3)?;

    check_leader_transfer_state(&nt.peers[&1], StateRole::Leader, 1);

    Ok(())
}

// test_leader_transfer_back verifies leadership can transfer
// back to self when last transfer is pending.
#[test]
fn test_leader_transfer_back() {
    setup_for_test();
    let mut nt = Network::new(vec![None, None, None]);
    nt.send(vec![new_message(1, 1, MessageType::MsgHup, 0)]);

    nt.isolate(3);

    nt.send(vec![new_message(3, 1, MessageType::MsgTransferLeader, 0)]);
    assert_eq!(nt.peers[&1].lead_transferee.unwrap(), 3);

    // Transfer leadership back to self.
    nt.send(vec![new_message(1, 1, MessageType::MsgTransferLeader, 0)]);

    check_leader_transfer_state(&nt.peers[&1], StateRole::Leader, 1);
}

// test_leader_transfer_second_transfer_to_another_node verifies leader can transfer to another node
// when last transfer is pending.
#[test]
fn test_leader_transfer_second_transfer_to_another_node() {
    setup_for_test();
    let mut nt = Network::new(vec![None, None, None]);
    nt.send(vec![new_message(1, 1, MessageType::MsgHup, 0)]);

    nt.isolate(3);

    nt.send(vec![new_message(3, 1, MessageType::MsgTransferLeader, 0)]);
    assert_eq!(nt.peers[&1].lead_transferee.unwrap(), 3);

    // Transfer leadership to another node.
    nt.send(vec![new_message(2, 1, MessageType::MsgTransferLeader, 0)]);

    check_leader_transfer_state(&nt.peers[&1], StateRole::Follower, 2);
}

// test_leader_transfer_second_transfer_to_same_node verifies second transfer leader request
// to the same node should not extend the timeout while the first one is pending.
#[test]
fn test_leader_transfer_second_transfer_to_same_node() {
    setup_for_test();
    let mut nt = Network::new(vec![None, None, None]);
    nt.send(vec![new_message(1, 1, MessageType::MsgHup, 0)]);

    nt.isolate(3);

    nt.send(vec![new_message(3, 1, MessageType::MsgTransferLeader, 0)]);
    assert_eq!(nt.peers[&1].lead_transferee.unwrap(), 3);

    let heartbeat_timeout = nt.peers[&1].get_heartbeat_timeout();
    for _ in 0..heartbeat_timeout {
        nt.peers.get_mut(&1).unwrap().tick();
    }

    // Second transfer leadership request to the same node.
    nt.send(vec![new_message(3, 1, MessageType::MsgTransferLeader, 0)]);

    let election_timeout = nt.peers[&1].get_election_timeout();
    for _ in 0..election_timeout - heartbeat_timeout {
        nt.peers.get_mut(&1).unwrap().tick();
    }

    check_leader_transfer_state(&nt.peers[&1], StateRole::Leader, 1);
}

fn check_leader_transfer_state(r: &Raft<MemStorage>, state: StateRole, lead: u64) {
    if r.state != state || r.leader_id != lead {
        panic!(
            "after transferring, node has state {:?} lead {}, want state {:?} lead {}",
            r.state, r.leader_id, state, lead
        );
    }
    assert_eq!(r.lead_transferee, None);
}

// test_transfer_non_member verifies that when a MsgTimeoutNow arrives at
// a node that has been removed from the group, nothing happens.
// (previously, if the node also got votes, it would panic as it
// transitioned to StateRole::Leader)
#[test]
fn test_transfer_non_member() {
    setup_for_test();
    let mut raft = new_test_raft(1, vec![2, 3, 4], 5, 1, new_storage());
    raft.step(new_message(2, 1, MessageType::MsgTimeoutNow, 0))
        .expect("");;

    raft.step(new_message(2, 1, MessageType::MsgRequestVoteResponse, 0))
        .expect("");;
    raft.step(new_message(3, 1, MessageType::MsgRequestVoteResponse, 0))
        .expect("");;
    assert_eq!(raft.state, StateRole::Follower);
}

// TestNodeWithSmallerTermCanCompleteElection tests the scenario where a node
// that has been partitioned away (and fallen behind) rejoins the cluster at
// about the same time the leader node gets partitioned away.
// Previously the cluster would come to a standstill when run with PreVote
// enabled.
#[test]
fn test_node_with_smaller_term_can_complete_election() {
    setup_for_test();
    let mut n1 = new_test_raft_with_prevote(1, vec![1, 2, 3], 10, 1, new_storage(), true);
    let mut n2 = new_test_raft_with_prevote(2, vec![1, 2, 3], 10, 1, new_storage(), true);
    let mut n3 = new_test_raft_with_prevote(3, vec![1, 2, 3], 10, 1, new_storage(), true);

    n1.become_follower(1, INVALID_ID);
    n2.become_follower(1, INVALID_ID);
    n3.become_follower(1, INVALID_ID);

    // cause a network partition to isolate node 3
    let mut nt = Network::new_with_config(vec![Some(n1), Some(n2), Some(n3)], true);
    nt.cut(1, 3);
    nt.cut(2, 3);

    nt.send(vec![new_message(1, 1, MessageType::MsgHup, 0)]);

    assert_eq!(nt.peers[&1].state, StateRole::Leader);
    assert_eq!(nt.peers[&2].state, StateRole::Follower);

    nt.send(vec![new_message(3, 3, MessageType::MsgHup, 0)]);
    assert_eq!(nt.peers[&3].state, StateRole::PreCandidate);

    nt.send(vec![new_message(2, 2, MessageType::MsgHup, 0)]);

    // check whether the term values are expected
    // a.Term == 3
    // b.Term == 3
    // c.Term == 1
    assert_eq!(nt.peers[&1].term, 3);
    assert_eq!(nt.peers[&2].term, 3);
    assert_eq!(nt.peers[&3].term, 1);

    // check state
    // a == follower
    // b == leader
    // c == pre-candidate
    assert_eq!(nt.peers[&1].state, StateRole::Follower);
    assert_eq!(nt.peers[&2].state, StateRole::Leader);
    assert_eq!(nt.peers[&3].state, StateRole::PreCandidate);

    // recover the network then immediately isolate b which is currently
    // the leader, this is to emulate the crash of b.
    nt.recover();
    nt.cut(2, 1);
    nt.cut(2, 3);

    // call for election
    nt.send(vec![new_message(3, 3, MessageType::MsgHup, 0)]);
    nt.send(vec![new_message(1, 1, MessageType::MsgHup, 0)]);

    // do we have a leader?
    assert!(
        nt.peers[&1].state == StateRole::Leader || nt.peers[&3].state == StateRole::Leader,
        "no leader"
    );
}

pub fn new_test_learner_raft(
    id: u64,
    peers: Vec<u64>,
    learners: Vec<u64>,
    election: usize,
    heartbeat: usize,
    storage: MemStorage,
) -> Interface {
    let mut cfg = new_test_config(id, peers, election, heartbeat);
    cfg.learners = learners;
    Interface::new(Raft::new(&cfg, storage).unwrap())
}

// TestLearnerElectionTimeout verfies that the leader should not start election
// even when times out.
#[test]
fn test_learner_election_timeout() {
    setup_for_test();
    let mut n1 = new_test_learner_raft(1, vec![1], vec![2], 10, 1, new_storage());
    n1.become_follower(1, INVALID_ID);

    let mut n2 = new_test_learner_raft(2, vec![1], vec![2], 10, 1, new_storage());
    n2.become_follower(1, INVALID_ID);

    let timeout = n2.get_election_timeout();
    n2.set_randomized_election_timeout(timeout);

    // n2 is a learner. Learner should not start election even when time out.
    for _ in 0..timeout {
        n2.tick();
    }
    assert_eq!(n2.state, StateRole::Follower);
}

// TestLearnerPromotion verifies that the leaner should not election until
// it is promoted to a normal peer.
#[test]
fn test_learner_promotion() -> Result<()> {
    setup_for_test();

    let mut n1 = new_test_learner_raft(1, vec![1], vec![2], 10, 1, new_storage());
    n1.become_follower(1, INVALID_ID);

    let mut n2 = new_test_learner_raft(2, vec![1], vec![2], 10, 1, new_storage());
    n2.become_follower(1, INVALID_ID);

    let mut network = Network::new(vec![Some(n1), Some(n2)]);
    assert_eq!(network.peers[&1].state, StateRole::Follower);

    // n1 should become leader.
    let timeout = network.peers[&1].get_election_timeout();
    network
        .peers
        .get_mut(&1)
        .unwrap()
        .set_randomized_election_timeout(timeout);
    for _ in 0..timeout {
        network.peers.get_mut(&1).unwrap().tick();
    }
    assert_eq!(network.peers[&1].state, StateRole::Leader);
    assert_eq!(network.peers[&2].state, StateRole::Follower);

    let mut heart_beat = new_message(1, 1, MessageType::MsgBeat, 0);
    network.send(vec![heart_beat.clone()]);

    // Promote n2 from learner to follower.
    network.peers.get_mut(&1).unwrap().add_node(2)?;
    network.peers.get_mut(&2).unwrap().add_node(2)?;
    assert_eq!(network.peers[&2].state, StateRole::Follower);
    assert!(!network.peers[&2].is_learner);

    let timeout = network.peers[&2].get_election_timeout();
    network
        .peers
        .get_mut(&2)
        .unwrap()
        .set_randomized_election_timeout(timeout);
    for _ in 0..timeout {
        network.peers.get_mut(&2).unwrap().tick();
    }

    heart_beat.set_to(2);
    heart_beat.set_from(2);
    network.send(vec![heart_beat]);
    assert_eq!(network.peers[&1].state, StateRole::Follower);
    assert_eq!(network.peers[&2].state, StateRole::Leader);

    Ok(())
}

// TestLearnerLogReplication tests that a learner can receive entries from the leader.
#[test]
fn test_learner_log_replication() {
    setup_for_test();
    let n1 = new_test_learner_raft(1, vec![1], vec![2], 10, 1, new_storage());
    let n2 = new_test_learner_raft(2, vec![1], vec![2], 10, 1, new_storage());
    let mut network = Network::new(vec![Some(n1), Some(n2)]);

    network
        .peers
        .get_mut(&1)
        .unwrap()
        .become_follower(1, INVALID_ID);
    network
        .peers
        .get_mut(&2)
        .unwrap()
        .become_follower(1, INVALID_ID);

    let timeout = network.peers[&1].get_election_timeout();
    network
        .peers
        .get_mut(&1)
        .unwrap()
        .set_randomized_election_timeout(timeout);

    for _ in 0..timeout {
        network.peers.get_mut(&1).unwrap().tick();
    }

    let heart_beat = new_message(1, 1, MessageType::MsgBeat, 0);
    network.send(vec![heart_beat.clone()]);

    assert_eq!(network.peers[&1].state, StateRole::Leader);
    assert_eq!(network.peers[&2].state, StateRole::Follower);
    assert!(network.peers[&2].is_learner);

    let next_committed = network.peers[&1].raft_log.committed + 1;

    let msg = new_message(1, 1, MessageType::MsgPropose, 1);
    network.send(vec![msg]);

    assert_eq!(network.peers[&1].raft_log.committed, next_committed);
    assert_eq!(network.peers[&2].raft_log.committed, next_committed);

    let matched = network
        .peers
        .get_mut(&1)
        .unwrap()
        .prs()
        .get(2)
        .unwrap()
        .matched;
    assert_eq!(matched, network.peers[&2].raft_log.committed);
}

// TestRestoreWithLearner restores a snapshot which contains learners.
#[test]
fn test_restore_with_learner() {
    setup_for_test();
    let mut s = new_snapshot(11, 11, vec![1, 2]);
    s.mut_metadata().mut_conf_state().mut_learners().push(3);

    let mut sm = new_test_learner_raft(3, vec![1, 2], vec![3], 10, 1, new_storage());
    assert!(sm.is_learner);
    assert!(sm.restore(s.clone()));
    assert_eq!(sm.raft_log.last_index(), 11);
    assert_eq!(sm.raft_log.term(11).unwrap(), 11);
    assert_eq!(sm.prs().voters().count(), 2);
    assert_eq!(sm.prs().learners().count(), 1);

    for &node in s.get_metadata().get_conf_state().get_nodes() {
        assert!(sm.prs().get(node).is_some());
        assert!(!sm.prs().learner_ids().contains(&node));
    }

    for &node in s.get_metadata().get_conf_state().get_learners() {
        assert!(sm.prs().get(node).is_some());
        assert!(sm.prs().learner_ids().contains(&node));
    }

    assert!(!sm.restore(s));
}

// TestRestoreInvalidLearner verfies that a normal peer can't become learner again
// when restores snapshot.
#[test]
fn test_restore_invalid_learner() {
    setup_for_test();
    let mut s = new_snapshot(11, 11, vec![1, 2]);
    s.mut_metadata().mut_conf_state().mut_learners().push(3);

    let mut sm = new_test_raft(3, vec![1, 2, 3], 10, 1, new_storage());
    assert!(!sm.is_learner);
    assert!(!sm.restore(s));
}

// TestRestoreLearnerPromotion checks that a learner can become to a follower after
// restoring snapshot.
#[test]
fn test_restore_learner_promotion() {
    setup_for_test();
    let s = new_snapshot(11, 11, vec![1, 2, 3]);
    let mut sm = new_test_learner_raft(3, vec![1, 2], vec![3], 10, 1, new_storage());
    assert!(sm.is_learner);
    assert!(sm.restore(s));
    assert!(!sm.is_learner);
}

// TestLearnerReceiveSnapshot tests that a learner can receive a snpahost from leader.
#[test]
fn test_learner_receive_snapshot() {
    setup_for_test();
    let mut s = new_snapshot(11, 11, vec![1]);
    s.mut_metadata().mut_conf_state().mut_learners().push(2);

    let mut n1 = new_test_learner_raft(1, vec![1], vec![2], 10, 1, new_storage());
    let n2 = new_test_learner_raft(2, vec![1], vec![2], 10, 1, new_storage());

    n1.restore(s);
    let committed = n1.raft_log.committed;
    n1.commit_apply(committed);

    let mut network = Network::new(vec![Some(n1), Some(n2)]);

    let timeout = network.peers[&1].get_election_timeout();
    network
        .peers
        .get_mut(&1)
        .unwrap()
        .set_randomized_election_timeout(timeout);

    for _ in 0..timeout {
        network.peers.get_mut(&1).unwrap().tick();
    }

    let mut msg = Message::new();
    msg.set_from(1);
    msg.set_to(1);
    msg.set_msg_type(MessageType::MsgBeat);
    network.send(vec![msg]);

    let n1_committed = network.peers[&1].raft_log.committed;
    let n2_committed = network.peers[&2].raft_log.committed;
    assert_eq!(n1_committed, n2_committed);
}

// TestAddLearner tests that addLearner could update nodes correctly.
#[test]
fn test_add_learner() -> Result<()> {
    setup_for_test();
    let mut n1 = new_test_raft(1, vec![1], 10, 1, new_storage());
    n1.add_learner(2)?;

    assert_eq!(*n1.prs().learner_ids().iter().next().unwrap(), 2);
    assert!(n1.prs().learner_ids().contains(&2));

    Ok(())
}

// Ensure when add_voter is called on a peers own ID that it will be promoted.
// When the action fails, ensure it doesn't mutate the raft state.
#[test]
fn test_add_voter_peer_promotes_self_sets_is_learner() -> Result<()> {
    setup_for_test();

    let mut n1 = new_test_raft(1, vec![1], 10, 1, new_storage());
    // Node is already voter.
    n1.add_learner(1).ok();
    assert_eq!(n1.is_learner, false);
    assert!(n1.prs().voter_ids().contains(&1));
    n1.remove_node(1)?;
    n1.add_learner(1)?;
    assert_eq!(n1.is_learner, true);
    assert!(n1.prs().learner_ids().contains(&1));

    Ok(())
}

// TestRemoveLearner tests that removeNode could update nodes and
// and removed list correctly.
#[test]
fn test_remove_learner() -> Result<()> {
    setup_for_test();

    let mut n1 = new_test_learner_raft(1, vec![1], vec![2], 10, 1, new_storage());
    n1.remove_node(2)?;
    assert_eq!(n1.prs().voter_ids().iter().next().unwrap(), &1);
    assert!(n1.prs().learner_ids().is_empty());

    n1.remove_node(1)?;
    assert!(n1.prs().voter_ids().is_empty());
    assert_eq!(n1.prs().learner_ids().len(), 0);

    Ok(())
}

// simulate rolling update a cluster for Pre-Vote. cluster has 3 nodes [n1, n2, n3].
// n1 is leader with term 2
// n2 is follower with term 2
// n3 is partitioned, with term 4 and less log, state is candidate
fn new_prevote_migration_cluster() -> Network {
    // We intentionally do not enable pre_vote for n3, this is done so in order
    // to simulate a rolling restart process where it's possible to have a mixed
    // version cluster with replicas with pre_vote enabled, and replicas without.
    let mut n1 = new_test_raft_with_prevote(1, vec![1, 2, 3], 10, 1, new_storage(), true);
    let mut n2 = new_test_raft_with_prevote(2, vec![1, 2, 3], 10, 1, new_storage(), true);
    let mut n3 = new_test_raft_with_prevote(3, vec![1, 2, 3], 10, 1, new_storage(), false);

    n1.become_follower(1, INVALID_ID);
    n2.become_follower(1, INVALID_ID);
    n3.become_follower(1, INVALID_ID);

    let mut nt = Network::new(vec![Some(n1), Some(n2), Some(n3)]);

    nt.send(vec![new_message(1, 1, MessageType::MsgHup, 0)]);

    // Cause a network partition to isolate n3.
    nt.isolate(3);
    nt.send(vec![new_message(1, 1, MessageType::MsgPropose, 1)]);

    nt.send(vec![new_message(3, 3, MessageType::MsgHup, 0)]);
    nt.send(vec![new_message(3, 3, MessageType::MsgHup, 0)]);

    // check state
    // n1.state == Leader
    // n2.state == Follower
    // n3.state == Candidate
    assert_eq!(nt.peers[&1].state, StateRole::Leader);
    assert_eq!(nt.peers[&2].state, StateRole::Follower);
    assert_eq!(nt.peers[&3].state, StateRole::Candidate);

    // check term
    // n1.Term == 2
    // n2.Term == 2
    // n3.Term == 4
    assert_eq!(nt.peers[&1].term, 2);
    assert_eq!(nt.peers[&2].term, 2);
    assert_eq!(nt.peers[&3].term, 4);

    // Enable prevote on n3, then recover the network
    nt.peers.get_mut(&3).unwrap().pre_vote = true;
    nt.recover();

    nt
}

#[test]
fn test_prevote_migration_can_complete_election() {
    setup_for_test();
    // n1 is leader with term 2
    // n2 is follower with term 2
    // n3 is pre-candidate with term 4, and less log
    let mut nt = new_prevote_migration_cluster();

    // simulate leader down
    nt.isolate(1);

    // Call for elections from both n2 and n3.
    nt.send(vec![new_message(3, 3, MessageType::MsgHup, 0)]);
    nt.send(vec![new_message(2, 2, MessageType::MsgHup, 0)]);

    // check state
    // n2.state == Follower
    // n3.state == PreCandidate
    assert_eq!(nt.peers[&2].state, StateRole::Follower);
    assert_eq!(nt.peers[&3].state, StateRole::PreCandidate);

    nt.send(vec![new_message(3, 3, MessageType::MsgHup, 0)]);
    nt.send(vec![new_message(2, 2, MessageType::MsgHup, 0)]);

    // Do we have a leader?
    assert!(
        (nt.peers[&2].state == StateRole::Leader) || (nt.peers[&3].state == StateRole::Follower)
    );
}

#[test]
fn test_prevote_migration_with_free_stuck_pre_candidate() {
    setup_for_test();
    let mut nt = new_prevote_migration_cluster();

    // n1 is leader with term 2
    // n2 is follower with term 2
    // n3 is pre-candidate with term 4, and less log
    nt.send(vec![new_message(3, 3, MessageType::MsgHup, 0)]);

    assert_eq!(nt.peers[&1].state, StateRole::Leader);
    assert_eq!(nt.peers[&2].state, StateRole::Follower);
    assert_eq!(nt.peers[&3].state, StateRole::PreCandidate);

    // Pre-Vote again for safety
    nt.send(vec![new_message(3, 3, MessageType::MsgHup, 0)]);
    assert_eq!(nt.peers[&1].state, StateRole::Leader);
    assert_eq!(nt.peers[&2].state, StateRole::Follower);
    assert_eq!(nt.peers[&3].state, StateRole::PreCandidate);

    let mut to_send = new_message(1, 3, MessageType::MsgHeartbeat, 0);
    to_send.set_term(nt.peers[&1].term);
    nt.send(vec![to_send]);

    // Disrupt the leader so that the stuck peer is freed
    assert_eq!(nt.peers[&1].state, StateRole::Follower);

    assert_eq!(nt.peers[&3].term, nt.peers[&1].term);
}

#[test]
fn test_learner_respond_vote() -> Result<()> {
    setup_for_test();

    let mut n1 = new_test_learner_raft(1, vec![1, 2], vec![3], 10, 1, new_storage());
    n1.become_follower(1, INVALID_ID);
    n1.reset_randomized_election_timeout();

    let mut n3 = new_test_learner_raft(3, vec![1, 2], vec![3], 10, 1, new_storage());
    n3.become_follower(1, INVALID_ID);
    n3.reset_randomized_election_timeout();

    let do_campaign = |nw: &mut Network| {
        let msg = new_message(1, 1, MessageType::MsgHup, 0);
        nw.send(vec![msg]);
    };

    let mut network = Network::new(vec![Some(n1), None, Some(n3)]);
    network.isolate(2);

    // Can't elect new leader because 1 won't send MsgRequestVote to 3.
    do_campaign(&mut network);
    assert_eq!(network.peers[&1].state, StateRole::Candidate);

    // After promote 3 to voter, election should success.
    network.peers.get_mut(&1).unwrap().add_node(3)?;
    do_campaign(&mut network);
    assert_eq!(network.peers[&1].state, StateRole::Leader);

    Ok(())
}

#[test]
fn test_election_tick_range() {
    setup_for_test();
    let mut cfg = new_test_config(1, vec![1, 2, 3], 10, 1);
    let mut raft = Raft::new(&cfg, new_storage()).unwrap();
    for _ in 0..1000 {
        raft.reset_randomized_election_timeout();
        let randomized_timeout = raft.get_randomized_election_timeout();
        assert!(
            cfg.election_tick <= randomized_timeout && randomized_timeout < 2 * cfg.election_tick
        );
    }

    cfg.min_election_tick = cfg.election_tick;
    cfg.validate().unwrap();

    // Too small election tick.
    cfg.min_election_tick = cfg.election_tick - 1;
    cfg.validate().unwrap_err();

    // max_election_tick should be larger than min_election_tick
    cfg.min_election_tick = cfg.election_tick;
    cfg.max_election_tick = cfg.election_tick;
    cfg.validate().unwrap_err();

    cfg.max_election_tick = cfg.election_tick + 1;
    raft = Raft::new(&cfg, new_storage()).unwrap();
    for _ in 0..100 {
        raft.reset_randomized_election_timeout();
        let randomized_timeout = raft.get_randomized_election_timeout();
        assert_eq!(randomized_timeout, cfg.election_tick);
    }
}

// TestPreVoteWithSplitVote verifies that after split vote, cluster can complete
// election in next round.
#[test]
fn test_prevote_with_split_vote() {
    setup_for_test();
    let peers = (1..=3).map(|id| {
        let mut raft = new_test_raft_with_prevote(id, vec![1, 2, 3], 10, 1, new_storage(), true);
        raft.become_follower(1, INVALID_ID);
        Some(raft)
    });
    let mut network = Network::new(peers.collect());
    network.send(vec![new_message(1, 1, MessageType::MsgHup, 0)]);

    // simulate leader down. followers start split vote.
    network.isolate(1);
    network.send(vec![
        new_message(2, 2, MessageType::MsgHup, 0),
        new_message(3, 3, MessageType::MsgHup, 0),
    ]);

    // check whether the term values are expected
    assert_eq!(network.peers[&2].term, 3, "peer 2 term",);
    assert_eq!(network.peers[&3].term, 3, "peer 3 term",);

    // check state
    assert_eq!(
        network.peers[&2].state,
        StateRole::Candidate,
        "peer 2 state",
    );
    assert_eq!(
        network.peers[&3].state,
        StateRole::Candidate,
        "peer 3 state",
    );

    // node 2 election timeout first
    network.send(vec![new_message(2, 2, MessageType::MsgHup, 0)]);

    // check whether the term values are expected
    assert_eq!(network.peers[&2].term, 4, "peer 2 term",);
    assert_eq!(network.peers[&3].term, 4, "peer 3 term",);

    // check state
    assert_eq!(network.peers[&2].state, StateRole::Leader, "peer 2 state",);
    assert_eq!(network.peers[&3].state, StateRole::Follower, "peer 3 state",);
}

// ensure that after a node become pre-candidate, it will checkQuorum correctly.
#[test]
fn test_prevote_with_check_quorum() {
    setup_for_test();
    let bootstrap = |id| {
        let mut cfg = new_test_config(id, vec![1, 2, 3], 10, 1);
        cfg.pre_vote = true;
        cfg.check_quorum = true;
        let mut raft = Raft::new(&cfg, new_storage()).unwrap();
        raft.become_follower(1, INVALID_ID);
        Interface::new(raft)
    };
    let (peer1, peer2, peer3) = (bootstrap(1), bootstrap(2), bootstrap(3));

    let mut network = Network::new(vec![Some(peer1), Some(peer2), Some(peer3)]);
    network.send(vec![new_message(1, 1, MessageType::MsgHup, 0)]);

    // cause a network partition to isolate node 3. node 3 has leader info
    network.cut(1, 3);
    network.cut(2, 3);

    assert_eq!(network.peers[&1].state, StateRole::Leader, "peer 1 state",);
    assert_eq!(network.peers[&2].state, StateRole::Follower, "peer 2 state",);

    network.send(vec![new_message(3, 3, MessageType::MsgHup, 0)]);

    assert_eq!(
        network.peers[&3].state,
        StateRole::PreCandidate,
        "peer 3 state",
    );

    // term + 2, so that node 2 will ignore node 3's PreVote
    network.send(vec![new_message(2, 1, MessageType::MsgTransferLeader, 0)]);
    network.send(vec![new_message(1, 2, MessageType::MsgTransferLeader, 0)]);

    // check whether the term values are expected
    assert_eq!(network.peers[&1].term, 4, "peer 1 term",);
    assert_eq!(network.peers[&2].term, 4, "peer 2 term",);
    assert_eq!(network.peers[&3].term, 2, "peer 3 term",);

    // check state
    assert_eq!(network.peers[&1].state, StateRole::Leader, "peer 1 state",);
    assert_eq!(network.peers[&2].state, StateRole::Follower, "peer 2 state",);
    assert_eq!(
        network.peers[&3].state,
        StateRole::PreCandidate,
        "peer 3 state",
    );

    // recover the network then immediately isolate node 1 which is currently
    // the leader, this is to emulate the crash of node 1.
    network.recover();
    network.cut(1, 2);
    network.cut(1, 3);

    // call for election. node 3 shouldn't ignore node 2's PreVote
    let timeout = network.peers[&3].get_randomized_election_timeout();
    for _ in 0..timeout {
        network.peers.get_mut(&3).unwrap().tick();
    }
    network.send(vec![new_message(2, 2, MessageType::MsgHup, 0)]);

    // check state
    assert_eq!(network.peers[&2].state, StateRole::Leader, "peer 2 state",);
    assert_eq!(network.peers[&3].state, StateRole::Follower, "peer 3 state",);
}

// ensure a new Raft returns a Error::ConfigInvalid with an invalid config
#[test]
fn test_new_raft_with_bad_config_errors() {
    let invalid_config = new_test_config(INVALID_ID, vec![1, 2], 1, 1);
    let raft = Raft::new(&invalid_config, new_storage());
    assert!(raft.is_err())
}<|MERGE_RESOLUTION|>--- conflicted
+++ resolved
@@ -2957,11 +2957,7 @@
     r.add_node(2)?;
     assert_eq!(
         r.prs().voter_ids(),
-<<<<<<< HEAD
-        vec![1, 2].into_iter().collect::<FxHashSet<_>>()
-=======
-        &vec![1, 2].into_iter().collect::<HashSet<_>>()
->>>>>>> 3aead26d
+        vec![1, 2].into_iter().collect::<HashSet<_>>()
     );
 
     Ok(())
@@ -3043,13 +3039,8 @@
     for (i, (ids, wids)) in tests.drain(..).enumerate() {
         let r = new_test_raft(1, ids, 10, 1, new_storage());
         let voter_ids = r.prs().voter_ids();
-<<<<<<< HEAD
-        let wids = wids.into_iter().collect::<FxHashSet<_>>();
+        let wids = wids.into_iter().collect::<HashSet<_>>();
         if voter_ids != wids {
-=======
-        let wids = wids.into_iter().collect::<HashSet<_>>();
-        if voter_ids != &wids {
->>>>>>> 3aead26d
             panic!("#{}: nodes = {:?}, want {:?}", i, voter_ids, wids);
         }
     }
