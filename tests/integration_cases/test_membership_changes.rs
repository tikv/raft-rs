// Copyright 2019 PingCAP, Inc.
//
// Licensed under the Apache License, Version 2.0 (the "License");
// you may not use this file except in compliance with the License.
// You may obtain a copy of the License at
//
//     http://www.apache.org/licenses/LICENSE-2.0
//
// Unless required by applicable law or agreed to in writing, software
// distributed under the License is distributed on an "AS IS" BASIS,
// See the License for the specific language governing permissions and
// limitations under the License.
//
//
use std::ops::{Deref, DerefMut};

use harness::{setup_for_test, Network};
use hashbrown::{HashMap, HashSet};
use protobuf::{self, RepeatedField};
<<<<<<< HEAD
use raft::{eraftpb::*, raw_node::new_mem_raw_node, storage::MemStorage};
use raft::{Config, Configuration, Result, NO_LIMIT};
=======
use raft::{
    eraftpb::{
        ConfChange, ConfChangeType, ConfState, Entry, EntryType, Message, MessageType, Snapshot,
    },
    storage::MemStorage,
    Config, Configuration, Raft, Result, INVALID_ID,
};
use std::ops::{Deref, DerefMut};

// Test that the API itself works.
//
// * Errors are returned from misuse.
// * Happy path returns happy values.
mod api {
    use super::*;
    // Test that the cluster can transition from a single node to a whole cluster.
    #[test]
    fn can_transition() -> Result<()> {
        setup_for_test();
        let mut raft = Raft::new(
            &Config {
                id: 1,
                tag: "1".into(),
                peers: vec![1],
                learners: vec![],
                ..Default::default()
            },
            MemStorage::new(),
        )?;
        let begin_conf_change = begin_conf_change(&[1, 2, 3], &[4], raft.raft_log.last_index() + 1);
        raft.begin_membership_change(&begin_conf_change)?;
        let finalize_conf_change = finalize_conf_change();
        raft.finalize_membership_change(&finalize_conf_change)?;
        Ok(())
    }

    // Test if the process rejects an overlapping voter and learner set.
    #[test]
    fn checks_for_overlapping_membership() -> Result<()> {
        setup_for_test();
        let mut raft = Raft::new(
            &Config {
                id: 1,
                tag: "1".into(),
                peers: vec![1],
                learners: vec![],
                ..Default::default()
            },
            MemStorage::new(),
        )?;
        let begin_conf_change =
            begin_conf_change(&[1, 2, 3], &[1, 2, 3], raft.raft_log.last_index() + 1);
        assert!(raft.begin_membership_change(&begin_conf_change).is_err());
        Ok(())
    }

    // Test if the process rejects an voter demotion.
    #[test]
    fn checks_for_voter_demotion() -> Result<()> {
        setup_for_test();
        let mut raft = Raft::new(
            &Config {
                id: 1,
                tag: "1".into(),
                peers: vec![1, 2, 3],
                learners: vec![4],
                ..Default::default()
            },
            MemStorage::new(),
        )?;
        let begin_conf_change = begin_conf_change(&[1, 2], &[3, 4], raft.raft_log.last_index() + 1);
        assert!(raft.begin_membership_change(&begin_conf_change).is_err());
        Ok(())
    }
>>>>>>> 408120bf

use crate::test_util::new_message;

// Test that small cluster is able to progress through adding a voter.
mod three_peers_add_voter {
    use super::*;

    /// In a steady state transition should proceed without issue.
    #[test]
    fn stable() -> Result<()> {
        setup_for_test();
        let leader = 1;
        let old_configuration = (vec![1, 2, 3], vec![]);
        let new_configuration = (vec![1, 2, 3, 4], vec![]);
        let mut scenario = Scenario::new(leader, old_configuration, new_configuration)?;
        scenario.spawn_new_peers()?;

        let index = scenario.propose_change_message()?;
        scenario.assert_in_membership_change(&[1]);

        info!("Allowing quorum to commit the BeginMembershipChange entry.");
        let messages = scenario.read_messages();
        scenario.send(messages);
        scenario.assert_in_membership_change(&[1, 2, 3, 4]);

        info!("Advancing leader, now can finalize the entry.");
        scenario.assert_can_apply_transition_entry_at_index(
            &[1, 2, 3, 4],
            index,
            ConfChangeType::BeginMembershipChange,
        );

        info!("Cluster leaving the joint.");
        scenario.assert_not_in_membership_change(&[1, 2, 3, 4]);
        assert!(!scenario.peers.get(&4).unwrap().is_learner);
        Ok(())
    }
}

// Test that small cluster is able to progress through adding a learner.
mod three_peers_add_learner {
    use super::*;

    /// In a steady state transition should proceed without issue.
    #[test]
    fn stable() -> Result<()> {
        setup_for_test();
        let leader = 1;
        let old_configuration = (vec![1, 2, 3], vec![]);
        let new_configuration = (vec![1, 2, 3], vec![4]);
        let mut scenario = Scenario::new(leader, old_configuration, new_configuration)?;
        scenario.spawn_new_peers()?;

        let index = scenario.propose_change_message()?;
        scenario.assert_in_membership_change(&[1]);

        info!("Allowing quorum to commit the BeginMembershipChange entry.");
        let messages = scenario.read_messages();
        scenario.send(messages);
        scenario.assert_in_membership_change(&[1, 2, 3, 4]);

        info!("Advancing leader, now can finalize the entry.");
        scenario.assert_can_apply_transition_entry_at_index(
            &[1, 2, 3, 4],
            index,
            ConfChangeType::BeginMembershipChange,
        );

        info!("Cluster leaving the joint.");
        scenario.assert_not_in_membership_change(&[1, 2, 3, 4]);
        assert!(scenario.peers.get(&4).unwrap().is_learner);
        Ok(())
    }
}

// Test that small cluster is able to progress through removing a learner.
mod remove_learner {
    use super::*;

    /// In a steady state transition should proceed without issue.
    #[test]
    fn stable() -> Result<()> {
        setup_for_test();
        let leader = 1;
        let old_configuration = (vec![1, 2, 3], vec![4]);
        let new_configuration = (vec![1, 2, 3], vec![]);
        let mut scenario = Scenario::new(leader, old_configuration, new_configuration)?;
        scenario.spawn_new_peers()?;

        let index = scenario.propose_change_message()?;
        scenario.assert_in_membership_change(&[1]);

        info!("Allowing quorum to commit the BeginMembershipChange entry.");
        let messages = scenario.read_messages();
        scenario.send(messages);
        scenario.assert_in_membership_change(&[1, 2, 3, 4]);

        info!("Advancing leader, now can finalize the entry.");
        scenario.assert_can_apply_transition_entry_at_index(
            &[1, 2, 3, 4],
            index,
            ConfChangeType::BeginMembershipChange,
        );

        info!("Cluster leaving the joint.");
        scenario.assert_not_in_membership_change(&[1, 2, 3]);
        scenario.assert_in_membership_change(&[4]);
        Ok(())
    }
}

// Test that small cluster is able to progress through removing a voter.
mod remove_voter {
    use super::*;

    /// In a steady state transition should proceed without issue.
    #[test]
    fn stable() -> Result<()> {
        setup_for_test();
        let leader = 1;
        let old_configuration = (vec![1, 2, 3], vec![]);
        let new_configuration = (vec![1, 2], vec![]);
        let mut scenario = Scenario::new(leader, old_configuration, new_configuration)?;
        scenario.spawn_new_peers()?;

        let index = scenario.propose_change_message()?;
        scenario.assert_in_membership_change(&[1]);

        info!("Allowing quorum to commit the BeginMembershipChange entry.");
        let messages = scenario.read_messages();
        scenario.send(messages);
        scenario.assert_in_membership_change(&[1, 2, 3]);

        info!("Advancing leader, now can finalize the entry.");
        scenario.assert_can_apply_transition_entry_at_index(
            &[1, 2, 3],
            index,
            ConfChangeType::BeginMembershipChange,
        );

        info!("Cluster leaving the joint.");
        scenario.assert_not_in_membership_change(&[1, 2]);
        scenario.assert_in_membership_change(&[3]);
        Ok(())
    }
}

// Test that small cluster is able to progress through removing a leader.
mod remove_leader {
    use super::*;

    /// In a steady state transition should proceed without issue.
    #[test]
    fn stable() -> Result<()> {
        setup_for_test();
        let leader = 1;
        let old_configuration = (vec![1, 2, 3], vec![]);
        let new_configuration = (vec![2, 3], vec![]);
        let mut scenario = Scenario::new(leader, old_configuration, new_configuration.clone())?;
        scenario.spawn_new_peers()?;

        let index = scenario.propose_change_message()?;
        scenario.assert_in_membership_change(&[1]);

        info!("Allowing quorum to commit the BeginMembershipChange entry.");
        let messages = scenario.read_messages();
        scenario.send(messages);
        scenario.assert_in_membership_change(&[1, 2, 3]);

        info!("Advancing leader, now can finalize the entry.");
        scenario.assert_can_apply_transition_entry_at_index(
            &[1, 2, 3],
            index,
            ConfChangeType::BeginMembershipChange,
        );

        info!("Cluster leaving the joint.");
        scenario.assert_not_in_membership_change(&[1, 2, 3]);

        info!("Prompting a new election.");
        {
            let new_leader = scenario.peers.get_mut(&2).unwrap();
            for _ in
                new_leader.election_elapsed..=(new_leader.get_randomized_election_timeout() + 1)
            {
                new_leader.tick();
            }
        }
        let messages = scenario.read_messages();
        scenario.send(messages);

        info!("Verifying that all peers have the right peer group.");
        for (_, peer) in scenario.peers.iter() {
            assert_eq!(
                peer.prs().configuration(),
                &new_configuration.clone().into(),
            );
        }

        info!("Verifying that old leader cannot disrupt the cluster.");
        {
            let old_leader = scenario.peers.get_mut(&1).unwrap();
            for _ in old_leader.get_heartbeat_elapsed()..=(old_leader.get_heartbeat_timeout() + 1) {
                old_leader.tick();
            }
        }
        let messages = scenario.read_messages();
        scenario.send(messages);
        Ok(())
    }

    /// If the leader fails after the `Begin`, then recovers after the `Finalize`, the group should ignore it.
    #[test]
    fn leader_fails_and_recovers() -> Result<()> {
        setup_for_test();
        let leader = 1;
        let old_configuration = (vec![1, 2, 3], vec![]);
        let new_configuration = (vec![2, 3], vec![]);
        let mut scenario = Scenario::new(leader, old_configuration, new_configuration)?;
        scenario.spawn_new_peers()?;

        let index = scenario.propose_change_message()?;
        scenario.assert_in_membership_change(&[1]);

        info!("Allowing quorum to commit the BeginMembershipChange entry.");
        let messages = scenario.read_messages();
        scenario.send(messages);
        scenario.assert_in_membership_change(&[1, 2, 3]);

        info!("Advancing followers, now can finalize the entry.");
        scenario.assert_can_apply_transition_entry_at_index(
            &[2, 3], // Skip 1 to avoid the old leader broadcast the finalize entry.
            index,
            ConfChangeType::BeginMembershipChange,
        );

        scenario.isolate(1); // Simulate the leader failing.
        info!("Prompting new leader, and let it broadcast the FinalizeMembershipChange.");
        {
            let new_leader = scenario.peers.get_mut(&2).unwrap();
            for _ in
                new_leader.election_elapsed..=(new_leader.get_randomized_election_timeout() + 1)
            {
                new_leader.tick();
            }
        };
        let messages = scenario.read_messages();
        scenario.send(messages);

        let index = {
            let new_leader = scenario.peers.get(&2).unwrap();
            new_leader.raft_log.last_index()
        };
        scenario.assert_can_apply_transition_entry_at_index(
            &[2, 3],
            index,
            ConfChangeType::FinalizeMembershipChange,
        );

        // Here we note that the old leader (1) has NOT applied the finalize operation and thus thinks it is still leader.
        //
        // The Raft paper notes that a removed leader should not disrupt the cluster.
        // It suggests doing this by ignoring any `RequestVote` when it has heard from the leader within the minimum election timeout.
        scenario.recover();
        info!("Verifying that old leader cannot disrupt the cluster.");
        {
            let old_leader = scenario.peers.get_mut(&1).unwrap();
            for _ in old_leader.get_heartbeat_elapsed()..=(old_leader.get_heartbeat_timeout() + 1) {
                old_leader.tick();
            }
        }
        let messages = scenario.read_messages();
        scenario.send(messages);

        let peer_leader = scenario.peer_leaders();
        assert!(peer_leader[&2] != 1);
        assert!(peer_leader[&3] != 1);
        Ok(())
    }
}

// Test that small cluster is able to progress through replacing a voter.
mod three_peers_replace_voter {
    use super::*;

    /// In a steady state transition should proceed without issue.
    #[test]
    fn stable() -> Result<()> {
        setup_for_test();
        let leader = 1;
        let old_configuration = (vec![1, 2, 3], vec![]);
        let new_configuration = (vec![1, 2, 4], vec![]);
        let mut scenario = Scenario::new(leader, old_configuration, new_configuration)?;
        scenario.spawn_new_peers()?;

        let index = scenario.propose_change_message()?;
        scenario.assert_in_membership_change(&[1]);

        info!("Allowing quorum to commit the BeginMembershipChange entry.");
        let messages = scenario.read_messages();
        scenario.send(messages);
        scenario.assert_in_membership_change(&[1, 2, 3, 4]);

        info!("Advancing leader, now can finalize the entry.");
        scenario.assert_can_apply_transition_entry_at_index(
            &[1, 2, 3, 4],
            index,
            ConfChangeType::BeginMembershipChange,
        );

        info!("Cluster leaving the joint.");
        scenario.assert_not_in_membership_change(&[1, 2, 4]);
        scenario.assert_in_membership_change(&[3]);
        assert!(!scenario.peers.get(&4).unwrap().is_learner);
        Ok(())
    }

    /// The leader power cycles before actually sending the messages.
    #[test]
    fn leader_power_cycles_no_compaction() -> Result<()> {
        setup_for_test();
        let leader = 1;
        let old_configuration = (vec![1, 2, 3], vec![]);
        let new_configuration = (vec![1, 2, 4], vec![]);
        let mut scenario = Scenario::new(leader, old_configuration, new_configuration)?;
        scenario.spawn_new_peers()?;

        scenario.propose_change_message()?;
        scenario.assert_in_membership_change(&[1]);

        info!("Allowing quorum to commit the BeginMembershipChange entry.");
        let messages = scenario.read_messages();
        scenario.send(messages);
        scenario.assert_in_membership_change(&[1, 2, 3, 4]);

        info!("Leader power cycles.");
        scenario.power_cycle(&[1]);
        {
            let peer = scenario.peers.get_mut(&1).unwrap();
            for _ in peer.election_elapsed..=(peer.get_randomized_election_timeout() + 1) {
                peer.tick();
            }
        }
        let messages = scenario.read_messages();
        scenario.send(messages);

        info!("Cluster leaving the joint.");
        scenario.assert_not_in_membership_change(&[1, 2, 4]);
        scenario.assert_in_membership_change(&[3]);
        Ok(())
    }

    // Ensure if the old quorum fails during the joint state progress will halt until the peer group is recovered.
    #[test]
    fn old_quorum_fails() -> Result<()> {
        setup_for_test();
        let leader = 1;
        let old_configuration = (vec![1, 2, 3], vec![]);
        let new_configuration = (vec![1, 2, 4], vec![]);
        let mut scenario = Scenario::new(leader, old_configuration, new_configuration)?;
        scenario.spawn_new_peers()?;

        let index = scenario.propose_change_message()?;
        scenario.assert_in_membership_change(&[1]);

        info!("Allowing quorum to commit the BeginMembershipChange entry.");
        let messages = scenario.read_messages();
        scenario.send(messages);
        scenario.assert_in_membership_change(&[1, 2, 3, 4]);

        info!("Old quorum fails.");
        scenario.isolate(1); // Take 1 down.
        scenario.isolate(2); // Take 2 down.

        info!("Advancing leader, now can finalize the entry.");
        scenario.assert_can_apply_transition_entry_at_index(
            &[1, 2, 3, 4],
            index,
            ConfChangeType::BeginMembershipChange,
        );

        scenario.assert_not_in_membership_change(&[1]);
        scenario.assert_in_membership_change(&[2, 3, 4]);

        info!("Spinning for awhile to ensure nothing spectacular happens");
        for _ in scenario.peers[&leader].get_heartbeat_elapsed()
            ..=scenario.peers[&leader].get_heartbeat_timeout()
        {
            scenario.peers.iter_mut().for_each(|(_, peer)| {
                peer.tick();
            });
            let messages = scenario.read_messages();
            scenario.send(messages);
        }

        scenario.assert_not_in_membership_change(&[1]);
        scenario.assert_in_membership_change(&[2, 3, 4]);

        info!("Recovering new qourum.");
        scenario.recover();
        for _ in scenario.peers[&leader].get_heartbeat_elapsed()
            ..=scenario.peers[&leader].get_heartbeat_timeout()
        {
            scenario.peers.iter_mut().for_each(|(_, peer)| {
                peer.tick();
            });
        }
        let messages = scenario.read_messages();
        scenario.send(messages);

        info!("Cluster leaving the joint.");
        scenario.assert_not_in_membership_change(&[1, 2, 4]);
        Ok(())
    }

    // Ensure if the new quorum fails during the joint state progress will halt until the peer group is recovered.
    #[test]
    fn new_quorum_fails() -> Result<()> {
        setup_for_test();
        let leader = 1;
        let old_configuration = (vec![1, 2, 3], vec![]);
        let new_configuration = (vec![1, 2, 4], vec![]);
        let mut scenario = Scenario::new(leader, old_configuration, new_configuration)?;
        scenario.spawn_new_peers()?;

        let index = scenario.propose_change_message()?;
        scenario.assert_in_membership_change(&[1]);

        info!("Allowing quorum to commit the BeginMembershipChange entry.");
        let messages = scenario.read_messages();
        scenario.send(messages);
        scenario.assert_in_membership_change(&[1, 2, 3, 4]);

        info!("New quorum fails.");
        scenario.isolate(4); // Take 4 down.
        scenario.isolate(2); // Take 2 down.

        info!("Advancing leader, now can finalize the entry.");
        scenario.assert_can_apply_transition_entry_at_index(
            &[1, 2, 3, 4],
            index,
            ConfChangeType::BeginMembershipChange,
        );

        scenario.assert_not_in_membership_change(&[1]);
        scenario.assert_in_membership_change(&[2, 3, 4]);

        info!("Spinning for awhile to ensure nothing spectacular happens");
        for _ in scenario.peers[&leader].get_heartbeat_elapsed()
            ..=scenario.peers[&leader].get_heartbeat_timeout()
        {
            scenario.peers.iter_mut().for_each(|(_, peer)| {
                peer.tick();
            });
            let messages = scenario.read_messages();
            scenario.send(messages);
        }

        scenario.assert_not_in_membership_change(&[1]);
        scenario.assert_in_membership_change(&[2, 3, 4]);

        info!("Recovering new qourum.");
        scenario.recover();
        for _ in scenario.peers[&leader].get_heartbeat_elapsed()
            ..=scenario.peers[&leader].get_heartbeat_timeout()
        {
            scenario.peers.iter_mut().for_each(|(_, peer)| {
                peer.tick();
            });
        }
        let messages = scenario.read_messages();
        scenario.send(messages);

        info!("Cluster leaving the joint.");
        scenario.assert_not_in_membership_change(&[1, 2, 4]);
        Ok(())
    }
}

// Test that small cluster is able to progress through adding a more with a learner.
mod three_peers_to_five_with_learner {
    use super::*;

    /// In a steady state transition should proceed without issue.
    #[test]
    fn stable() -> Result<()> {
        setup_for_test();
        let leader = 1;
        let old_configuration = (vec![1, 2, 3], vec![]);
        let new_configuration = (vec![1, 2, 3, 4, 5], vec![6]);
        let mut scenario = Scenario::new(leader, old_configuration, new_configuration)?;
        scenario.spawn_new_peers()?;

        let index = scenario.propose_change_message()?;
        scenario.assert_in_membership_change(&[1]);

        info!("Allowing quorum to commit the BeginMembershipChange entry.");
        let messages = scenario.read_messages();
        scenario.send(messages);
        scenario.assert_in_membership_change(&[1, 2, 3, 4, 5, 6]);

        info!("Advancing leader, now can finalize the entry.");
        scenario.assert_can_apply_transition_entry_at_index(
            &[1, 2, 3, 4, 5, 6],
            index,
            ConfChangeType::BeginMembershipChange,
        );

        assert!(!scenario.peers.get(&4).unwrap().is_learner);
        assert!(!scenario.peers.get(&4).unwrap().is_learner);
        assert!(scenario.peers.get(&6).unwrap().is_learner);

        info!("Cluster leaving the joint.");
        scenario.assert_not_in_membership_change(&[1, 2, 3, 4, 5, 6]);
        Ok(())
    }

    /// In this, a single node (of 3) halts during the transition.
    /// And an another node (of 4) halts during the finalize.
    #[test]
    fn minority_old_followers_halt_at_start() -> Result<()> {
        setup_for_test();
        let leader = 1;
        let old_configuration = (vec![1, 2, 3], vec![]);
        let new_configuration = (vec![1, 2, 3, 4, 5], vec![6]);
        let mut scenario = Scenario::new(leader, old_configuration, new_configuration)?;
        scenario.spawn_new_peers()?;
        scenario.isolate(3);

        let index = scenario.propose_change_message()?;
        scenario.assert_in_membership_change(&[1]);

        info!("Allowing quorum to commit the BeginMembershipChange entry.");
        let messages = scenario.read_messages();
        scenario.send(messages);
        scenario.assert_in_membership_change(&[1, 2, 4, 5, 6]);

        scenario.isolate(4);

        info!("Advancing leader, now can finalize the entry.");
        scenario.assert_can_apply_transition_entry_at_index(
            &[1, 2, 4, 5, 6],
            index,
            ConfChangeType::BeginMembershipChange,
        );

        assert!(!scenario.peers.get(&4).unwrap().is_learner);
        assert!(!scenario.peers.get(&4).unwrap().is_learner);
        assert!(scenario.peers.get(&6).unwrap().is_learner);

        info!("Cluster leaving the joint.");
        scenario.assert_not_in_membership_change(&[1, 2, 5, 6]);

        info!("Ensure the finalize entry can be committed.");
        let messages = scenario.read_messages();
        scenario.send(messages);
        let peer = scenario.peers.get(&1).unwrap();
        assert_eq!(peer.raft_log.committed, peer.raft_log.last_index());
        Ok(())
    }
}

mod intermingled_config_changes {
    use super::*;

    // In this test, we make sure that if the peer group is sent a `BeginMembershipChange`, then immediately a `AddNode` entry, that the `AddNode` is rejected by the leader.
    #[test]
    fn begin_then_add_node() -> Result<()> {
        setup_for_test();
        let leader = 1;
        let old_configuration = (vec![1, 2, 3], vec![]);
        let new_configuration = (vec![1, 2, 3, 4], vec![]);
        let mut scenario = Scenario::new(leader, old_configuration, new_configuration)?;
        scenario.spawn_new_peers()?;

        let index = scenario.propose_change_message()?;
        scenario.assert_in_membership_change(&[1]);

        info!("Allowing quorum to commit the BeginMembershipChange entry.");
        let messages = scenario.read_messages();
        scenario.send(messages);
        scenario.assert_in_membership_change(&[1, 2, 3, 4]);

        info!("Add node should be rejected since the leader is already in transition.");
        scenario.propose_add_node_message(4).is_err();
        {
            let peer = scenario.peers.get(&1).unwrap();
            let last_index = peer.raft_log.last_index();
            let last_entry = &peer.raft_log.entries(last_index, 1).unwrap()[0];
            assert_eq!(last_entry.get_entry_type(), EntryType::EntryNormal);
        }

        info!("Advancing leader, now can finalize the entry.");
        scenario.assert_can_apply_transition_entry_at_index(
            &[1, 2, 3, 4],
            index,
            ConfChangeType::BeginMembershipChange,
        );

        info!("Cluster leaving the joint.");
        scenario.assert_not_in_membership_change(&[1, 2, 3, 4]);
        assert!(!scenario.peers.get(&4).unwrap().is_learner);
        Ok(())
    }
}

mod compaction {
    use super::*;

    // Ensure that if a Raft compacts its log before finalizing that there are no failures.
    #[test]
    fn begin_compact_then_finalize() -> Result<()> {
        setup_for_test();
        let leader = 1;
        let old_configuration = (vec![1, 2, 3], vec![]);
        let new_configuration = (vec![1, 2, 3], vec![4]);
        let mut scenario = Scenario::new(leader, old_configuration, new_configuration)?;
        scenario.spawn_new_peers()?;

        scenario.propose_change_message()?;
        scenario.assert_in_membership_change(&[1]);

        info!("Allowing quorum to commit the BeginMembershipChange entry.");
        let messages = scenario.read_messages();
        scenario.send(messages);
        scenario.assert_in_membership_change(&[1, 2, 3, 4]);

        info!("Persist all peers, and then compact their logs.");
        for id in 1..=4 {
            scenario.persist(id);
            let applied = scenario.peers[&id].raft_log.committed;
            let store = scenario.peers.remove(&id).unwrap().raft_log.store.clone();
            store.wl().compact(applied);
            let cfg = Config {
                id,
                tag: format!("{}", id),
                applied: applied,
                ..Default::default()
            };
            let raft = new_mem_raw_node(&cfg, store).unwrap().raft;
            scenario.peers.insert(id, raft.into());
        }
        {
            // Let node 1 become the new leader.
            let peer = scenario.peers.get_mut(&1).unwrap();
            for _ in peer.election_elapsed..=(peer.get_randomized_election_timeout() + 1) {
                peer.tick();
            }
        }
        let messages = scenario.read_messages();
        scenario.send(messages);

        info!("Cluster leaving the joint.");
        scenario.assert_not_in_membership_change(&[1, 2, 3, 4]);
        Ok(())
    }
}

/// A test harness providing some useful utility and shorthand functions appropriate for this test suite.
///
/// Since it derefs into `Network` it can be used the same way. So it acts as a transparent set of utilities over the standard `Network`.
/// The goal here is to boil down the test suite for Joint Consensus into the simplest terms possible, while allowing for control.
struct Scenario {
    old_configuration: Configuration,
    old_leader: u64,
    new_configuration: Configuration,
    network: Network,
}
impl Deref for Scenario {
    type Target = Network;
    fn deref(&self) -> &Network {
        &self.network
    }
}
impl DerefMut for Scenario {
    fn deref_mut(&mut self) -> &mut Network {
        &mut self.network
    }
}

// TODO: Explore moving some functionality to `Network`.
impl Scenario {
    /// Create a new scenario with the given state.
    fn new(
        leader: u64,
        old_configuration: impl Into<Configuration>,
        new_configuration: impl Into<Configuration>,
    ) -> Result<Scenario> {
        let old_configuration = old_configuration.into();
        let new_configuration = new_configuration.into();
        info!(
            "Beginning scenario, old: {:?}, new: {:?}",
            old_configuration, new_configuration
        );
        let starting_peers = old_configuration
            .voters()
            .iter()
            .chain(old_configuration.learners().iter())
            .map(|&id| {
                let cfg = Config {
                    id,
                    peers: old_configuration.voters().iter().cloned().collect(),
                    learners: old_configuration.learners().iter().cloned().collect(),
                    tag: format!("{}", id),
                    ..Default::default()
                };
                Some(
                    new_mem_raw_node(&cfg, MemStorage::new())
                        .unwrap()
                        .raft
                        .into(),
                )
            })
            .collect();
        let mut scenario = Scenario {
            old_leader: leader,
            old_configuration,
            new_configuration,
            network: Network::new(starting_peers),
        };
        // Elect the leader.
        info!("Sending MsgHup to predetermined leader ({})", leader);
        let message = new_message(leader, leader, MessageType::MsgHup, 0);
        scenario.send(vec![message]);
        Ok(scenario)
    }

    /// Creates any peers which are pending creation.
    ///
    /// This *only* creates the peers and adds them to the `Network`. It does not take other
    /// action.
    fn spawn_new_peers(&mut self) -> Result<()> {
        let new_peers = self.new_peers();
        info!("Creating new peers {:?}", new_peers);
        for id in new_peers.voters().iter().chain(new_peers.learners()) {
            let cfg = Config {
                id: *id,
                peers: vec![],
                learners: vec![],
                tag: format!("{}", id),
                ..Default::default()
            };
            let raft = new_mem_raw_node(&cfg, MemStorage::new())?.raft;
            self.peers.insert(*id, raft.into());
        }
        Ok(())
    }

    /// Return the leader id according to each peer.
    fn peer_leaders(&self) -> HashMap<u64, u64> {
        self.peers
            .iter()
            .map(|(&id, peer)| (id, peer.leader_id))
            .collect()
    }

    /// Return a configuration containing only the peers pending creation.
    fn new_peers(&self) -> Configuration {
        let all_old = self
            .old_configuration
            .voters()
            .union(&self.old_configuration.learners())
            .cloned()
            .collect::<HashSet<_>>();
        Configuration::new(
            self.new_configuration
                .voters()
                .difference(&all_old)
                .cloned(),
            self.new_configuration
                .learners()
                .difference(&all_old)
                .cloned(),
        )
    }

    /// Send a message proposing a "one-by-one" style AddNode configuration.
    /// If the peers are in the midst joint consensus style (Begin/FinalizeMembershipChange) change they should reject it.
    fn propose_add_node_message(&mut self, id: u64) -> Result<()> {
        info!("Proposing add_node message. Target: {:?}", id,);
        let message = build_propose_add_node_message(
            self.old_leader,
            id,
            self.peers[&id].raft_log.last_index() + 1,
        );
        self.dispatch(vec![message])
    }

    /// Send the message which proposes the configuration change.
    fn propose_change_message(&mut self) -> Result<u64> {
        info!(
            "Proposing change message. Target: {:?}",
            self.new_configuration
        );
        let index = self.peers[&self.old_leader].raft_log.last_index() + 1;
        let message = build_propose_change_message(
            self.old_leader,
            self.new_configuration.voters(),
            self.new_configuration.learners(),
            index,
        );
        self.dispatch(vec![message])?;
        Ok(index)
    }

    /// Checks that the given peers are not in a transition state.
    fn assert_not_in_membership_change<'a>(&self, peers: impl IntoIterator<Item = &'a u64>) {
        for peer in peers.into_iter().map(|id| &self.peers[id]) {
            assert!(
                !peer.is_in_membership_change(),
                "Peer {} should not have been in a membership change.",
                peer.id
            );
        }
    }

    // Checks that the given peers are in a transition state.
    fn assert_in_membership_change<'a>(&self, peers: impl IntoIterator<Item = &'a u64>) {
        for peer in peers.into_iter().map(|id| &self.peers[id]) {
            assert!(
                peer.is_in_membership_change(),
                "Peer {} should have been in a membership change.",
                peer.id
            );
        }
    }

    // Persist the peer states, but without applied index.
    fn persist(&mut self, peer: u64) {
        let peer = self.peers.get_mut(&peer).unwrap();

        if peer.raft_log.get_unstable().snapshot.is_some() {
            let snap = peer.raft_log.get_unstable().snapshot.clone().unwrap();
            let idx = snap.get_metadata().get_index();
            peer.mut_store().wl().apply_snapshot(snap);
            peer.raft_log.stable_snap_to(idx);
        }

        let entries = peer.raft_log.unstable_entries().unwrap_or(&[]).to_vec();
        if let Some(entry) = entries.last() {
            peer.mut_store().wl().append(&entries);
            peer.raft_log.stable_to(entry.get_index(), entry.get_term());
            peer.raft_log.commit_to(entry.get_index());
        }

        let hard_state = peer.hard_state();
        println!("persist hard state: {:?}", hard_state);
        peer.mut_store().wl().set_hardstate(hard_state);
    }

    /// Simulate a power cycle in the given nodes.
    ///
    /// This means that the MemStorage and `applied` is kept, but nothing else.
    fn power_cycle<'a>(&mut self, peers: impl IntoIterator<Item = &'a u64>) {
        let peers = peers.into_iter().cloned();
        for id in peers {
            debug!("Power cycling {}.", id);
            self.persist(id);

            // Treat all committed entries are applied, so that the leader can campaign
            // after power cycle, otherwise it will wait until they are committed.
            let applied = self.peers[&id].raft_log.committed;
            let store = self.peers.remove(&id).unwrap().raft_log.store.clone();
            let cfg = Config {
                id,
                tag: format!("{}", id),
                applied: applied,
                ..Default::default()
            };
            let raft = new_mem_raw_node(&cfg, store).unwrap().raft;
            self.peers.insert(id, raft.into());
        }
    }

    // Verify there is a transition entry at the given index of the given variant.
    fn assert_membership_change_entry_at<'a>(
        &self,
        peers: impl IntoIterator<Item = &'a u64>,
        index: u64,
        entry_type: ConfChangeType,
    ) {
        let peers = peers.into_iter().cloned();
        for peer in peers {
            let entry = &self.peers[&peer]
                .raft_log
                .slice(index, index + 1, None)
                .unwrap()[0];
            assert_eq!(entry.get_entry_type(), EntryType::EntryConfChange);
            let conf_change = protobuf::parse_from_bytes::<ConfChange>(entry.get_data()).unwrap();
            assert_eq!(conf_change.get_change_type(), entry_type);
        }
    }

    fn assert_can_apply_transition_entry_at_index<'a>(
        &mut self,
        peers: impl IntoIterator<Item = &'a u64>,
        index: u64,
        entry_type: ConfChangeType,
    ) {
        let peers = peers.into_iter().collect::<Vec<_>>();
        self.assert_membership_change_entry_at(peers.clone(), index, entry_type);
        let mut messages = Vec::new();
        for peer in peers {
            let peer = self.network.peers.get_mut(peer).unwrap();
            let hard_state = peer.hard_state();
            peer.mut_store().wl().set_hardstate(hard_state);

            if peer.raft_log.get_unstable().snapshot.is_some() {
                let snap = peer.raft_log.get_unstable().snapshot.clone().unwrap();
                let idx = snap.get_metadata().get_index();
                peer.mut_store().wl().apply_snapshot(snap);
                peer.raft_log.stable_snap_to(idx);
            }

            let entries = peer.raft_log.unstable_entries().unwrap_or(&[]).to_vec();
            let committed_entries = peer.raft_log.next_entries().unwrap();
            match entries.last() {
                Some(entry) if entry.get_index() >= index => {
                    peer.mut_store().wl().append(&entries);
                    peer.raft_log.stable_to(entry.get_index(), entry.get_term());
                    peer.raft_log.commit_to(entry.get_index());
                }
                _ => panic!("{} transition entry should be unstable", peer.id),
            }
            match committed_entries.last() {
                Some(entry) if entry.get_index() >= index => {
                    peer.commit_apply(entry.get_index());
                }
                _ => panic!("{} transition entry should be committed", peer.id),
            }

            messages.extend_from_slice(&peer.msgs);
            peer.msgs.clear();
        }
        self.dispatch(messages).unwrap();
    }
}

fn conf_state<'a>(
    voters: impl IntoIterator<Item = &'a u64>,
    learners: impl IntoIterator<Item = &'a u64>,
) -> ConfState {
    let voters = voters.into_iter().cloned().collect::<Vec<_>>();
    let learners = learners.into_iter().cloned().collect::<Vec<_>>();
    let mut conf_state = ConfState::new();
    conf_state.set_nodes(voters);
    conf_state.set_learners(learners);
    conf_state
}

fn begin_entry<'a>(
    voters: impl IntoIterator<Item = &'a u64>,
    learners: impl IntoIterator<Item = &'a u64>,
    index: u64,
) -> Entry {
    let mut conf_change = ConfChange::new();
    conf_change.set_change_type(ConfChangeType::BeginMembershipChange);
    conf_change.set_configuration(conf_state(voters, learners));
    conf_change.set_start_index(index);
    let data = protobuf::Message::write_to_bytes(&conf_change).unwrap();
    let mut entry = Entry::new();
    entry.set_entry_type(EntryType::EntryConfChange);
    entry.set_data(data);
    entry.set_index(index);
    entry
}

fn build_propose_change_message<'a>(
    recipient: u64,
    voters: impl IntoIterator<Item = &'a u64>,
    learners: impl IntoIterator<Item = &'a u64>,
    index: u64,
) -> Message {
    let begin_entry = begin_entry(voters, learners, index);
    let mut message = Message::new();
    message.set_to(recipient);
    message.set_msg_type(MessageType::MsgPropose);
    message.set_index(index);
    message.set_entries(RepeatedField::from_vec(vec![begin_entry]));
    message
}

fn build_propose_add_node_message(recipient: u64, added_id: u64, index: u64) -> Message {
    let add_nodes_entry = {
        let mut conf_change = ConfChange::new();
        conf_change.set_change_type(ConfChangeType::AddNode);
        conf_change.set_node_id(added_id);
        let data = protobuf::Message::write_to_bytes(&conf_change).unwrap();
        let mut entry = Entry::new();
        entry.set_entry_type(EntryType::EntryConfChange);
        entry.set_data(data);
        entry.set_index(index);
        entry
    };
    let mut message = Message::new();
    message.set_to(recipient);
    message.set_msg_type(MessageType::MsgPropose);
    message.set_index(index);
    message.set_entries(RepeatedField::from_vec(vec![add_nodes_entry]));
    message
}<|MERGE_RESOLUTION|>--- conflicted
+++ resolved
@@ -17,85 +17,10 @@
 use harness::{setup_for_test, Network};
 use hashbrown::{HashMap, HashSet};
 use protobuf::{self, RepeatedField};
-<<<<<<< HEAD
-use raft::{eraftpb::*, raw_node::new_mem_raw_node, storage::MemStorage};
-use raft::{Config, Configuration, Result, NO_LIMIT};
-=======
-use raft::{
-    eraftpb::{
-        ConfChange, ConfChangeType, ConfState, Entry, EntryType, Message, MessageType, Snapshot,
-    },
-    storage::MemStorage,
-    Config, Configuration, Raft, Result, INVALID_ID,
-};
-use std::ops::{Deref, DerefMut};
-
-// Test that the API itself works.
-//
-// * Errors are returned from misuse.
-// * Happy path returns happy values.
-mod api {
-    use super::*;
-    // Test that the cluster can transition from a single node to a whole cluster.
-    #[test]
-    fn can_transition() -> Result<()> {
-        setup_for_test();
-        let mut raft = Raft::new(
-            &Config {
-                id: 1,
-                tag: "1".into(),
-                peers: vec![1],
-                learners: vec![],
-                ..Default::default()
-            },
-            MemStorage::new(),
-        )?;
-        let begin_conf_change = begin_conf_change(&[1, 2, 3], &[4], raft.raft_log.last_index() + 1);
-        raft.begin_membership_change(&begin_conf_change)?;
-        let finalize_conf_change = finalize_conf_change();
-        raft.finalize_membership_change(&finalize_conf_change)?;
-        Ok(())
-    }
-
-    // Test if the process rejects an overlapping voter and learner set.
-    #[test]
-    fn checks_for_overlapping_membership() -> Result<()> {
-        setup_for_test();
-        let mut raft = Raft::new(
-            &Config {
-                id: 1,
-                tag: "1".into(),
-                peers: vec![1],
-                learners: vec![],
-                ..Default::default()
-            },
-            MemStorage::new(),
-        )?;
-        let begin_conf_change =
-            begin_conf_change(&[1, 2, 3], &[1, 2, 3], raft.raft_log.last_index() + 1);
-        assert!(raft.begin_membership_change(&begin_conf_change).is_err());
-        Ok(())
-    }
-
-    // Test if the process rejects an voter demotion.
-    #[test]
-    fn checks_for_voter_demotion() -> Result<()> {
-        setup_for_test();
-        let mut raft = Raft::new(
-            &Config {
-                id: 1,
-                tag: "1".into(),
-                peers: vec![1, 2, 3],
-                learners: vec![4],
-                ..Default::default()
-            },
-            MemStorage::new(),
-        )?;
-        let begin_conf_change = begin_conf_change(&[1, 2], &[3, 4], raft.raft_log.last_index() + 1);
-        assert!(raft.begin_membership_change(&begin_conf_change).is_err());
-        Ok(())
-    }
->>>>>>> 408120bf
+use raft::eraftpb::*;
+use raft::raw_node::new_mem_raw_node;
+use raft::storage::MemStorage;
+use raft::{Config, Configuration, Result};
 
 use crate::test_util::new_message;
 
