--- conflicted
+++ resolved
@@ -65,81 +65,6 @@
     }
 }
 
-<<<<<<< HEAD
-=======
-/// Compare to upstream, we use struct instead of trait here.
-/// Because to be able to cast Interface later, we have to make
-/// Raft derive Any, which will require a lot of dependencies to derive Any.
-/// That's not worthy for just testing purpose.
-pub struct Interface {
-    pub raft: Option<Raft<MemStorage>>,
-}
-
-impl Interface {
-    pub fn new(r: Raft<MemStorage>) -> Interface {
-        Interface { raft: Some(r) }
-    }
-
-    pub fn step(&mut self, m: Message) -> Result<()> {
-        match self.raft {
-            Some(_) => Raft::step(self, m),
-            None => Ok(()),
-        }
-    }
-
-    pub fn read_messages(&mut self) -> Vec<Message> {
-        match self.raft {
-            Some(_) => self.msgs.drain(..).collect(),
-            None => vec![],
-        }
-    }
-
-    fn initial(&mut self, id: u64, ids: &[u64]) {
-        if self.raft.is_some() {
-            self.id = id;
-            let prs = self.take_prs();
-            self.set_prs(ProgressSet::with_capacity(
-                ids.len(),
-                prs.learner_ids().len(),
-            ));
-            for id in ids {
-                if prs.learner_ids().contains(id) {
-                    let progress = Progress {
-                        is_learner: true,
-                        ..Default::default()
-                    };
-                    if let Err(e) = self.mut_prs().insert_learner(*id, progress) {
-                        panic!("{}", e);
-                    }
-                } else {
-                    let progress = Progress {
-                        ..Default::default()
-                    };
-                    if let Err(e) = self.mut_prs().insert_voter(*id, progress) {
-                        panic!("{}", e);
-                    }
-                }
-            }
-            let term = self.term;
-            self.reset(term);
-        }
-    }
-}
-
-impl Deref for Interface {
-    type Target = Raft<MemStorage>;
-    fn deref(&self) -> &Raft<MemStorage> {
-        self.raft.as_ref().unwrap()
-    }
-}
-
-impl DerefMut for Interface {
-    fn deref_mut(&mut self) -> &mut Raft<MemStorage> {
-        self.raft.as_mut().unwrap()
-    }
-}
-
->>>>>>> 6f88eb6f
 pub fn new_test_raft(
     id: u64,
     peers: Vec<u64>,
