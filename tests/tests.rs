--- conflicted
+++ resolved
@@ -25,12 +25,8 @@
 extern crate lazy_static;
 #[cfg(feature = "failpoint")]
 extern crate fail;
-<<<<<<< HEAD
-extern crate fxhash;
 extern crate harness;
-=======
 extern crate hashbrown;
->>>>>>> 311b3b53
 
 /// Get the count of macro's arguments.
 ///
