--- conflicted
+++ resolved
@@ -32,30 +32,18 @@
 
 use std::mem;
 
-use protobuf::{self, RepeatedField};
+use crate::rsprost::protobuf_compat::RepeatedField;
+use prost::Message as ProstMsg;
+use protobuf::Message as Msg;
 
 use crate::config::Config;
 use crate::eraftpb::{
     ConfChange, ConfChangeType, ConfState, Entry, EntryType, HardState, Message, MessageType,
     Snapshot,
 };
-<<<<<<< HEAD
-
-use crate::rsprost::protobuf_compat::RepeatedField;
-use prost::Message as ProstMsg;
-use protobuf::Message as Msg;
-
-use super::config::Config;
-use super::errors::{Error, Result};
-use super::read_only::ReadState;
-use super::Status;
-use super::Storage;
-use super::{Raft, SoftState, INVALID_ID};
-=======
 use crate::errors::{Error, Result};
 use crate::read_only::ReadState;
 use crate::{Raft, SoftState, Status, Storage, INVALID_ID};
->>>>>>> e4041461
 
 /// Represents a Peer node in the cluster.
 #[derive(Debug, Default)]
@@ -240,36 +228,7 @@
             prev_hs: Default::default(),
             prev_ss: Default::default(),
         };
-<<<<<<< HEAD
-        let last_index = rn.raft.get_store().last_index().expect("");
-        if last_index == 0 {
-            rn.raft.become_follower(1, INVALID_ID);
-            let mut ents = Vec::with_capacity(peers.len());
-            for (i, peer) in peers.iter_mut().enumerate() {
-                let mut cc = ConfChange::new();
-                cc.set_change_type(ConfChangeType::AddNode);
-                cc.set_node_id(peer.id);
-                if let Some(ctx) = peer.context.take() {
-                    cc.set_context(ctx);
-                }
-                let mut data = Vec::with_capacity(cc.compute_size() as usize);
-                cc.encode(&mut data).expect("unexpected marshal error");
-                let mut e = Entry::new();
-                e.set_entry_type(EntryType::EntryConfChange);
-                e.set_term(1);
-                e.set_index(i as u64 + 1);
-                e.set_data(data);
-                ents.push(e);
-            }
-            rn.raft.raft_log.append(&ents);
-            rn.raft.raft_log.committed = ents.len() as u64;
-            for peer in peers {
-                rn.raft.add_node(peer.id)?;
-            }
-        }
-=======
         rn.prev_hs = rn.raft.hard_state();
->>>>>>> e4041461
         rn.prev_ss = rn.raft.soft_state();
         Ok(rn)
     }
