--- conflicted
+++ resolved
@@ -323,7 +323,6 @@
 
     /// Takes the conf change and applies it.
     pub fn apply_conf_change(&mut self, cc: &ConfChange) -> Result<ConfState> {
-<<<<<<< HEAD
         if cc.node_id != INVALID_ID {
             let nid = cc.node_id;
             match cc.get_change_type() {
@@ -333,22 +332,6 @@
             }
         }
         Ok(self.raft.prs().to_conf_state())
-=======
-        if cc.node_id == INVALID_ID {
-            let mut cs = ConfState::default();
-            cs.voters = self.raft.prs().voter_ids().iter().cloned().collect();
-            cs.learners = self.raft.prs().learner_ids().iter().cloned().collect();
-            return Ok(cs);
-        }
-        let nid = cc.node_id;
-        match cc.get_change_type() {
-            ConfChangeType::AddNode => self.raft.add_node(nid)?,
-            ConfChangeType::AddLearnerNode => self.raft.add_learner(nid)?,
-            ConfChangeType::RemoveNode => self.raft.remove_node(nid)?,
-        };
-
-        Ok(self.raft.prs().configuration().to_conf_state())
->>>>>>> d34f6936
     }
 
     /// Step advances the state machine using the given message.
