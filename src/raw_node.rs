// Copyright 2019 TiKV Project Authors. Licensed under Apache-2.0.

// Copyright 2015 The etcd Authors
//
// Licensed under the Apache License, Version 2.0 (the "License");
// you may not use this file except in compliance with the License.
// You may obtain a copy of the License at
//
//     http://www.apache.org/licenses/LICENSE-2.0
//
// Unless required by applicable law or agreed to in writing, software
// distributed under the License is distributed on an "AS IS" BASIS,
// WITHOUT WARRANTIES OR CONDITIONS OF ANY KIND, either express or implied.
// See the License for the specific language governing permissions and
// limitations under the License.

//! The raw node of the raft module.
//!
//! This module contains the value types for the node and it's connection to other
//! nodes but not the raft consensus itself. Generally, you'll interact with the
//! RawNode first and use it to access the inner workings of the consensus protocol.

use std::{collections::VecDeque, mem};

use protobuf::Message as PbMessage;
use raft_proto::ConfChangeI;

use crate::eraftpb::{ConfState, Entry, EntryType, HardState, Message, MessageType, Snapshot};
use crate::errors::{Error, Result};
use crate::read_only::ReadState;
use crate::{config::Config, StateRole};
use crate::{Raft, SoftState, Status, Storage};
use slog::Logger;

/// Represents a Peer node in the cluster.
#[derive(Debug, Default)]
pub struct Peer {
    /// The ID of the peer.
    pub id: u64,
    /// If there is context associated with the peer (like connection information), it can be
    /// serialized and stored here.
    pub context: Option<Vec<u8>>,
}

/// The status of the snapshot.
#[derive(Debug, PartialEq, Copy, Clone)]
pub enum SnapshotStatus {
    /// Represents that the snapshot is finished being created.
    Finish,
    /// Indicates that the snapshot failed to build or is not ready.
    Failure,
}

/// Checks if certain message type should be used internally.
pub fn is_local_msg(t: MessageType) -> bool {
    matches!(
        t,
        MessageType::MsgHup
            | MessageType::MsgBeat
            | MessageType::MsgUnreachable
            | MessageType::MsgSnapStatus
            | MessageType::MsgCheckQuorum
    )
}

fn is_response_msg(t: MessageType) -> bool {
    matches!(
        t,
        MessageType::MsgAppendResponse
            | MessageType::MsgRequestVoteResponse
            | MessageType::MsgHeartbeatResponse
            | MessageType::MsgUnreachable
            | MessageType::MsgRequestPreVoteResponse
    )
}

/// For a given snapshot, determine if it's empty or not.
#[deprecated(since = "0.6.0", note = "Please use `Snapshot::is_empty` instead")]
pub fn is_empty_snap(s: &Snapshot) -> bool {
    s.is_empty()
}

/// Ready encapsulates the entries and messages that are ready to read,
/// be saved to stable storage, committed or sent to other peers.
#[derive(Default, Debug, PartialEq)]
pub struct Ready {
    number: u64,

    ss: Option<SoftState>,

    hs: Option<HardState>,

    read_states: Vec<ReadState>,

    entries: Vec<Entry>,

    snapshot: Snapshot,

    committed_entries: Vec<Entry>,

    messages: Vec<Vec<Message>>,

    must_sync: bool,
}

impl Ready {
    /// The number of current Ready.
    /// It is used for identifying the different Ready and ReadyRecord.
    #[inline]
    pub fn number(&self) -> u64 {
        self.number
    }

    /// The current volatile state of a Node.
    /// SoftState will be None if there is no update.
    /// It is not required to consume or store SoftState.
    #[inline]
    pub fn ss(&self) -> Option<&SoftState> {
        self.ss.as_ref()
    }

    /// The current state of a Node to be saved to stable storage.
    /// HardState will be None state if there is no update.
    #[inline]
    pub fn hs(&self) -> Option<&HardState> {
        self.hs.as_ref()
    }

    /// ReadStates specifies the state for read only query.
    #[inline]
    pub fn read_states(&self) -> &Vec<ReadState> {
        &self.read_states
    }

    /// Take the ReadStates.
    #[inline]
    pub fn take_read_states(&mut self) -> Vec<ReadState> {
        mem::take(&mut self.read_states)
    }

    /// Entries specifies entries to be saved to stable storage.
    #[inline]
    pub fn entries(&self) -> &Vec<Entry> {
        &self.entries
    }

    /// Take the Entries.
    #[inline]
    pub fn take_entries(&mut self) -> Vec<Entry> {
        mem::take(&mut self.entries)
    }

    /// Snapshot specifies the snapshot to be saved to stable storage.
    #[inline]
    pub fn snapshot(&self) -> &Snapshot {
        &self.snapshot
    }

    /// CommittedEntries specifies entries to be committed to a
    /// store/state-machine. These have previously been committed to stable
    /// store.
    #[inline]
    pub fn committed_entries(&self) -> &Vec<Entry> {
        &self.committed_entries
    }

    /// Take the CommitEntries.
    #[inline]
    pub fn take_committed_entries(&mut self) -> Vec<Entry> {
        mem::take(&mut self.committed_entries)
    }

    /// Messages specifies outbound messages to be sent.
    /// If it contains a MsgSnap message, the application MUST report back to raft
    /// when the snapshot has been received or has failed by calling ReportSnapshot.
    #[inline]
    pub fn messages(&self) -> &Vec<Vec<Message>> {
        &self.messages
    }

    /// Take the Messages.
    #[inline]
    pub fn take_messages(&mut self) -> Vec<Vec<Message>> {
        mem::take(&mut self.messages)
    }

    /// MustSync indicates whether the HardState and Entries must be synchronously
    /// written to disk or if an asynchronous write is permissible.
    #[inline]
    pub fn must_sync(&self) -> bool {
        self.must_sync
    }
}

/// ReadyRecord encapsulates some needed data from the corresponding Ready.
#[derive(Default, Debug, PartialEq)]
struct ReadyRecord {
    number: u64,
    // (index, term) of the last entry from the entries in Ready
    last_entry: Option<(u64, u64)>,
    snapshot: Snapshot,
    messages: Vec<Message>,
}

/// PersistLastReadyResult encapsulates the commit index, committed entries and
/// messages that are ready to be applied or be sent to other peers.
#[derive(Default, Debug, PartialEq)]
pub struct PersistLastReadyResult {
    commit_index: Option<u64>,
    committed_entries: Vec<Entry>,
    messages: Vec<Vec<Message>>,
}

impl PersistLastReadyResult {
    /// The current commit index.
    /// It will be None state if there is no update.
    /// It is not required to save it to stable storage.
    #[inline]
    pub fn commit_index(&self) -> Option<u64> {
        self.commit_index
    }

    /// CommittedEntries specifies entries to be committed to a
    /// store/state-machine. These have previously been committed to stable
    /// store.
    #[inline]
    pub fn committed_entries(&self) -> &Vec<Entry> {
        &self.committed_entries
    }

    /// Take the CommitEntries.
    #[inline]
    pub fn take_committed_entries(&mut self) -> Vec<Entry> {
        mem::take(&mut self.committed_entries)
    }

    /// Messages specifies outbound messages to be sent.
    /// If it contains a MsgSnap message, the application MUST report back to raft
    /// when the snapshot has been received or has failed by calling ReportSnapshot.
    #[inline]
    pub fn messages(&self) -> &Vec<Vec<Message>> {
        &self.messages
    }

    /// Take the Messages.
    #[inline]
    pub fn take_messages(&mut self) -> Vec<Vec<Message>> {
        mem::take(&mut self.messages)
    }
}

/// RawNode is a thread-unsafe Node.
/// The methods of this struct correspond to the methods of Node and are described
/// more fully there.
pub struct RawNode<T: Storage> {
    /// The internal raft state.
    pub raft: Raft<T>,
    prev_ss: SoftState,
    prev_hs: HardState,
    // Current max number of Record and ReadyRecord.
    max_number: u64,
    records: VecDeque<ReadyRecord>,
    // If there is a pending snapshot.
    pending_snapshot: bool,
    // Index of last persisted entry
    last_persisted_index: u64,
    // Index which the given committed entries should start from
    commit_since_index: u64,
    // Messages that need to be sent to other peers
    messages: Vec<Vec<Message>>,
}

impl<T: Storage> RawNode<T> {
    #[allow(clippy::new_ret_no_self)]
    /// Create a new RawNode given some [`Config`](../struct.Config.html).
    pub fn new(config: &Config, store: T, logger: &Logger) -> Result<Self> {
        assert_ne!(config.id, 0, "config.id must not be zero");
        let r = Raft::new(config, store, logger)?;
        let mut rn = RawNode {
            raft: r,
            prev_hs: Default::default(),
            prev_ss: Default::default(),
            max_number: 0,
            records: VecDeque::new(),
            pending_snapshot: false,
            last_persisted_index: 0,
            commit_since_index: config.applied,
            messages: Vec::new(),
        };
        rn.last_persisted_index = rn.raft.raft_log.last_index();
        rn.prev_hs = rn.raft.hard_state();
        rn.prev_ss = rn.raft.soft_state();
        info!(
            rn.raft.logger,
            "RawNode created with id {id}.",
            id = rn.raft.id
        );
        Ok(rn)
    }

    /// Create a new RawNode given some [`Config`](../struct.Config.html) and the default logger.
    ///
    /// The default logger is an `slog` to `log` adapter.
    #[cfg(feature = "default-logger")]
    #[allow(clippy::new_ret_no_self)]
    pub fn with_default_logger(c: &Config, store: T) -> Result<Self> {
        Self::new(c, store, &crate::default_logger())
    }

    /// Sets priority of node.
    #[inline]
    pub fn set_priority(&mut self, priority: u64) {
        self.raft.set_priority(priority);
    }

<<<<<<< HEAD
=======
    fn commit_ready(&mut self, rd: Ready) {
        if rd.ss.is_some() {
            self.prev_ss = rd.ss.unwrap();
        }
        if let Some(e) = rd.hs {
            if e != HardState::default() {
                self.prev_hs = e;
            }
        }
        if !rd.entries.is_empty() {
            let e = rd.entries.last().unwrap();
            self.raft.raft_log.stable_to(e.index, e.term);
        }
        if rd.snapshot != Snapshot::default() {
            self.raft
                .raft_log
                .stable_snap_to(rd.snapshot.get_metadata().index);
        }
        if !rd.read_states.is_empty() {
            self.raft.read_states.clear();
        }
        // update raft uncommitted entries size
        if rd.committed_entries.is_some() {
            self.raft
                .reduce_uncommitted_size(&rd.committed_entries.unwrap_or_default())
        }
    }

    fn commit_apply(&mut self, applied: u64) {
        self.raft.commit_apply(applied);
    }

>>>>>>> a424fdb2
    /// Tick advances the internal logical clock by a single tick.
    ///
    /// Returns true to indicate that there will probably be some readiness which
    /// needs to be handled.
    pub fn tick(&mut self) -> bool {
        self.raft.tick()
    }

    /// Campaign causes this RawNode to transition to candidate state.
    pub fn campaign(&mut self) -> Result<()> {
        let mut m = Message::default();
        m.set_msg_type(MessageType::MsgHup);
        self.raft.step(m)
    }

    /// Propose proposes data be appended to the raft log.
    pub fn propose(&mut self, context: Vec<u8>, data: Vec<u8>) -> Result<()> {
        let mut m = Message::default();
        m.set_msg_type(MessageType::MsgPropose);
        m.from = self.raft.id;
        let mut e = Entry::default();
        e.data = data;
        e.context = context;
        m.set_entries(vec![e].into());
        self.raft.step(m)
    }

    /// Broadcast heartbeats to all the followers.
    ///
    /// If it's not leader, nothing will happen.
    pub fn ping(&mut self) {
        self.raft.ping()
    }

    /// ProposeConfChange proposes a config change.
    ///
    /// If the node enters joint state with `auto_leave` set to true, it's
    /// caller's responsibility to propose an empty conf change again to force
    /// leaving joint state.
    #[cfg_attr(feature = "cargo-clippy", allow(clippy::needless_pass_by_value))]
    pub fn propose_conf_change(&mut self, context: Vec<u8>, cc: impl ConfChangeI) -> Result<()> {
        let (data, ty) = if let Some(cc) = cc.as_v1() {
            (cc.write_to_bytes()?, EntryType::EntryConfChange)
        } else {
            (cc.as_v2().write_to_bytes()?, EntryType::EntryConfChangeV2)
        };
        let mut m = Message::default();
        m.set_msg_type(MessageType::MsgPropose);
        let mut e = Entry::default();
        e.set_entry_type(ty);
        e.data = data;
        e.context = context;
        m.set_entries(vec![e].into());
        self.raft.step(m)
    }

    /// Applies a config change to the local node. The app must call this when it
    /// applies a configuration change, except when it decides to reject the
    /// configuration change, in which case no call must take place.
    pub fn apply_conf_change(&mut self, cc: &impl ConfChangeI) -> Result<ConfState> {
        self.raft.apply_conf_change(&cc.as_v2())
    }

    /// Step advances the state machine using the given message.
    pub fn step(&mut self, m: Message) -> Result<()> {
        // Ignore unexpected local messages receiving over network
        if is_local_msg(m.get_msg_type()) {
            return Err(Error::StepLocalMsg);
        }
        if self.raft.prs().get(m.from).is_some() || !is_response_msg(m.get_msg_type()) {
            return self.raft.step(m);
        }
        Err(Error::StepPeerNotFound)
    }

    /// Ready returns the current point-in-time state of this RawNode.
    pub fn ready(&mut self) -> Ready {
        let raft = &mut self.raft;

        self.max_number += 1;
        let mut rd = Ready {
            number: self.max_number,
            ..Default::default()
        };
        let mut rd_record = ReadyRecord {
            number: self.max_number,
            ..Default::default()
        };

        // If there is a pending snapshot, do not get the whole Ready.
        if self.pending_snapshot {
            self.records.push_back(rd_record);
            return rd;
        }

        if self.prev_ss.raft_state != StateRole::Leader && raft.state == StateRole::Leader {
            // The vote msg which makes this peer become leader has been sent after persisting.
            // So the remain records must be generated during being candidate which can not
            // have last_log and snapshot(if so, it should become to follower). The only things
            // left are messages and they can be sent without persisting because no key data changes
            // (term, vote, entry). These messages should be added before raft.msgs to avoid out of order.
            for record in self.records.drain(..) {
                assert_eq!(record.last_entry, None);
                assert!(record.snapshot.is_empty());
                if !record.messages.is_empty() {
                    self.messages.push(record.messages);
                }
            }
        }

        let ss = raft.soft_state();
        if ss != self.prev_ss {
            rd.ss = Some(ss);
        }
        let hs = raft.hard_state();
        if hs != self.prev_hs {
            if hs.vote != self.prev_hs.vote || hs.term != self.prev_hs.term {
                rd.must_sync = true;
            }
            rd.hs = Some(hs);
        }

        if !raft.read_states.is_empty() {
            rd.read_states = mem::take(&mut raft.read_states);
        }

        if raft.raft_log.unstable.snapshot.is_some() {
            rd.snapshot = raft.raft_log.unstable.snapshot.clone().unwrap();
            rd_record.snapshot = rd.snapshot.clone();
            self.commit_since_index = rd.snapshot.get_metadata().index;
            self.pending_snapshot = true;
            rd.must_sync = true;
        } else {
            rd.committed_entries = raft
                .raft_log
                .next_entries_between(self.commit_since_index, self.last_persisted_index)
                .unwrap_or_default();
            if let Some(e) = rd.committed_entries.last() {
                self.commit_since_index = e.get_index();
            }
        }
        // `unstable.stable_all` will take all unstable entries.
        // So it should be called after `next_entries_between`.
        rd.entries = raft.raft_log.unstable.stable_all();
        if let Some(e) = rd.entries.last() {
            // If the last entry exists, the entries must not empty, vice versa.
            rd.must_sync = true;
            rd_record.last_entry = Some((e.get_index(), e.get_term()));
        }

        if !self.messages.is_empty() {
            rd.messages = mem::take(&mut self.messages);
        }
        if !raft.msgs.is_empty() {
            if raft.state == StateRole::Leader {
                // Leader can send messages immediately to make replication concurrently
                // For more details, check raft thesis 10.2.1.
                rd.messages.push(mem::take(&mut raft.msgs));
            } else {
                rd_record.messages = mem::take(&mut raft.msgs);
            }
        }
        self.records.push_back(rd_record);
        rd
    }

    /// HasReady called when RawNode user need to check if any Ready pending.
    pub fn has_ready(&self) -> bool {
        if self.pending_snapshot {
            // If there is a pending snapshot, there is no ready.
            return false;
        }
        let raft = &self.raft;
        if raft.soft_state() != self.prev_ss {
            return true;
        }
        let hs = raft.hard_state();
        if hs != self.prev_hs {
            return true;
        }

        if !raft.read_states.is_empty() {
            return true;
        }

        if raft.raft_log.unstable_entries().is_some() {
            return true;
        }

        if self.snap().map_or(false, |s| !s.is_empty()) {
            return true;
        }

        if raft
            .raft_log
            .has_next_entries_between(self.commit_since_index, self.last_persisted_index)
        {
            return true;
        }

        if !raft.msgs.is_empty() || !self.messages.is_empty() {
            return true;
        }
        false
    }

    fn commit_ready(&mut self, rd: Ready) {
        if rd.ss.is_some() {
            self.prev_ss = rd.ss.unwrap();
        }
        if let Some(hs) = rd.hs {
            if hs != HardState::default() {
                self.prev_hs = hs;
            }
        }
        let rd_record = self.records.back().unwrap();
        assert!(rd_record.number == rd.number);
    }

    fn commit_apply(&mut self, applied: u64) {
        self.raft.commit_apply(applied);
    }

    /// Notifies that the ready of this number has been well persisted.
    ///
    /// Since Ready must be persisted in order, calling this function implicitly means
    /// all readys with numbers smaller than this have been persisted.
    pub fn on_persist_ready(&mut self, number: u64) {
        while let Some(record) = self.records.front() {
            if record.number > number {
                break;
            }
            let mut record = self.records.pop_front().unwrap();

            if let Some(last_log) = record.last_entry {
                self.raft.on_persist_entries(last_log.0, last_log.1);
                self.last_persisted_index = last_log.0;
            }

            if !record.snapshot.is_empty() {
                self.raft
                    .raft_log
                    .stable_snap_to(record.snapshot.get_metadata().index);
                self.pending_snapshot = false;
            }

            if !record.messages.is_empty() {
                self.messages.push(mem::take(&mut record.messages));
            }
        }
    }

    /// Notifies that the last ready has been well persisted.
    ///
    /// Returns the PersistLastReadyResult that contains commit index, committed entries and messages.
    ///
    /// This function must be called before entering the next round(e.g. propose, step).
    /// Since Ready must be persisted in order, calling this function implicitly means
    /// all readys collected before have been persisted.
    pub fn on_persist_last_ready(&mut self) -> PersistLastReadyResult {
        self.on_persist_ready(self.max_number);

        let raft = &mut self.raft;

        let mut res = PersistLastReadyResult::default();

        let hard_state = raft.hard_state();
        if hard_state.commit > self.prev_hs.commit {
            res.commit_index = Some(hard_state.commit);
            self.prev_hs.commit = hard_state.commit;
        } else {
            assert!(hard_state.commit == self.prev_hs.commit);
            res.commit_index = None;
        }
        assert_eq!(
            hard_state, self.prev_hs,
            "hard state {:?} != prev_hs {:?}",
            hard_state, self.prev_hs
        );

        res.committed_entries = raft
            .raft_log
            .next_entries_between(self.commit_since_index, self.last_persisted_index)
            .unwrap_or_default();
        if let Some(e) = res.committed_entries.last() {
            self.commit_since_index = e.get_index();
        }

        if !self.messages.is_empty() {
            res.messages = mem::take(&mut self.messages);
        }

        if !raft.msgs.is_empty() && raft.state == StateRole::Leader {
            res.messages.push(mem::take(&mut raft.msgs));
        }
        res
    }

    /// Advance notifies the RawNode that the application has applied and saved progress in the
    /// last Ready results.
    ///
    /// Returns the PersistLastReadyResult that contains committed entries and messages.
    pub fn advance(&mut self, rd: Ready) -> PersistLastReadyResult {
        self.advance_apply();
        self.advance_append(rd)
    }

    /// Advance append the ready value synchronously.
    ///
    /// Returns the PersistLastReadyResult that contains committed entries and messages.
    #[inline]
    pub fn advance_append(&mut self, rd: Ready) -> PersistLastReadyResult {
        self.commit_ready(rd);
        // Must handle ready one by one
        assert_eq!(self.records.len(), 1);
        self.on_persist_last_ready()
    }

    /// Advance append the ready value asynchronously.
    #[inline]
    pub fn advance_append_async(&mut self, rd: Ready) {
        self.commit_ready(rd);
    }

    /// Advance apply to the index of the last committed entries given before.
    #[inline]
    pub fn advance_apply(&mut self) {
        self.commit_apply(self.commit_since_index);
    }

    /// Advance apply to the passed index.
    #[inline]
    pub fn advance_apply_to(&mut self, applied: u64) {
        self.commit_apply(applied);
    }

    /// Grabs the snapshot from the raft if available.
    #[inline]
    pub fn snap(&self) -> Option<&Snapshot> {
        self.raft.snap()
    }

    /// Status returns the current status of the given group.
    #[inline]
    pub fn status(&self) -> Status {
        Status::new(&self.raft)
    }

    /// ReportUnreachable reports the given node is not reachable for the last send.
    pub fn report_unreachable(&mut self, id: u64) {
        let mut m = Message::default();
        m.set_msg_type(MessageType::MsgUnreachable);
        m.from = id;
        // we don't care if it is ok actually
        let _ = self.raft.step(m);
    }

    /// ReportSnapshot reports the status of the sent snapshot.
    pub fn report_snapshot(&mut self, id: u64, status: SnapshotStatus) {
        let rej = status == SnapshotStatus::Failure;
        let mut m = Message::default();
        m.set_msg_type(MessageType::MsgSnapStatus);
        m.from = id;
        m.reject = rej;
        // we don't care if it is ok actually
        let _ = self.raft.step(m);
    }

    /// Request a snapshot from a leader.
    /// The snapshot's index must be greater or equal to the request_index.
    pub fn request_snapshot(&mut self, request_index: u64) -> Result<()> {
        self.raft.request_snapshot(request_index)
    }

    /// TransferLeader tries to transfer leadership to the given transferee.
    pub fn transfer_leader(&mut self, transferee: u64) {
        let mut m = Message::default();
        m.set_msg_type(MessageType::MsgTransferLeader);
        m.from = transferee;
        let _ = self.raft.step(m);
    }

    /// ReadIndex requests a read state. The read state will be set in ready.
    /// Read State has a read index. Once the application advances further than the read
    /// index, any linearizable read requests issued before the read request can be
    /// processed safely. The read state will have the same rctx attached.
    pub fn read_index(&mut self, rctx: Vec<u8>) {
        let mut m = Message::default();
        m.set_msg_type(MessageType::MsgReadIndex);
        let mut e = Entry::default();
        e.data = rctx;
        m.set_entries(vec![e].into());
        let _ = self.raft.step(m);
    }

    /// Returns the store as an immutable reference.
    #[inline]
    pub fn store(&self) -> &T {
        self.raft.store()
    }

    /// Returns the store as a mutable reference.
    #[inline]
    pub fn mut_store(&mut self) -> &mut T {
        self.raft.mut_store()
    }

    /// Set whether skip broadcast empty commit messages at runtime.
    #[inline]
    pub fn skip_bcast_commit(&mut self, skip: bool) {
        self.raft.skip_bcast_commit(skip)
    }

    /// Set whether to batch append msg at runtime.
    #[inline]
    pub fn set_batch_append(&mut self, batch_append: bool) {
        self.raft.set_batch_append(batch_append)
    }
}

#[cfg(test)]
mod test {
    use crate::eraftpb::MessageType;

    use super::is_local_msg;

    #[test]
    fn test_is_local_msg() {
        let tests = vec![
            (MessageType::MsgHup, true),
            (MessageType::MsgBeat, true),
            (MessageType::MsgUnreachable, true),
            (MessageType::MsgSnapStatus, true),
            (MessageType::MsgCheckQuorum, true),
            (MessageType::MsgPropose, false),
            (MessageType::MsgAppend, false),
            (MessageType::MsgAppendResponse, false),
            (MessageType::MsgRequestVote, false),
            (MessageType::MsgRequestVoteResponse, false),
            (MessageType::MsgSnapshot, false),
            (MessageType::MsgHeartbeat, false),
            (MessageType::MsgHeartbeatResponse, false),
            (MessageType::MsgTransferLeader, false),
            (MessageType::MsgTimeoutNow, false),
            (MessageType::MsgReadIndex, false),
            (MessageType::MsgReadIndexResp, false),
            (MessageType::MsgRequestPreVote, false),
            (MessageType::MsgRequestPreVoteResponse, false),
        ];
        for (msg_type, result) in tests {
            assert_eq!(is_local_msg(msg_type), result);
        }
    }
}<|MERGE_RESOLUTION|>--- conflicted
+++ resolved
@@ -313,41 +313,6 @@
         self.raft.set_priority(priority);
     }
 
-<<<<<<< HEAD
-=======
-    fn commit_ready(&mut self, rd: Ready) {
-        if rd.ss.is_some() {
-            self.prev_ss = rd.ss.unwrap();
-        }
-        if let Some(e) = rd.hs {
-            if e != HardState::default() {
-                self.prev_hs = e;
-            }
-        }
-        if !rd.entries.is_empty() {
-            let e = rd.entries.last().unwrap();
-            self.raft.raft_log.stable_to(e.index, e.term);
-        }
-        if rd.snapshot != Snapshot::default() {
-            self.raft
-                .raft_log
-                .stable_snap_to(rd.snapshot.get_metadata().index);
-        }
-        if !rd.read_states.is_empty() {
-            self.raft.read_states.clear();
-        }
-        // update raft uncommitted entries size
-        if rd.committed_entries.is_some() {
-            self.raft
-                .reduce_uncommitted_size(&rd.committed_entries.unwrap_or_default())
-        }
-    }
-
-    fn commit_apply(&mut self, applied: u64) {
-        self.raft.commit_apply(applied);
-    }
-
->>>>>>> a424fdb2
     /// Tick advances the internal logical clock by a single tick.
     ///
     /// Returns true to indicate that there will probably be some readiness which
@@ -485,6 +450,8 @@
                 .raft_log
                 .next_entries_between(self.commit_since_index, self.last_persisted_index)
                 .unwrap_or_default();
+            // Update raft uncommitted entries size
+            raft.reduce_uncommitted_size(&rd.committed_entries);
             if let Some(e) = rd.committed_entries.last() {
                 self.commit_since_index = e.get_index();
             }
@@ -503,7 +470,7 @@
         }
         if !raft.msgs.is_empty() {
             if raft.state == StateRole::Leader {
-                // Leader can send messages immediately to make replication concurrently
+                // Leader can send messages immediately to make replication concurrently.
                 // For more details, check raft thesis 10.2.1.
                 rd.messages.push(mem::take(&mut raft.msgs));
             } else {
@@ -632,6 +599,8 @@
             .raft_log
             .next_entries_between(self.commit_since_index, self.last_persisted_index)
             .unwrap_or_default();
+        // Update raft uncommitted entries size
+        raft.reduce_uncommitted_size(&res.committed_entries);
         if let Some(e) = res.committed_entries.last() {
             self.commit_since_index = e.get_index();
         }
