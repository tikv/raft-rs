// Copyright 2016 PingCAP, Inc.
//
// Licensed under the Apache License, Version 2.0 (the "License");
// you may not use this file except in compliance with the License.
// You may obtain a copy of the License at
//
//     http://www.apache.org/licenses/LICENSE-2.0
//
// Unless required by applicable law or agreed to in writing, software
// distributed under the License is distributed on an "AS IS" BASIS,
// See the License for the specific language governing permissions and
// limitations under the License.

// Copyright 2015 The etcd Authors
//
// Licensed under the Apache License, Version 2.0 (the "License");
// you may not use this file except in compliance with the License.
// You may obtain a copy of the License at
//
//     http://www.apache.org/licenses/LICENSE-2.0
//
// Unless required by applicable law or agreed to in writing, software
// distributed under the License is distributed on an "AS IS" BASIS,
// WITHOUT WARRANTIES OR CONDITIONS OF ANY KIND, either express or implied.
// See the License for the specific language governing permissions and
// limitations under the License.

use super::errors::{Error::AlreadyInLearners, Error::AlreadyInVoters, Result};
use fxhash::FxHashMap;
use std::cmp;
use std::collections::hash_map::{HashMap, Iter, IterMut};
use std::iter::Chain;

/// The state of the progress.
#[derive(Debug, PartialEq, Clone, Copy)]
pub enum ProgressState {
    /// Whether it's probing.
    Probe,
    /// Whether it's replicating.
    Replicate,
    /// Whethers it's a snapshot.
    Snapshot,
}

impl Default for ProgressState {
    fn default() -> ProgressState {
        ProgressState::Probe
    }
}

/// `ProgressSet` contains several `Progress`es,
/// which could be `Leader`, `Follower` and `Learner`.
#[derive(Default, Clone)]
pub struct ProgressSet {
    voters: FxHashMap<u64, Progress>,
    learners: FxHashMap<u64, Progress>,
}

impl ProgressSet {
    /// Creates a new ProgressSet.
    pub fn new(voter_size: usize, learner_size: usize) -> Self {
        ProgressSet {
            voters: HashMap::with_capacity_and_hasher(voter_size, Default::default()),
            learners: HashMap::with_capacity_and_hasher(learner_size, Default::default()),
        }
    }

    /// Returns the status of voters.
    pub fn voters(&self) -> &FxHashMap<u64, Progress> {
        &self.voters
    }

    /// Returns the status of learners.
    pub fn learners(&self) -> &FxHashMap<u64, Progress> {
        &self.learners
    }

    /// Returns the ids of all known nodes.
    pub fn nodes(&self) -> Vec<u64> {
        let mut nodes = Vec::with_capacity(self.voters.len());
        nodes.extend(self.voters.keys());
        nodes.sort();
        nodes
    }

    /// Returns the ids of all known learners.
    pub fn learner_nodes(&self) -> Vec<u64> {
        let mut ids = Vec::with_capacity(self.learners.len());
        ids.extend(self.learners.keys());
        ids.sort();
        ids
    }

    /// Grabs a reference to the progress of a node.
    pub fn get(&self, id: u64) -> Option<&Progress> {
        self.voters.get(&id).or_else(|| self.learners.get(&id))
    }

    /// Grabs a mutable reference to the progress of a node.
    pub fn get_mut(&mut self, id: u64) -> Option<&mut Progress> {
        let progress = self.voters.get_mut(&id);
        if progress.is_none() {
            return self.learners.get_mut(&id);
        }
        progress
    }

    /// Returns an iterator across all the nodes and their progress.
    pub fn iter(&self) -> Chain<Iter<u64, Progress>, Iter<u64, Progress>> {
        self.voters.iter().chain(&self.learners)
    }

    /// Returns a mutable iterator across all the nodes and their progress.
    pub fn iter_mut(&mut self) -> Chain<IterMut<u64, Progress>, IterMut<u64, Progress>> {
        self.voters.iter_mut().chain(&mut self.learners)
    }

<<<<<<< HEAD
    pub fn insert_voter(&mut self, id: u64, pr: Progress) -> Result<()> {
=======
    /// Adds a voter node
    ///
    /// # Panics
    ///
    /// Panics if the node already has been added.
    pub fn insert_voter(&mut self, id: u64, pr: Progress) {
>>>>>>> 18f1cd8b
        if self.learners.contains_key(&id) {
            return Err(AlreadyInLearners);
        }
        if self.voters.insert(id, pr).is_some() {
            return Err(AlreadyInVoters);
        }
        Ok(())
    }

<<<<<<< HEAD
    pub fn insert_learner(&mut self, id: u64, pr: Progress) -> Result<()> {
=======
    /// Adds a learner to the cluster
    ///
    /// # Panics
    ///
    /// Panics if the node already has been added.
    pub fn insert_learner(&mut self, id: u64, pr: Progress) {
>>>>>>> 18f1cd8b
        if self.voters.contains_key(&id) {
            return Err(AlreadyInVoters);
        }
        if self.learners.insert(id, pr).is_some() {
            return Err(AlreadyInLearners);
        }
        Ok(())
    }

    /// Removes the peer from the set of voters or learners.
    pub fn remove(&mut self, id: u64) -> Option<Progress> {
        match self.voters.remove(&id) {
            None => self.learners.remove(&id),
            some => some,
        }
    }

    /// Promote a learner to a peer.
    ///
    /// # Panics
    ///
    /// Panics if the node doesn't exist.
    pub fn promote_learner(&mut self, id: u64) {
        if let Some(mut pr) = self.learners.remove(&id) {
            pr.is_learner = false;
            self.voters.insert(id, pr);
            return;
        }
        panic!("promote not exists learner: {}", id);
    }
}

/// The progress of catching up from a restart.
#[derive(Debug, Default, Clone)]
pub struct Progress {
    /// How much state is matched.
    pub matched: u64,
    /// The next index to apply
    pub next_idx: u64,
    /// When in ProgressStateProbe, leader sends at most one replication message
    /// per heartbeat interval. It also probes actual progress of the follower.
    ///
    /// When in ProgressStateReplicate, leader optimistically increases next
    /// to the latest entry sent after sending replication message. This is
    /// an optimized state for fast replicating log entries to the follower.
    ///
    /// When in ProgressStateSnapshot, leader should have sent out snapshot
    /// before and stop sending any replication message.
    pub state: ProgressState,
    /// Paused is used in ProgressStateProbe.
    /// When Paused is true, raft should pause sending replication message to this peer.
    pub paused: bool,
    /// This field is used in ProgressStateSnapshot.
    /// If there is a pending snapshot, the pendingSnapshot will be set to the
    /// index of the snapshot. If pendingSnapshot is set, the replication process of
    /// this Progress will be paused. raft will not resend snapshot until the pending one
    /// is reported to be failed.
    pub pending_snapshot: u64,

    /// This is true if the progress is recently active. Receiving any messages
    /// from the corresponding follower indicates the progress is active.
    /// RecentActive can be reset to false after an election timeout.
    pub recent_active: bool,

    /// Inflights is a sliding window for the inflight messages.
    /// When inflights is full, no more message should be sent.
    /// When a leader sends out a message, the index of the last
    /// entry should be added to inflights. The index MUST be added
    /// into inflights in order.
    /// When a leader receives a reply, the previous inflights should
    /// be freed by calling inflights.freeTo.
    pub ins: Inflights,

    /// Indicates the Progress is a learner or not.
    pub is_learner: bool,
}

impl Progress {
    fn reset_state(&mut self, state: ProgressState) {
        self.paused = false;
        self.pending_snapshot = 0;
        self.state = state;
        self.ins.reset();
    }

    /// Changes the progress to a probe.
    pub fn become_probe(&mut self) {
        // If the original state is ProgressStateSnapshot, progress knows that
        // the pending snapshot has been sent to this peer successfully, then
        // probes from pendingSnapshot + 1.
        if self.state == ProgressState::Snapshot {
            let pending_snapshot = self.pending_snapshot;
            self.reset_state(ProgressState::Probe);
            self.next_idx = cmp::max(self.matched + 1, pending_snapshot + 1);
        } else {
            self.reset_state(ProgressState::Probe);
            self.next_idx = self.matched + 1;
        }
    }

    /// Changes the progress to a Replicate.
    pub fn become_replicate(&mut self) {
        self.reset_state(ProgressState::Replicate);
        self.next_idx = self.matched + 1;
    }

    /// Changes the progress to a snapshot.
    pub fn become_snapshot(&mut self, snapshot_idx: u64) {
        self.reset_state(ProgressState::Snapshot);
        self.pending_snapshot = snapshot_idx;
    }

    /// Sets the snapshot to failure.
    pub fn snapshot_failure(&mut self) {
        self.pending_snapshot = 0;
    }

    /// Unsets pendingSnapshot if Match is equal or higher than
    /// the pendingSnapshot
    pub fn maybe_snapshot_abort(&self) -> bool {
        self.state == ProgressState::Snapshot && self.matched >= self.pending_snapshot
    }

    /// Returns false if the given n index comes from an outdated message.
    /// Otherwise it updates the progress and returns true.
    pub fn maybe_update(&mut self, n: u64) -> bool {
        let need_update = self.matched < n;
        if need_update {
            self.matched = n;
            self.resume();
        };

        if self.next_idx < n + 1 {
            self.next_idx = n + 1
        }

        need_update
    }

    /// Optimistically advance the index
    pub fn optimistic_update(&mut self, n: u64) {
        self.next_idx = n + 1;
    }

    /// Returns false if the given index comes from an out of order message.
    /// Otherwise it decreases the progress next index to min(rejected, last)
    /// and returns true.
    pub fn maybe_decr_to(&mut self, rejected: u64, last: u64) -> bool {
        if self.state == ProgressState::Replicate {
            // the rejection must be stale if the progress has matched and "rejected"
            // is smaller than "match".
            if rejected <= self.matched {
                return false;
            }
            self.next_idx = self.matched + 1;
            return true;
        }

        // the rejection must be stale if "rejected" does not match next - 1
        if self.next_idx == 0 || self.next_idx - 1 != rejected {
            return false;
        }

        self.next_idx = cmp::min(rejected, last + 1);
        if self.next_idx < 1 {
            self.next_idx = 1;
        }
        self.resume();
        true
    }

    /// Determine whether progress is paused.
    pub fn is_paused(&self) -> bool {
        match self.state {
            ProgressState::Probe => self.paused,
            ProgressState::Replicate => self.ins.full(),
            ProgressState::Snapshot => true,
        }
    }

    /// Resume progress
    pub fn resume(&mut self) {
        self.paused = false;
    }

    /// Pause progress.
    pub fn pause(&mut self) {
        self.paused = true;
    }
}

/// A buffer of inflight messages.
#[derive(Debug, Default, Clone, PartialEq)]
pub struct Inflights {
    // the starting index in the buffer
    start: usize,
    // number of inflights in the buffer
    count: usize,

    // ring buffer
    buffer: Vec<u64>,
}

impl Inflights {
    /// Creates a new buffer for inflight messages.
    pub fn new(cap: usize) -> Inflights {
        Inflights {
            buffer: Vec::with_capacity(cap),
            ..Default::default()
        }
    }

    /// Returns true if the inflights is full.
    pub fn full(&self) -> bool {
        self.count == self.cap()
    }

    /// The buffer capacity.
    pub fn cap(&self) -> usize {
        self.buffer.capacity()
    }

    /// Adds an inflight into inflights
    pub fn add(&mut self, inflight: u64) {
        if self.full() {
            panic!("cannot add into a full inflights")
        }

        let mut next = self.start + self.count;
        if next >= self.cap() {
            next -= self.cap();
        }
        assert!(next <= self.buffer.len());
        if next == self.buffer.len() {
            self.buffer.push(inflight);
        } else {
            self.buffer[next] = inflight;
        }
        self.count += 1;
    }

    /// Frees the inflights smaller or equal to the given `to` flight.
    pub fn free_to(&mut self, to: u64) {
        if self.count == 0 || to < self.buffer[self.start] {
            // out of the left side of the window
            return;
        }

        let mut i = 0usize;
        let mut idx = self.start;
        while i < self.count {
            if to < self.buffer[idx] {
                // found the first large inflight
                break;
            }

            // increase index and maybe rotate
            idx += 1;
            if idx >= self.cap() {
                idx -= self.cap();
            }

            i += 1;
        }

        // free i inflights and set new start index
        self.count -= i;
        self.start = idx;
    }

    /// Frees the first buffer entry.
    pub fn free_first_one(&mut self) {
        let start = self.buffer[self.start];
        self.free_to(start);
    }

    /// Frees all inflights.
    pub fn reset(&mut self) {
        self.count = 0;
        self.start = 0;
    }
}

#[cfg(test)]
mod test {
    use progress::Inflights;

    #[test]
    fn test_inflight_add() {
        let mut inflight = Inflights::new(10);
        for i in 0..5 {
            inflight.add(i);
        }

        let wantin = Inflights {
            start: 0,
            count: 5,
            buffer: vec![0, 1, 2, 3, 4],
        };

        assert_eq!(inflight, wantin);

        for i in 5..10 {
            inflight.add(i);
        }

        let wantin2 = Inflights {
            start: 0,
            count: 10,
            buffer: vec![0, 1, 2, 3, 4, 5, 6, 7, 8, 9],
        };

        assert_eq!(inflight, wantin2);

        let mut inflight2 = Inflights {
            start: 5,
            buffer: Vec::with_capacity(10),
            ..Default::default()
        };
        inflight2.buffer.extend_from_slice(&vec![0, 0, 0, 0, 0]);

        for i in 0..5 {
            inflight2.add(i);
        }

        let wantin21 = Inflights {
            start: 5,
            count: 5,
            buffer: vec![0, 0, 0, 0, 0, 0, 1, 2, 3, 4],
        };

        assert_eq!(inflight2, wantin21);

        for i in 5..10 {
            inflight2.add(i);
        }

        let wantin22 = Inflights {
            start: 5,
            count: 10,
            buffer: vec![5, 6, 7, 8, 9, 0, 1, 2, 3, 4],
        };

        assert_eq!(inflight2, wantin22);
    }

    #[test]
    fn test_inflight_free_to() {
        let mut inflight = Inflights::new(10);
        for i in 0..10 {
            inflight.add(i);
        }

        inflight.free_to(4);

        let wantin = Inflights {
            start: 5,
            count: 5,
            buffer: vec![0, 1, 2, 3, 4, 5, 6, 7, 8, 9],
        };

        assert_eq!(inflight, wantin);

        inflight.free_to(8);

        let wantin2 = Inflights {
            start: 9,
            count: 1,
            buffer: vec![0, 1, 2, 3, 4, 5, 6, 7, 8, 9],
        };

        assert_eq!(inflight, wantin2);

        for i in 10..15 {
            inflight.add(i);
        }

        inflight.free_to(12);

        let wantin3 = Inflights {
            start: 3,
            count: 2,
            buffer: vec![10, 11, 12, 13, 14, 5, 6, 7, 8, 9],
        };

        assert_eq!(inflight, wantin3);

        inflight.free_to(14);

        let wantin4 = Inflights {
            start: 5,
            count: 0,
            buffer: vec![10, 11, 12, 13, 14, 5, 6, 7, 8, 9],
        };

        assert_eq!(inflight, wantin4);
    }

    #[test]
    fn test_inflight_free_first_one() {
        let mut inflight = Inflights::new(10);
        for i in 0..10 {
            inflight.add(i);
        }

        inflight.free_first_one();

        let wantin = Inflights {
            start: 1,
            count: 9,
            buffer: vec![0, 1, 2, 3, 4, 5, 6, 7, 8, 9],
        };

        assert_eq!(inflight, wantin);
    }
}<|MERGE_RESOLUTION|>--- conflicted
+++ resolved
@@ -115,16 +115,12 @@
         self.voters.iter_mut().chain(&mut self.learners)
     }
 
-<<<<<<< HEAD
+    /// Adds a voter node
+    ///
+    /// # Panics
+    ///
+    /// Panics if the node already has been added.
     pub fn insert_voter(&mut self, id: u64, pr: Progress) -> Result<()> {
-=======
-    /// Adds a voter node
-    ///
-    /// # Panics
-    ///
-    /// Panics if the node already has been added.
-    pub fn insert_voter(&mut self, id: u64, pr: Progress) {
->>>>>>> 18f1cd8b
         if self.learners.contains_key(&id) {
             return Err(AlreadyInLearners);
         }
@@ -134,16 +130,12 @@
         Ok(())
     }
 
-<<<<<<< HEAD
+    /// Adds a learner to the cluster
+    ///
+    /// # Panics
+    ///
+    /// Panics if the node already has been added.
     pub fn insert_learner(&mut self, id: u64, pr: Progress) -> Result<()> {
-=======
-    /// Adds a learner to the cluster
-    ///
-    /// # Panics
-    ///
-    /// Panics if the node already has been added.
-    pub fn insert_learner(&mut self, id: u64, pr: Progress) {
->>>>>>> 18f1cd8b
         if self.voters.contains_key(&id) {
             return Err(AlreadyInVoters);
         }
