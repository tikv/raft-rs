// Copyright 2016 PingCAP, Inc.
//
// Licensed under the Apache License, Version 2.0 (the "License");
// you may not use this file except in compliance with the License.
// You may obtain a copy of the License at
//
//     http://www.apache.org/licenses/LICENSE-2.0
//
// Unless required by applicable law or agreed to in writing, software
// distributed under the License is distributed on an "AS IS" BASIS,
// See the License for the specific language governing permissions and
// limitations under the License.

// Copyright 2015 The etcd Authors
//
// Licensed under the Apache License, Version 2.0 (the "License");
// you may not use this file except in compliance with the License.
// You may obtain a copy of the License at
//
//     http://www.apache.org/licenses/LICENSE-2.0
//
// Unless required by applicable law or agreed to in writing, software
// distributed under the License is distributed on an "AS IS" BASIS,
// WITHOUT WARRANTIES OR CONDITIONS OF ANY KIND, either express or implied.
// See the License for the specific language governing permissions and
// limitations under the License.

use errors::Error;
use fxhash::{FxBuildHasher, FxHashMap, FxHashSet};
use std::cmp;
use std::collections::{HashMap, HashSet};

/// The state of the progress.
#[derive(Debug, PartialEq, Clone, Copy)]
pub enum ProgressState {
    /// Whether it's probing.
    Probe,
    /// Whether it's replicating.
    Replicate,
    /// Whethers it's a snapshot.
    Snapshot,
}

impl Default for ProgressState {
    fn default() -> ProgressState {
        ProgressState::Probe
    }
}

#[derive(Clone, Debug, Default)]
struct Configuration {
    voters: FxHashSet<u64>,
    learners: FxHashSet<u64>,
}

/// `ProgressSet` contains several `Progress`es,
/// which could be `Leader`, `Follower` and `Learner`.
#[derive(Default, Clone)]
pub struct ProgressSet {
    progress: FxHashMap<u64, Progress>,
    configuration: Configuration,
}

impl ProgressSet {
    /// Creates a new ProgressSet.
    pub fn new() -> Self {
        ProgressSet {
            progress: Default::default(),
            configuration: Default::default(),
        }
    }

    /// Create a progress sete with the specified sizes already reserved.
    pub fn with_capacity(voters: usize, learners: usize) -> Self {
        ProgressSet {
            progress: HashMap::with_capacity_and_hasher(
                voters + learners,
                FxBuildHasher::default(),
            ),
            configuration: Configuration {
                voters: HashSet::with_capacity_and_hasher(voters, FxBuildHasher::default()),
                learners: HashSet::with_capacity_and_hasher(learners, FxBuildHasher::default()),
            },
        }
    }

    /// Returns the status of voters.
    #[inline]
    pub fn voters(&self) -> impl Iterator<Item = (&u64, &Progress)> {
        let set = self.voter_ids();
        self.progress.iter().filter(move |(&k, _)| set.contains(&k))
    }

    /// Returns the status of learners.
    #[inline]
    pub fn learners(&self) -> impl Iterator<Item = (&u64, &Progress)> {
        let set = self.learner_ids();
        self.progress.iter().filter(move |(&k, _)| set.contains(&k))
    }

    /// Returns the mutable status of voters.
    #[inline]
    pub fn voters_mut(&mut self) -> impl Iterator<Item = (&u64, &mut Progress)> {
        let ids = &self.configuration.voters;
        self.progress
            .iter_mut()
            .filter(move |(k, _)| ids.contains(k))
    }

    /// Returns the mutable status of learners.
    #[inline]
    pub fn learners_mut(&mut self) -> impl Iterator<Item = (&u64, &mut Progress)> {
        let ids = &self.configuration.learners;
        self.progress
            .iter_mut()
            .filter(move |(k, _)| ids.contains(k))
    }

    /// Returns the ids of all known voters.
    #[inline]
    pub fn voter_ids(&self) -> &FxHashSet<u64> {
        &self.configuration.voters
    }

    /// Returns the ids of all known learners.
    #[inline]
    pub fn learner_ids(&self) -> &FxHashSet<u64> {
        &self.configuration.learners
    }

    /// Grabs a reference to the progress of a node.
    #[inline]
    pub fn get(&self, id: u64) -> Option<&Progress> {
        self.progress.get(&id)
    }

    /// Grabs a mutable reference to the progress of a node.
    #[inline]
    pub fn get_mut(&mut self, id: u64) -> Option<&mut Progress> {
        self.progress.get_mut(&id)
    }

    /// Returns an iterator across all the nodes and their progress.
    #[inline]
    pub fn iter(&self) -> impl ExactSizeIterator<Item = (&u64, &Progress)> {
        self.progress.iter()
    }

    /// Returns a mutable iterator across all the nodes and their progress.
    #[inline]
    pub fn iter_mut(&mut self) -> impl ExactSizeIterator<Item = (&u64, &mut Progress)> {
        self.progress.iter_mut()
    }

    /// Adds a voter node
    pub fn insert_voter(&mut self, id: u64, pr: Progress) -> Result<(), Error> {
        // If the progress exists already this is in error.
        if self.progress.contains_key(&id) {
            // Determine the correct error to return.
            if self.learner_ids().contains(&id) {
                return Err(Error::Exists(id, "learners"));
            }
            return Err(Error::Exists(id, "voters"));
        }
        self.configuration.voters.insert(id);
        self.progress.insert(id, pr);
        self.assert_progress_and_configuration_consistent();
        Ok(())
    }

    /// Adds a learner to the cluster
    pub fn insert_learner(&mut self, id: u64, pr: Progress) -> Result<(), Error> {
        // If the progress exists already this is in error.
        if self.progress.contains_key(&id) {
            // Determine the correct error to return.
            if self.learner_ids().contains(&id) {
                return Err(Error::Exists(id, "learners"));
            }
            return Err(Error::Exists(id, "voters"));
        }
        self.configuration.learners.insert(id);
        self.progress.insert(id, pr);
        self.assert_progress_and_configuration_consistent();
        Ok(())
    }

    /// Removes the peer from the set of voters or learners.
    pub fn remove(&mut self, id: u64) -> Option<Progress> {
        self.configuration.voters.remove(&id);
        self.configuration.learners.remove(&id);
        let removed = self.progress.remove(&id);
        self.assert_progress_and_configuration_consistent();
        removed
    }

    /// Promote a learner to a peer.
    pub fn promote_learner(&mut self, id: u64) -> Result<(), Error> {
        if !self.configuration.learners.remove(&id) {
            // Wasn't already a learner. We can't promote what doesn't exist.
            return Err(Error::NotExists(id, "learners"));
        }
        if !self.configuration.voters.insert(id) {
            // Already existed, the caller should know this was a noop.
            return Err(Error::Exists(id, "voters"));
        }
        self.assert_progress_and_configuration_consistent();
        Ok(())
    }

    #[inline(always)]
    fn assert_progress_and_configuration_consistent(&self) {
        debug_assert!(
            self.configuration
                .voters
                .union(&self.configuration.learners)
                .all(|v| self.progress.contains_key(v))
        );
        debug_assert!(
            self.progress
                .keys()
                .all(|v| self.configuration.learners.contains(v)
                    || self.configuration.voters.contains(v))
        );
        assert_eq!(
            self.configuration.voters.len() + self.configuration.learners.len(),
            self.progress.len()
        );
    }
}

/// The progress of catching up from a restart.
<<<<<<< HEAD
#[derive(Debug, Clone)]
=======
#[derive(Debug, Default, Clone, PartialEq)]
>>>>>>> 52856d1c
pub struct Progress {
    /// How much state is matched.
    pub matched: u64,
    /// The next index to apply
    pub next_idx: u64,
    /// When in ProgressStateProbe, leader sends at most one replication message
    /// per heartbeat interval. It also probes actual progress of the follower.
    ///
    /// When in ProgressStateReplicate, leader optimistically increases next
    /// to the latest entry sent after sending replication message. This is
    /// an optimized state for fast replicating log entries to the follower.
    ///
    /// When in ProgressStateSnapshot, leader should have sent out snapshot
    /// before and stop sending any replication message.
    pub state: ProgressState,
    /// Paused is used in ProgressStateProbe.
    /// When Paused is true, raft should pause sending replication message to this peer.
    pub paused: bool,
    /// This field is used in ProgressStateSnapshot.
    /// If there is a pending snapshot, the pendingSnapshot will be set to the
    /// index of the snapshot. If pendingSnapshot is set, the replication process of
    /// this Progress will be paused. raft will not resend snapshot until the pending one
    /// is reported to be failed.
    pub pending_snapshot: u64,

    /// This is true if the progress is recently active. Receiving any messages
    /// from the corresponding follower indicates the progress is active.
    /// RecentActive can be reset to false after an election timeout.
    pub recent_active: bool,

    /// Inflights is a sliding window for the inflight messages.
    /// When inflights is full, no more message should be sent.
    /// When a leader sends out a message, the index of the last
    /// entry should be added to inflights. The index MUST be added
    /// into inflights in order.
    /// When a leader receives a reply, the previous inflights should
    /// be freed by calling inflights.freeTo.
    pub ins: Inflights,
}

impl Progress {
    /// Creates a new progress with the given settings.
    pub fn new(next_idx: u64, ins_size: usize) -> Self {
        Progress {
            matched: 0,
            next_idx,
            state: ProgressState::default(),
            paused: false,
            pending_snapshot: 0,
            recent_active: false,
            ins: Inflights::new(ins_size),
<<<<<<< HEAD
            is_learner,
=======
            ..Default::default()
>>>>>>> 52856d1c
        }
    }

    fn reset_state(&mut self, state: ProgressState) {
        self.paused = false;
        self.pending_snapshot = 0;
        self.state = state;
        self.ins.reset();
    }

    pub(crate) fn reset(&mut self, next_idx: u64) {
        self.matched = 0;
        self.next_idx = next_idx;
        self.state = ProgressState::default();
        self.paused = false;
        self.pending_snapshot = 0;
        self.recent_active = false;
        debug_assert!(self.ins.cap() != 0);
        self.ins.reset();
    }

    /// Changes the progress to a probe.
    pub fn become_probe(&mut self) {
        // If the original state is ProgressStateSnapshot, progress knows that
        // the pending snapshot has been sent to this peer successfully, then
        // probes from pendingSnapshot + 1.
        if self.state == ProgressState::Snapshot {
            let pending_snapshot = self.pending_snapshot;
            self.reset_state(ProgressState::Probe);
            self.next_idx = cmp::max(self.matched + 1, pending_snapshot + 1);
        } else {
            self.reset_state(ProgressState::Probe);
            self.next_idx = self.matched + 1;
        }
    }

    /// Changes the progress to a Replicate.
    pub fn become_replicate(&mut self) {
        self.reset_state(ProgressState::Replicate);
        self.next_idx = self.matched + 1;
    }

    /// Changes the progress to a snapshot.
    pub fn become_snapshot(&mut self, snapshot_idx: u64) {
        self.reset_state(ProgressState::Snapshot);
        self.pending_snapshot = snapshot_idx;
    }

    /// Sets the snapshot to failure.
    pub fn snapshot_failure(&mut self) {
        self.pending_snapshot = 0;
    }

    /// Unsets pendingSnapshot if Match is equal or higher than
    /// the pendingSnapshot
    pub fn maybe_snapshot_abort(&self) -> bool {
        self.state == ProgressState::Snapshot && self.matched >= self.pending_snapshot
    }

    /// Returns false if the given n index comes from an outdated message.
    /// Otherwise it updates the progress and returns true.
    pub fn maybe_update(&mut self, n: u64) -> bool {
        let need_update = self.matched < n;
        if need_update {
            self.matched = n;
            self.resume();
        };

        if self.next_idx < n + 1 {
            self.next_idx = n + 1
        }

        need_update
    }

    /// Optimistically advance the index
    pub fn optimistic_update(&mut self, n: u64) {
        self.next_idx = n + 1;
    }

    /// Returns false if the given index comes from an out of order message.
    /// Otherwise it decreases the progress next index to min(rejected, last)
    /// and returns true.
    pub fn maybe_decr_to(&mut self, rejected: u64, last: u64) -> bool {
        if self.state == ProgressState::Replicate {
            // the rejection must be stale if the progress has matched and "rejected"
            // is smaller than "match".
            if rejected <= self.matched {
                return false;
            }
            self.next_idx = self.matched + 1;
            return true;
        }

        // the rejection must be stale if "rejected" does not match next - 1
        if self.next_idx == 0 || self.next_idx - 1 != rejected {
            return false;
        }

        self.next_idx = cmp::min(rejected, last + 1);
        if self.next_idx < 1 {
            self.next_idx = 1;
        }
        self.resume();
        true
    }

    /// Determine whether progress is paused.
    pub fn is_paused(&self) -> bool {
        match self.state {
            ProgressState::Probe => self.paused,
            ProgressState::Replicate => self.ins.full(),
            ProgressState::Snapshot => true,
        }
    }

    /// Resume progress
    pub fn resume(&mut self) {
        self.paused = false;
    }

    /// Pause progress.
    pub fn pause(&mut self) {
        self.paused = true;
    }
}

/// A buffer of inflight messages.
#[derive(Debug, Clone, PartialEq)]
pub struct Inflights {
    // the starting index in the buffer
    start: usize,
    // number of inflights in the buffer
    count: usize,

    // ring buffer
    buffer: Vec<u64>,
}

impl Inflights {
    /// Creates a new buffer for inflight messages.
    pub fn new(cap: usize) -> Inflights {
        Inflights {
            buffer: Vec::with_capacity(cap),
            start: 0,
            count: 0,
        }
    }

    /// Returns true if the inflights is full.
    pub fn full(&self) -> bool {
        self.count == self.cap()
    }

    /// The buffer capacity.
    pub fn cap(&self) -> usize {
        self.buffer.capacity()
    }

    /// Adds an inflight into inflights
    pub fn add(&mut self, inflight: u64) {
        if self.full() {
            panic!("cannot add into a full inflights")
        }

        let mut next = self.start + self.count;
        if next >= self.cap() {
            next -= self.cap();
        }
        assert!(next <= self.buffer.len());
        if next == self.buffer.len() {
            self.buffer.push(inflight);
        } else {
            self.buffer[next] = inflight;
        }
        self.count += 1;
    }

    /// Frees the inflights smaller or equal to the given `to` flight.
    pub fn free_to(&mut self, to: u64) {
        if self.count == 0 || to < self.buffer[self.start] {
            // out of the left side of the window
            return;
        }

        let mut i = 0usize;
        let mut idx = self.start;
        while i < self.count {
            if to < self.buffer[idx] {
                // found the first large inflight
                break;
            }

            // increase index and maybe rotate
            idx += 1;
            if idx >= self.cap() {
                idx -= self.cap();
            }

            i += 1;
        }

        // free i inflights and set new start index
        self.count -= i;
        self.start = idx;
    }

    /// Frees the first buffer entry.
    pub fn free_first_one(&mut self) {
        let start = self.buffer[self.start];
        self.free_to(start);
    }

    /// Frees all inflights.
    pub fn reset(&mut self) {
        self.count = 0;
        self.start = 0;
    }
}

#[cfg(test)]
mod test {
    use progress::Inflights;
    use setup_for_test;

    #[test]
    fn test_inflight_add() {
        setup_for_test();
        let mut inflight = Inflights::new(10);
        for i in 0..5 {
            inflight.add(i);
        }

        let wantin = Inflights {
            start: 0,
            count: 5,
            buffer: vec![0, 1, 2, 3, 4],
        };

        assert_eq!(inflight, wantin);

        for i in 5..10 {
            inflight.add(i);
        }

        let wantin2 = Inflights {
            start: 0,
            count: 10,
            buffer: vec![0, 1, 2, 3, 4, 5, 6, 7, 8, 9],
        };

        assert_eq!(inflight, wantin2);

        let mut inflight2 = Inflights::new(10);
        inflight2.start = 5;
        inflight2.buffer.extend_from_slice(&[0, 0, 0, 0, 0]);

        for i in 0..5 {
            inflight2.add(i);
        }

        let wantin21 = Inflights {
            start: 5,
            count: 5,
            buffer: vec![0, 0, 0, 0, 0, 0, 1, 2, 3, 4],
        };

        assert_eq!(inflight2, wantin21);

        for i in 5..10 {
            inflight2.add(i);
        }

        let wantin22 = Inflights {
            start: 5,
            count: 10,
            buffer: vec![5, 6, 7, 8, 9, 0, 1, 2, 3, 4],
        };

        assert_eq!(inflight2, wantin22);
    }

    #[test]
    fn test_inflight_free_to() {
        setup_for_test();
        let mut inflight = Inflights::new(10);
        for i in 0..10 {
            inflight.add(i);
        }

        inflight.free_to(4);

        let wantin = Inflights {
            start: 5,
            count: 5,
            buffer: vec![0, 1, 2, 3, 4, 5, 6, 7, 8, 9],
        };

        assert_eq!(inflight, wantin);

        inflight.free_to(8);

        let wantin2 = Inflights {
            start: 9,
            count: 1,
            buffer: vec![0, 1, 2, 3, 4, 5, 6, 7, 8, 9],
        };

        assert_eq!(inflight, wantin2);

        for i in 10..15 {
            inflight.add(i);
        }

        inflight.free_to(12);

        let wantin3 = Inflights {
            start: 3,
            count: 2,
            buffer: vec![10, 11, 12, 13, 14, 5, 6, 7, 8, 9],
        };

        assert_eq!(inflight, wantin3);

        inflight.free_to(14);

        let wantin4 = Inflights {
            start: 5,
            count: 0,
            buffer: vec![10, 11, 12, 13, 14, 5, 6, 7, 8, 9],
        };

        assert_eq!(inflight, wantin4);
    }

    #[test]
    fn test_inflight_free_first_one() {
        setup_for_test();
        let mut inflight = Inflights::new(10);
        for i in 0..10 {
            inflight.add(i);
        }

        inflight.free_first_one();

        let wantin = Inflights {
            start: 1,
            count: 9,
            buffer: vec![0, 1, 2, 3, 4, 5, 6, 7, 8, 9],
        };

        assert_eq!(inflight, wantin);
    }
}

// TODO: Reorganize this whole file into separate files.
// See https://github.com/pingcap/raft-rs/issues/125
#[cfg(test)]
mod test_progress_set {
    use Result;
    use {Progress, ProgressSet};

    const CANARY: u64 = 123;

    #[test]
    fn test_insert_redundant_voter() -> Result<()> {
        let mut set = ProgressSet::default();
        let default_progress = Progress::default();
        let canary_progress = Progress {
            matched: CANARY,
            ..Default::default()
        };
        set.insert_voter(1, default_progress.clone())?;
        assert!(
            set.insert_voter(1, canary_progress).is_err(),
            "Should return an error on redundant insert."
        );
        assert_eq!(
            *set.get(1).expect("Should be inserted."),
            default_progress,
            "The ProgressSet was mutated in a `insert_voter` that returned error."
        );
        Ok(())
    }

    #[test]
    fn test_insert_redundant_learner() -> Result<()> {
        let mut set = ProgressSet::default();
        let default_progress = Progress::default();
        let canary_progress = Progress {
            matched: CANARY,
            ..Default::default()
        };
        set.insert_learner(1, default_progress.clone())?;
        assert!(
            set.insert_learner(1, canary_progress).is_err(),
            "Should return an error on redundant insert."
        );
        assert_eq!(
            *set.get(1).expect("Should be inserted."),
            default_progress,
            "The ProgressSet was mutated in a `insert_learner` that returned error."
        );
        Ok(())
    }

    #[test]
    fn test_insert_learner_that_is_voter() -> Result<()> {
        let mut set = ProgressSet::default();
        let default_progress = Progress::default();
        let canary_progress = Progress {
            matched: CANARY,
            ..Default::default()
        };
        set.insert_voter(1, default_progress.clone())?;
        assert!(
            set.insert_learner(1, canary_progress).is_err(),
            "Should return an error on invalid learner insert."
        );
        assert_eq!(
            *set.get(1).expect("Should be inserted."),
            default_progress,
            "The ProgressSet was mutated in a `insert_learner` that returned error."
        );
        Ok(())
    }

    #[test]
    fn test_insert_voter_that_is_learner() -> Result<()> {
        let mut set = ProgressSet::default();
        let default_progress = Progress::default();
        let canary_progress = Progress {
            matched: CANARY,
            ..Default::default()
        };
        set.insert_learner(1, default_progress.clone())?;
        assert!(
            set.insert_voter(1, canary_progress).is_err(),
            "Should return an error on invalid voter insert."
        );
        assert_eq!(
            *set.get(1).expect("Should be inserted."),
            default_progress,
            "The ProgressSet was mutated in a `insert_voter` that returned error."
        );
        Ok(())
    }

    #[test]
    fn test_promote_learner() -> Result<()> {
        let mut set = ProgressSet::default();
        let default_progress = Progress::default();
        set.insert_voter(1, default_progress)?;
        let pre = set.get(1).expect("Should have been inserted").clone();
        assert!(
            set.promote_learner(1).is_err(),
            "Should return an error on promote_learner on a peer that is a voter."
        );
        // Not yet added.
        assert!(
            set.promote_learner(2).is_err(),
            "Should return an error on promote_learner on a non-existing peer.."
        );
        assert_eq!(
            pre,
            *set.get(1).expect("Peer should not have been promoted")
        );
        Ok(())
    }
}<|MERGE_RESOLUTION|>--- conflicted
+++ resolved
@@ -229,11 +229,7 @@
 }
 
 /// The progress of catching up from a restart.
-<<<<<<< HEAD
-#[derive(Debug, Clone)]
-=======
-#[derive(Debug, Default, Clone, PartialEq)]
->>>>>>> 52856d1c
+#[derive(Debug, Clone, PartialEq)]
 pub struct Progress {
     /// How much state is matched.
     pub matched: u64,
@@ -285,11 +281,6 @@
             pending_snapshot: 0,
             recent_active: false,
             ins: Inflights::new(ins_size),
-<<<<<<< HEAD
-            is_learner,
-=======
-            ..Default::default()
->>>>>>> 52856d1c
         }
     }
 
@@ -657,11 +648,9 @@
     #[test]
     fn test_insert_redundant_voter() -> Result<()> {
         let mut set = ProgressSet::default();
-        let default_progress = Progress::default();
-        let canary_progress = Progress {
-            matched: CANARY,
-            ..Default::default()
-        };
+        let default_progress = Progress::new(0, 256);
+        let mut canary_progress = Progress::new(0, 256);
+        canary_progress.matched = CANARY;
         set.insert_voter(1, default_progress.clone())?;
         assert!(
             set.insert_voter(1, canary_progress).is_err(),
@@ -678,11 +667,9 @@
     #[test]
     fn test_insert_redundant_learner() -> Result<()> {
         let mut set = ProgressSet::default();
-        let default_progress = Progress::default();
-        let canary_progress = Progress {
-            matched: CANARY,
-            ..Default::default()
-        };
+        let default_progress = Progress::new(0, 256);
+        let mut canary_progress = Progress::new(0, 256);
+        canary_progress.matched = CANARY;
         set.insert_learner(1, default_progress.clone())?;
         assert!(
             set.insert_learner(1, canary_progress).is_err(),
@@ -699,11 +686,9 @@
     #[test]
     fn test_insert_learner_that_is_voter() -> Result<()> {
         let mut set = ProgressSet::default();
-        let default_progress = Progress::default();
-        let canary_progress = Progress {
-            matched: CANARY,
-            ..Default::default()
-        };
+        let default_progress = Progress::new(0, 256);
+        let mut canary_progress = Progress::new(0, 256);
+        canary_progress.matched = CANARY;
         set.insert_voter(1, default_progress.clone())?;
         assert!(
             set.insert_learner(1, canary_progress).is_err(),
@@ -720,11 +705,9 @@
     #[test]
     fn test_insert_voter_that_is_learner() -> Result<()> {
         let mut set = ProgressSet::default();
-        let default_progress = Progress::default();
-        let canary_progress = Progress {
-            matched: CANARY,
-            ..Default::default()
-        };
+        let default_progress = Progress::new(0, 256);
+        let mut canary_progress = Progress::new(0, 256);
+        canary_progress.matched = CANARY;
         set.insert_learner(1, default_progress.clone())?;
         assert!(
             set.insert_voter(1, canary_progress).is_err(),
@@ -741,7 +724,7 @@
     #[test]
     fn test_promote_learner() -> Result<()> {
         let mut set = ProgressSet::default();
-        let default_progress = Progress::default();
+        let default_progress = Progress::new(0, 256);
         set.insert_voter(1, default_progress)?;
         let pre = set.get(1).expect("Should have been inserted").clone();
         assert!(
