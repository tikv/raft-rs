--- conflicted
+++ resolved
@@ -62,7 +62,6 @@
     pending_conf_state_start_index: Option<u64>,
 }
 
-<<<<<<< HEAD
 impl RaftState {
     /// Create a new RaftState.
     pub fn new(hard_state: HardState, conf_state: ConfState) -> RaftState {
@@ -75,12 +74,8 @@
     }
 }
 
-/// Storage saves all the information about the current Raft implementation, including Raft Log, commit index, the leader to vote for, etc.
-/// Pay attention to what is returned when there is no Log but it needs to get the `term` at index `first_index() - 1`. To solve this, you can use a dummy Log entry to keep the last truncated Log entry. See [`entries: vec![Entry::new()]`](src/storage.rs#L85) as a reference.
-=======
 /// Storage saves all the information about the current Raft implementation, including Raft Log,
 /// commit index, the leader to vote for, etc.
->>>>>>> 6bf9285f
 ///
 /// If any Storage method returns an error, the raft instance will
 /// become inoperable and refuse to participate in elections; the
