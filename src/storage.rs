//! Represents the storage trait and example implementation.
//!
//! The storage trait is used to house and eventually serialize the state of the system.
//! Custom implementations of this are normal and this is likely to be a key integration
//! point for your distributed storage.

// Copyright 2016 PingCAP, Inc.
//
// Licensed under the Apache License, Version 2.0 (the "License");
// you may not use this file except in compliance with the License.
// You may obtain a copy of the License at
//
//     http://www.apache.org/licenses/LICENSE-2.0
//
// Unless required by applicable law or agreed to in writing, software
// distributed under the License is distributed on an "AS IS" BASIS,
// See the License for the specific language governing permissions and
// limitations under the License.

// Copyright 2015 The etcd Authors
//
// Licensed under the Apache License, Version 2.0 (the "License");
// you may not use this file except in compliance with the License.
// You may obtain a copy of the License at
//
//     http://www.apache.org/licenses/LICENSE-2.0
//
// Unless required by applicable law or agreed to in writing, software
// distributed under the License is distributed on an "AS IS" BASIS,
// WITHOUT WARRANTIES OR CONDITIONS OF ANY KIND, either express or implied.
// See the License for the specific language governing permissions and
// limitations under the License.

use std::sync::{Arc, RwLock, RwLockReadGuard, RwLockWriteGuard};

use crate::eraftpb::*;
use protobuf::Message as Msg;

use crate::errors::{Error, Result, StorageError};
use crate::util::limit_size;

/// Holds both the hard state (commit index, vote leader, term) and the configuration state
/// (Current node IDs)
#[derive(Debug, Clone, Default, Getters, Setters)]
pub struct RaftState {
    /// Contains the last meta information including commit index, the vote leader, and the vote term.
    pub hard_state: HardState,

    /// Records the current node IDs like `[1, 2, 3]` in the cluster. Every Raft node must have a
    /// unique ID in the cluster;
    pub conf_state: ConfState,

    /// If this peer is in the middle of a membership change (The period between
    /// `BeginMembershipChange` and `FinalizeMembershipChange`) this will hold the final desired
    /// state.
    #[get = "pub"]
    #[set]
    pending_conf_state: Option<ConfState>,

    /// If `pending_conf_state` exists this will contain the index of the `BeginMembershipChange`
    /// entry.
    #[get = "pub"]
    #[set]
    pending_conf_state_start_index: Option<u64>,
}

impl RaftState {
    /// Create a new RaftState.
    pub fn new(hard_state: HardState, conf_state: ConfState) -> RaftState {
        RaftState {
            hard_state,
            conf_state,
            pending_conf_state: None,
            pending_conf_state_start_index: None,
        }
    }
    /// Indicates the `RaftState` is initialized or not.
    pub fn initialized(&self) -> bool {
        self.conf_state != ConfState::default()
    }
}

/// Storage saves all the information about the current Raft implementation, including Raft Log,
/// commit index, the leader to vote for, etc.
///
/// If any Storage method returns an error, the raft INSTANCE will
/// become inoperable and refuse to participate in elections; the
/// application is responsible for cleanup and recovery in this case.
pub trait Storage {
    /// `initial_state` is called when Raft is initialized. This interface will return a `RaftState`
    /// which contains `HardState` and `ConfState`.
    fn initial_state(&self) -> Result<RaftState>;

    /// Returns a slice of log entries in the range `[low, high)`.
    /// max_size limits the total size of the log entries returned if not `None`, however
    /// the slice of entries returned will always have length at least 1 if entries are
    /// found in the range.
    ///
    /// # Panics
    ///
    /// Panics if `high` is higher than `Storage::last_index(&self) + 1`.
    fn entries(&self, low: u64, high: u64, max_size: impl Into<Option<u64>>) -> Result<Vec<Entry>>;

    /// Returns the term of entry idx, which must be in the range
    /// [first_index()-1, last_index()]. The term of the entry before
    /// first_index is retained for matching purpose even though the
    /// rest of that entry may not be available.
    fn term(&self, idx: u64) -> Result<u64>;

    /// Returns the index of the first log entry that is possible available via entries, which will
    /// always equal to `truncated index` plus 1.
    ///
    /// New created (but not initialized) `Storage` can be considered as truncated at 0 so that 1
    /// will be returned in this case.
    fn first_index(&self) -> Result<u64>;

    /// The index of the last entry replicated in the `Storage`.
    fn last_index(&self) -> Result<u64>;

    /// Returns the most recent snapshot.
    ///
    /// If snapshot is temporarily unavailable, it should return SnapshotTemporarilyUnavailable,
    /// so raft state machine could know that Storage needs some time to prepare
    /// snapshot and call snapshot later.
    fn snapshot(&self) -> Result<Snapshot>;
}

/// The Memory Storage Core INSTANCE holds the actual state of the storage struct. To access this
/// value, use the `rl` and `wl` functions on the main MemStorage implementation.
pub struct MemStorageCore {
    raft_state: RaftState,
    // entries[i] has raft log position i+snapshot.get_metadata().get_index()
    entries: Vec<Entry>,
    // Metadata of the last snapshot received.
    snapshot_metadata: SnapshotMetadata,
}

impl Default for MemStorageCore {
    fn default() -> MemStorageCore {
        MemStorageCore {
            raft_state: Default::default(),
            entries: vec![],
            // Every time a snapshot is applied to the storage, the metadata will be stored here.
            snapshot_metadata: Default::default(),
        }
    }
}

impl MemStorageCore {
    /// Saves the current HardState.
    pub fn set_hardstate(&mut self, hs: HardState) {
        self.raft_state.hard_state = hs;
    }

    /// Get the hard state.
    pub fn hard_state(&self) -> &HardState {
        &self.raft_state.hard_state
    }

    /// Commit to an index.
    ///
    /// # Panics
    ///
    /// Panics if there is no such entry in raft logs.
    pub fn commit_to(&mut self, index: u64) -> Result<()> {
        assert!(
            self.has_entry_at(index),
            "commit_to {} but the entry not exists",
            index
        );

        let diff = (index - self.entries[0].get_index()) as usize;
        self.raft_state.hard_state.set_commit(index);
        self.raft_state
            .hard_state
            .set_term(self.entries[diff].get_term());
        Ok(())
    }

    /// Saves the current conf state.
    pub fn set_conf_state(
        &mut self,
        cs: ConfState,
        pending_membership_change: Option<(ConfState, u64)>,
    ) {
        self.raft_state.conf_state = cs;
        if let Some((cs, idx)) = pending_membership_change {
            self.raft_state.pending_conf_state = Some(cs);
            self.raft_state.pending_conf_state_start_index = Some(idx);
        }
    }

    #[inline]
    fn has_entry_at(&self, index: u64) -> bool {
        !self.entries.is_empty() && index >= self.first_index() && index <= self.last_index()
    }

    fn first_index(&self) -> u64 {
        match self.entries.first() {
            Some(e) => e.get_index(),
            None => self.snapshot_metadata.get_index() + 1,
        }
    }

    fn last_index(&self) -> u64 {
        match self.entries.last() {
            Some(e) => e.get_index(),
            None => self.snapshot_metadata.get_index(),
        }
    }

    /// Overwrites the contents of this Storage object with those of the given snapshot.
    ///
    /// # Panics
    ///
    /// Panics if the snapshot index is less than the storage's first index.
    pub fn apply_snapshot(&mut self, mut snapshot: Snapshot) -> Result<()> {
        let mut meta = snapshot.take_metadata();
        let term = meta.get_term();
        let index = meta.get_index();

        if self.first_index() > index {
            return Err(Error::Store(StorageError::SnapshotOutOfDate));
        }

        self.snapshot_metadata = meta.clone();

        self.raft_state.hard_state.set_term(term);
        self.raft_state.hard_state.set_commit(index);
        self.entries.clear();

        // Update conf states.
        self.raft_state.conf_state = meta.take_conf_state();
        if meta.get_pending_membership_change_index() > 0 {
            let cs = meta.take_pending_membership_change();
            let i = meta.get_pending_membership_change_index();
            self.raft_state.pending_conf_state = Some(cs);
            self.raft_state.pending_conf_state_start_index = Some(i);
        }
        Ok(())
    }

    fn snapshot(&self) -> Snapshot {
        let mut snapshot = Snapshot::new();

        // Use the latest applied_idx to construct the snapshot.
        let applied_idx = self.raft_state.hard_state.get_commit();
        let term = self.raft_state.hard_state.get_term();
        snapshot.mut_metadata().set_index(applied_idx);
        snapshot.mut_metadata().set_term(term);

        snapshot
            .mut_metadata()
            .set_conf_state(self.raft_state.conf_state.clone());
        if let Some(ref cs) = self.raft_state.pending_conf_state {
            let i = self.raft_state.pending_conf_state_start_index.unwrap();
            let meta = snapshot.mut_metadata();
            meta.set_pending_membership_change(cs.clone());
            meta.set_pending_membership_change_index(i);
        }
        snapshot
    }

    /// Discards all log entries prior to compact_index.
    /// It is the application's responsibility to not attempt to compact an index
    /// greater than RaftLog.applied.
    ///
    /// # Panics
    ///
    /// Panics if `compact_index` is higher than `Storage::last_index(&self) + 1`.
    pub fn compact(&mut self, compact_index: u64) -> Result<()> {
        if compact_index <= self.first_index() {
            // Don't need to treat this case as an error.
            return Ok(());
        }

        if compact_index > self.last_index() + 1 {
            panic!(
                "compact not received raft logs: {}, last index: {}",
                compact_index,
                self.last_index()
            );
        }

        if let Some(entry) = self.entries.first() {
            let offset = compact_index - entry.get_index();
            self.entries.drain(..offset as usize);
        }
        Ok(())
    }

    /// Append the new entries to storage.
    ///
    /// # Panics
    ///
    /// Panics if `ents` contains compacted entries, or there's a gap between `ents` and the last
    /// received entry in the storage.
    pub fn append(&mut self, ents: &[Entry]) -> Result<()> {
        if ents.is_empty() {
            return Ok(());
        }
        if self.first_index() > ents[0].get_index() {
            panic!(
                "overwrite compacted raft logs, compacted: {}, append: {}",
                self.first_index() - 1,
                ents[0].get_index(),
            );
        }
        if self.last_index() + 1 < ents[0].get_index() {
            panic!(
                "raft logs should be continuous, last index: {}, new appended: {}",
                self.last_index(),
                ents[0].get_index(),
            );
        }

        // Remove all entries overwritten by `ents`.
        let diff = ents[0].get_index() - self.first_index();
        self.entries.drain(diff as usize..);
        self.entries.extend_from_slice(&ents);
        Ok(())
    }

    /// Commit to `idx` and set configuration to the given states. Only used for tests.
    pub fn commit_to_and_set_conf_states(
        &mut self,
        idx: u64,
        cs: Option<ConfState>,
        pending_membership_change: Option<ConfChange>,
    ) -> Result<()> {
        self.commit_to(idx)?;
        if let Some(cs) = cs {
            self.raft_state.conf_state = cs;
        }
        if let Some(mut pending_change) = pending_membership_change {
            let conf_state = pending_change.take_configuration();
            self.raft_state.pending_conf_state = Some(conf_state);
            let index = pending_change.get_start_index();
            self.raft_state.pending_conf_state_start_index = Some(index);
        }
        Ok(())
    }
}

/// `MemStorage` is a thread-safe but incomplete implementation of `Storage`, mainly for tests.
///
/// A real `Storage` should save both raft logs and applied data. However `MemStorage` only
/// contains raft logs. So you can call `MemStorage::append` to persist new received unstable raft
/// logs and then access them with `Storage` APIs. The only exception is `Storage::snapshot`. There
/// is no data in `Snapshot` returned by `MemStorage::snapshot` because applied data is not stored
/// in `MemStorage`.
#[derive(Clone, Default)]
pub struct MemStorage {
    core: Arc<RwLock<MemStorageCore>>,
}

impl MemStorage {
    /// Returns a new memory storage value.
    pub fn new() -> MemStorage {
        MemStorage {
            ..Default::default()
        }
    }

    /// Create a new `MemStorage` with a given `Config`. The given `Config` will be used to
    /// initialize the storage.
    pub fn new_with_conf_state<T>(conf_state: T) -> MemStorage
    where
        ConfState: From<T>,
    {
        let store = MemStorage::new();
        store.initialize_with_conf_state(conf_state);
        store
    }

    /// Initialize a `MemStorage` with a given `Config`.
    pub fn initialize_with_conf_state<T>(&self, conf_state: T)
    where
        ConfState: From<T>,
    {
        assert!(!self.initial_state().unwrap().initialized());
        trace!("create storage with given config");
        let mut core = self.wl();
        // Set index to 1 to make `first_index` greater than 1 so that there will be a gap between
        // uninitialized followers and the leader. And then followers can catch up the initial
        // configuration by snapshots.
        // An another alternative is appending some conf-change entries here to construct the
        // initial configuration so that followers can catch up it by raft logs. However the entry
        // count depends on how many peers in the initial configuration, which makes some indices
        // not predictable. So we choose snapshot instead of raft logs here.
        //
        core.snapshot_metadata.set_index(1);
        core.raft_state.hard_state.set_commit(1);
        core.raft_state.conf_state = ConfState::from(conf_state);
    }

    /// Opens up a read lock on the storage and returns a guard handle. Use this
    /// with functions that don't require mutation.
    pub fn rl(&self) -> RwLockReadGuard<'_, MemStorageCore> {
        self.core.read().unwrap()
    }

    /// Opens up a write lock on the storage and returns guard handle. Use this
    /// with functions that take a mutable reference to self.
    pub fn wl(&self) -> RwLockWriteGuard<'_, MemStorageCore> {
        self.core.write().unwrap()
    }
}

impl Storage for MemStorage {
    /// Implements the Storage trait.
    fn initial_state(&self) -> Result<RaftState> {
        Ok(self.rl().raft_state.clone())
    }

    /// Implements the Storage trait.
    fn entries(&self, low: u64, high: u64, max_size: impl Into<Option<u64>>) -> Result<Vec<Entry>> {
        let max_size = max_size.into();
        let core = self.rl();
        if low < core.first_index() {
            return Err(Error::Store(StorageError::Compacted));
        }

        if high > core.last_index() + 1 {
            panic!(
                "index out of bound (last: {}, high: {})",
                core.last_index() + 1,
                high
            );
        }

        let offset = core.entries[0].get_index();
        let lo = (low - offset) as usize;
        let hi = (high - offset) as usize;
        let mut ents = core.entries[lo..hi].to_vec();
        limit_size(&mut ents, max_size);
        Ok(ents)
    }

    /// Implements the Storage trait.
    fn term(&self, idx: u64) -> Result<u64> {
        let core = self.rl();
        if idx == core.snapshot_metadata.get_index() {
            return Ok(core.snapshot_metadata.get_term());
        }

        if idx < core.first_index() {
            return Err(Error::Store(StorageError::Compacted));
        }

        let offset = core.entries[0].get_index();
        assert!(idx >= offset);
        if idx - offset >= core.entries.len() as u64 {
            return Err(Error::Store(StorageError::Unavailable));
        }
        Ok(core.entries[(idx - offset) as usize].get_term())
    }

    /// Implements the Storage trait.
    fn first_index(&self) -> Result<u64> {
        Ok(self.rl().first_index())
    }

    /// Implements the Storage trait.
    fn last_index(&self) -> Result<u64> {
        Ok(self.rl().last_index())
    }

    /// Implements the Storage trait.
    fn snapshot(&self) -> Result<Snapshot> {
        let core = self.rl();
        Ok(core.snapshot())
    }
}

#[cfg(test)]
mod test {
    use std::panic::{self, AssertUnwindSafe};

    use harness::setup_for_test;
    use protobuf;

    use crate::eraftpb::{ConfState, Entry, Snapshot};
    use crate::errors::{Error as RaftError, StorageError};
<<<<<<< HEAD
    use crate::storage::{MemStorage, Storage};
    use protobuf::Message as Msg;
=======

    use super::{MemStorage, Storage};
>>>>>>> e4041461

    fn new_entry(index: u64, term: u64) -> Entry {
        let mut e = Entry::new();
        e.set_term(term);
        e.set_index(index);
        e
    }

    fn size_of<T: protobuf::Message>(m: &T) -> u32 {
        m.compute_size()
    }

    fn new_snapshot(index: u64, term: u64, nodes: Vec<u64>) -> Snapshot {
        let mut s = Snapshot::new();
        s.mut_metadata().set_index(index);
        s.mut_metadata().set_term(term);
        s.mut_metadata().mut_conf_state().set_nodes(nodes);
        s
    }

    #[test]
    fn test_storage_term() {
        setup_for_test();
        let ents = vec![new_entry(3, 3), new_entry(4, 4), new_entry(5, 5)];
        let mut tests = vec![
            (2, Err(RaftError::Store(StorageError::Compacted))),
            (3, Ok(3)),
            (4, Ok(4)),
            (5, Ok(5)),
            (6, Err(RaftError::Store(StorageError::Unavailable))),
        ];

        for (i, (idx, wterm)) in tests.drain(..).enumerate() {
            let storage = MemStorage::new();
            storage.wl().entries = ents.clone();

            let t = storage.term(idx);
            if t != wterm {
                panic!("#{}: expect res {:?}, got {:?}", i, wterm, t);
            }
        }
    }

    #[test]
    fn test_storage_entries() {
        setup_for_test();
        let ents = vec![
            new_entry(3, 3),
            new_entry(4, 4),
            new_entry(5, 5),
            new_entry(6, 6),
        ];
        let max_u64 = u64::max_value();
        let mut tests = vec![
            (
                2,
                6,
                max_u64,
                Err(RaftError::Store(StorageError::Compacted)),
            ),
            (3, 4, max_u64, Ok(vec![new_entry(3, 3)])),
            (4, 5, max_u64, Ok(vec![new_entry(4, 4)])),
            (4, 6, max_u64, Ok(vec![new_entry(4, 4), new_entry(5, 5)])),
            (
                4,
                7,
                max_u64,
                Ok(vec![new_entry(4, 4), new_entry(5, 5), new_entry(6, 6)]),
            ),
            // even if maxsize is zero, the first entry should be returned
            (4, 7, 0, Ok(vec![new_entry(4, 4)])),
            // limit to 2
            (
                4,
                7,
                u64::from(size_of(&ents[1]) + size_of(&ents[2])),
                Ok(vec![new_entry(4, 4), new_entry(5, 5)]),
            ),
            (
                4,
                7,
                u64::from(size_of(&ents[1]) + size_of(&ents[2]) + size_of(&ents[3]) / 2),
                Ok(vec![new_entry(4, 4), new_entry(5, 5)]),
            ),
            (
                4,
                7,
                u64::from(size_of(&ents[1]) + size_of(&ents[2]) + size_of(&ents[3]) - 1),
                Ok(vec![new_entry(4, 4), new_entry(5, 5)]),
            ),
            // all
            (
                4,
                7,
                u64::from(size_of(&ents[1]) + size_of(&ents[2]) + size_of(&ents[3])),
                Ok(vec![new_entry(4, 4), new_entry(5, 5), new_entry(6, 6)]),
            ),
        ];
        for (i, (lo, hi, maxsize, wentries)) in tests.drain(..).enumerate() {
            let storage = MemStorage::new();
            storage.wl().entries = ents.clone();
            let e = storage.entries(lo, hi, maxsize);
            if e != wentries {
                panic!("#{}: expect entries {:?}, got {:?}", i, wentries, e);
            }
        }
    }

    #[test]
    fn test_storage_last_index() {
        setup_for_test();
        let ents = vec![new_entry(3, 3), new_entry(4, 4), new_entry(5, 5)];
        let storage = MemStorage::new();
        storage.wl().entries = ents;

        let wresult = Ok(5);
        let result = storage.last_index();
        if result != wresult {
            panic!("want {:?}, got {:?}", wresult, result);
        }

        storage.wl().append(&[new_entry(6, 5)]).unwrap();
        let wresult = Ok(6);
        let result = storage.last_index();
        if result != wresult {
            panic!("want {:?}, got {:?}", wresult, result);
        }
    }

    #[test]
    fn test_storage_first_index() {
        setup_for_test();
        let ents = vec![new_entry(3, 3), new_entry(4, 4), new_entry(5, 5)];
        let storage = MemStorage::new();
        storage.wl().entries = ents;

        assert_eq!(storage.first_index(), Ok(3));
        storage.wl().compact(4).unwrap();
        assert_eq!(storage.first_index(), Ok(4));
    }

    #[test]
    fn test_storage_compact() {
        setup_for_test();
        let ents = vec![new_entry(3, 3), new_entry(4, 4), new_entry(5, 5)];
        let mut tests = vec![(2, 3, 3, 3), (3, 3, 3, 3), (4, 4, 4, 2), (5, 5, 5, 1)];
        for (i, (idx, windex, wterm, wlen)) in tests.drain(..).enumerate() {
            let storage = MemStorage::new();
            storage.wl().entries = ents.clone();

            storage.wl().compact(idx).unwrap();
            let index = storage.first_index().unwrap();
            if index != windex {
                panic!("#{}: want {}, index {}", i, windex, index);
            }
            let term = if let Ok(v) = storage.entries(index, index + 1, 1) {
                v.first().map_or(0, |e| e.get_term())
            } else {
                0
            };
            if term != wterm {
                panic!("#{}: want {}, term {}", i, wterm, term);
            }
            let last = storage.last_index().unwrap();
            let len = storage.entries(index, last + 1, 100).unwrap().len();
            if len != wlen {
                panic!("#{}: want {}, term {}", i, wlen, len);
            }
        }
    }

    #[test]
    fn test_storage_create_snapshot() {
        setup_for_test();
        let ents = vec![new_entry(3, 3), new_entry(4, 4), new_entry(5, 5)];
        let nodes = vec![1, 2, 3];
        let mut conf_state = ConfState::new();
        conf_state.set_nodes(nodes.clone());

        let mut tests = vec![
            (4, Ok(new_snapshot(4, 4, nodes.clone()))),
            (5, Ok(new_snapshot(5, 5, nodes.clone()))),
        ];
        for (i, (idx, wresult)) in tests.drain(..).enumerate() {
            let storage = MemStorage::new();
            storage.wl().entries = ents.clone();
            storage.wl().raft_state.hard_state.set_commit(idx);
            storage.wl().raft_state.hard_state.set_term(idx);
            storage.wl().raft_state.conf_state = conf_state.clone();

            let result = storage.snapshot();
            if result != wresult {
                panic!("#{}: want {:?}, got {:?}", i, wresult, result);
            }
        }
    }

    #[test]
    fn test_storage_append() {
        setup_for_test();
        let ents = vec![new_entry(3, 3), new_entry(4, 4), new_entry(5, 5)];
        let mut tests = vec![
            (
                vec![new_entry(3, 3), new_entry(4, 4), new_entry(5, 5)],
                Some(vec![new_entry(3, 3), new_entry(4, 4), new_entry(5, 5)]),
            ),
            (
                vec![new_entry(3, 3), new_entry(4, 6), new_entry(5, 6)],
                Some(vec![new_entry(3, 3), new_entry(4, 6), new_entry(5, 6)]),
            ),
            (
                vec![
                    new_entry(3, 3),
                    new_entry(4, 4),
                    new_entry(5, 5),
                    new_entry(6, 5),
                ],
                Some(vec![
                    new_entry(3, 3),
                    new_entry(4, 4),
                    new_entry(5, 5),
                    new_entry(6, 5),
                ]),
            ),
            // overwrite compacted raft logs is not allowed
            (
                vec![new_entry(2, 3), new_entry(3, 3), new_entry(4, 5)],
                None,
            ),
            // truncate the existing entries and append
            (
                vec![new_entry(4, 5)],
                Some(vec![new_entry(3, 3), new_entry(4, 5)]),
            ),
            // direct append
            (
                vec![new_entry(6, 6)],
                Some(vec![
                    new_entry(3, 3),
                    new_entry(4, 4),
                    new_entry(5, 5),
                    new_entry(6, 6),
                ]),
            ),
        ];
        for (i, (entries, wentries)) in tests.drain(..).enumerate() {
            let storage = MemStorage::new();
            storage.wl().entries = ents.clone();
            let res = panic::catch_unwind(AssertUnwindSafe(|| storage.wl().append(&entries)));
            if let Some(wentries) = wentries {
                assert!(res.is_ok());
                let e = &storage.wl().entries;
                if *e != wentries {
                    panic!("#{}: want {:?}, entries {:?}", i, wentries, e);
                }
            } else {
                assert!(res.is_err());
            }
        }
    }

    #[test]
    fn test_storage_apply_snapshot() {
        setup_for_test();
        let nodes = vec![1, 2, 3];
        let storage = MemStorage::new();

        // Apply snapshot successfully
        let snap = new_snapshot(4, 4, nodes.clone());
        assert!(storage.wl().apply_snapshot(snap).is_ok());

        // Apply snapshot fails due to StorageError::SnapshotOutOfDate
        let snap = new_snapshot(3, 3, nodes.clone());
        assert!(storage.wl().apply_snapshot(snap).is_err());
    }
}<|MERGE_RESOLUTION|>--- conflicted
+++ resolved
@@ -479,16 +479,12 @@
 
     use harness::setup_for_test;
     use protobuf;
+    use protobuf::Message as Msg;
 
     use crate::eraftpb::{ConfState, Entry, Snapshot};
     use crate::errors::{Error as RaftError, StorageError};
-<<<<<<< HEAD
-    use crate::storage::{MemStorage, Storage};
-    use protobuf::Message as Msg;
-=======
 
     use super::{MemStorage, Storage};
->>>>>>> e4041461
 
     fn new_entry(index: u64, term: u64) -> Entry {
         let mut e = Entry::new();
