//! Represents the storage trait and example implementation.
//!
//! The storage trait is used to house and eventually serialize the state of the system.
//! Custom implementations of this are normal and this is likely to be a key integration
//! point for your distributed storage.

// Copyright 2016 PingCAP, Inc.
//
// Licensed under the Apache License, Version 2.0 (the "License");
// you may not use this file except in compliance with the License.
// You may obtain a copy of the License at
//
//     http://www.apache.org/licenses/LICENSE-2.0
//
// Unless required by applicable law or agreed to in writing, software
// distributed under the License is distributed on an "AS IS" BASIS,
// See the License for the specific language governing permissions and
// limitations under the License.

// Copyright 2015 The etcd Authors
//
// Licensed under the Apache License, Version 2.0 (the "License");
// you may not use this file except in compliance with the License.
// You may obtain a copy of the License at
//
//     http://www.apache.org/licenses/LICENSE-2.0
//
// Unless required by applicable law or agreed to in writing, software
// distributed under the License is distributed on an "AS IS" BASIS,
// WITHOUT WARRANTIES OR CONDITIONS OF ANY KIND, either express or implied.
// See the License for the specific language governing permissions and
// limitations under the License.

use std::cmp;
use std::sync::{Arc, RwLock, RwLockReadGuard, RwLockWriteGuard};

use crate::eraftpb::*;
use crate::errors::{Error, Result, StorageError};
use crate::util::limit_size;

/// Holds both the hard state (commit index, vote leader, term) and the configuration state
/// (Current node IDs)
#[derive(Debug, Clone, Default, Getters, Setters)]
pub struct RaftState {
    /// Contains the last meta information including commit index, the vote leader, and the vote term.
    pub hard_state: HardState,
    /// Records the current node IDs like `[1, 2, 3]` in the cluster. Every Raft node must have a unique ID in the cluster;
    pub conf_state: ConfState,
    /// If this peer is in the middle of a membership change (The period between
    /// `BeginMembershipChange` and `FinalizeMembershipChange`) this will hold the final desired
    /// state.
    #[get = "pub"]
    #[set]
    pending_conf_state: Option<ConfState>,
    /// If `pending_conf_state` exists this will contain the index of the `BeginMembershipChange`
    /// entry.
    #[get = "pub"]
    #[set]
    pending_conf_state_start_index: Option<u64>,
}

/// Storage saves all the information about the current Raft implementation, including Raft Log, commit index, the leader to vote for, etc.
/// Pay attention to what is returned when there is no Log but it needs to get the `term` at index `first_index() - 1`. To solve this, you can use a dummy Log entry to keep the last truncated Log entry. See [`entries: vec![Entry::new()]`](src/storage.rs#L85) as a reference.
///
/// If any Storage method returns an error, the raft instance will
/// become inoperable and refuse to participate in elections; the
/// application is responsible for cleanup and recovery in this case.
pub trait Storage {
    /// `initial_state` is called when Raft is initialized. This interface will return a `RaftState` which contains `HardState` and `ConfState`;
    fn initial_state(&self) -> Result<RaftState>;

    /// Returns a slice of log entries in the range `[low, high)`.
    /// max_size limits the total size of the log entries returned if not `None`, however
    /// the slice of entries returned will always have length at least 1 if entries are
    /// found in the range.
    ///
    /// # Panics
    ///
    /// Panics if `high` is higher than `Storage::last_index(&self) + 1`.
    fn entries(&self, low: u64, high: u64, max_size: impl Into<Option<u64>>) -> Result<Vec<Entry>>;

    /// Returns the term of entry idx, which must be in the range
    /// [first_index()-1, last_index()]. The term of the entry before
    /// first_index is retained for matching purpose even though the
    /// rest of that entry may not be available.
    fn term(&self, idx: u64) -> Result<u64>;

    /// Returns the index of the first log entry that is possible available via entries.
    /// If the `Storage` is just initialized with a snapshot, `snap_index + 1` will be returned.
    fn first_index(&self) -> Result<u64>;

    /// The index of the last entry in the log. If the `Storage` is just initialized with a
    /// snapshot, `last_index` should return the `snapshot index`.
    fn last_index(&self) -> Result<u64>;

    /// Returns the most recent snapshot.
    ///
    /// If snapshot is temporarily unavailable, it should return SnapshotTemporarilyUnavailable,
    /// so raft state machine could know that Storage needs some time to prepare
    /// snapshot and call snapshot later.
    fn snapshot(&self) -> Result<Snapshot>;
}

/// The Memory Storage Core instance holds the actual state of the storage struct. To access this
/// value, use the `rl` and `wl` functions on the main MemStorage implementation.
pub struct MemStorageCore {
    raft_state: RaftState,
    // entries[i] has raft log position i+snapshot.get_metadata().get_index()
    entries: Vec<Entry>,
    // Metadata of the last snapshot received.
    snapshot_metadata: SnapshotMetadata,
}

impl Default for MemStorageCore {
    fn default() -> MemStorageCore {
        MemStorageCore {
            raft_state: Default::default(),
            entries: vec![],
            // Every time a snapshot is applied to the storage, the metadata will be stored here.
            snapshot_metadata: Default::default(),
        }
    }
}

impl MemStorageCore {
    /// Saves the current HardState.
    pub fn set_hardstate(&mut self, hs: HardState) {
        self.raft_state.hard_state = hs;
    }

    /// Get the hard state.
    pub fn hard_state(&self) -> &HardState {
        &self.raft_state.hard_state
    }

    /// Apply to an index so that we can crate a latest snapshot from the storage.
    pub fn apply_to(&mut self, index: u64) -> Result<()> {
        if index < self.inner_first_index() || index > self.inner_last_index() {
            return Err(Error::Store(StorageError::Unavailable));
        }
        let diff = (index - self.entries[0].get_index()) as usize;
        self.raft_state.hard_state.set_commit(index);
        self.raft_state
            .hard_state
            .set_term(self.entries[diff].get_term());
        Ok(())
    }

    /// Saves the current conf state.
    pub fn set_conf_state(
        &mut self,
        cs: ConfState,
        pending_membership_change: Option<(ConfState, u64)>,
    ) {
        self.raft_state.conf_state = cs;
        if let Some((cs, idx)) = pending_membership_change {
            self.raft_state.pending_conf_state = Some(cs);
            self.raft_state.pending_conf_state_start_index = Some(idx);
        }
    }

<<<<<<< HEAD
=======
    /// Save raft logs and apply configuration changes in them.
    pub fn append(&mut self, ents: &[Entry]) -> Result<()> {
        if ents.is_empty() {
            return Ok(());
        }

        // Gaps are not allowed in raft logs.
        let next_idx = self.inner_last_index() + 1;
        if next_idx < ents[0].get_index() {
            return Err(Error::Store(StorageError::LogGap));
        }

        // Remove all entries overwritten by `ents`, and truncate `ents` if need.
        let first_idx = cmp::max(
            ents[0].get_index(),
            match self.entries.first() {
                Some(e) => e.get_index(),
                None => self.snapshot_metadata.get_index(),
            }
        );

        if next_idx > first_idx {
            let diff = next_idx - first_idx;
            // Uncommitted raft logs can't be compacted.
            assert!(self.entries.len() >= diff as usize);
            let s = self.entries.len() - diff as usize;
            while self.entries.len() > s {
                self.entries.pop();
            }
        }

        let i = ents
            .iter()
            .position(|e| e.get_index() == first_idx)
            .unwrap();
        ents[i..].iter().for_each(|e| self.entries.push(e.clone()));
        Ok(())
    }

>>>>>>> 2b013304
    fn inner_first_index(&self) -> u64 {
        match self.entries.first() {
            Some(e) => e.get_index(),
            None => self.snapshot_metadata.get_index() + 1,
        }
    }

    fn inner_last_index(&self) -> u64 {
        match self.entries.last() {
            Some(e) => e.get_index(),
            None => self.snapshot_metadata.get_index(),
        }
    }

    /// Overwrites the contents of this Storage object with those of the given snapshot.
    ///
    /// # Panics
    ///
    /// Panics if the snapshot index is less than the storage's first index.
    pub fn apply_snapshot(&mut self, mut snapshot: Snapshot) -> Result<()> {
        let mut meta = snapshot.take_metadata();
        let term = meta.get_term();
        let index = meta.get_index();

        if self.inner_first_index() > index {
            return Err(Error::Store(StorageError::SnapshotOutOfDate));
        }

        // Update metadata and dummy entries.
        self.entries.clear();
        let mut e = Entry::new();
        e.set_term(term);
        e.set_index(index);
        self.entries.push(e);
        self.snapshot_metadata = meta.clone();

        // Update conf states.
        self.raft_state.hard_state.set_term(term);
        self.raft_state.hard_state.set_commit(index);

        self.raft_state.conf_state = meta.take_conf_state();
        if meta.get_pending_membership_change_index() > 0 {
            let cs = meta.take_pending_membership_change();
            let i = meta.get_pending_membership_change_index();
            self.raft_state.pending_conf_state = Some(cs);
            self.raft_state.pending_conf_state_start_index = Some(i);
        }
        Ok(())
    }

    fn inner_snapshot(&self) -> Snapshot {
        let mut snapshot = Snapshot::new();

        // Use the latest applied_idx to construct the snapshot.
        let applied_idx = self.raft_state.hard_state.get_commit();
        let term = self.raft_state.hard_state.get_term();
        snapshot.mut_metadata().set_index(applied_idx);
        snapshot.mut_metadata().set_term(term);

        snapshot
            .mut_metadata()
            .set_conf_state(self.raft_state.conf_state.clone());
        if let Some(ref cs) = self.raft_state.pending_conf_state {
            snapshot
                .mut_metadata()
                .set_pending_membership_change(cs.clone());
            let i = self.raft_state.pending_conf_state_start_index.unwrap();
            snapshot
                .mut_metadata()
                .set_pending_membership_change_index(i);
        }
        snapshot
    }

    /// Discards all log entries prior to compact_index.
    /// It is the application's responsibility to not attempt to compact an index
    /// greater than RaftLog.applied.
    pub fn compact(&mut self, compact_index: u64) -> Result<()> {
        if compact_index <= self.inner_first_index() {
            // Don't need to treat this case as an error.
            return Ok(());
        }

        if compact_index > self.inner_last_index() + 1 {
            return Err(Error::Store(StorageError::Unavailable));
        }

        let offset = compact_index - self.entries[0].get_index();
<<<<<<< HEAD
        self.entries.drain(..offset as usize);
        if self.entries.is_empty() {
            // For the dummy entry.
            self.entries.push(Entry::new());
            self.entries[0].set_index(compact_index - 1);
            self.snapshot_metadata.set_index(compact_index - 1);
        }
=======
        self.entries = self.entries[offset as usize..].to_vec();
>>>>>>> 2b013304
        Ok(())
    }

    /// Append the new entries to storage.
    pub fn append(&mut self, ents: &[Entry]) -> Result<()> {
        if ents.is_empty() {
            return Ok(());
        }

        // Gaps are not allowed in raft logs.
        if self.entries.last().unwrap().get_index() + 1 < ents[0].get_index() {
            return Err(Error::Store(StorageError::LogGap));
        }

        // Remove all entries overwritten by `ents`, and truncate `ents` if need.
        let next_idx = self.entries.last().unwrap().get_index() + 1;
        let first_idx = cmp::max(ents[0].get_index(), self.entries[0].get_index());
        if next_idx > first_idx {
            let diff = next_idx - first_idx;
            // Uncommitted raft logs can't be compacted.
            assert!(self.entries.len() >= diff as usize);
            let s = self.entries.len() - diff as usize;
            while self.entries.len() > s {
                self.entries.pop();
            }
        }

        let i = ents
            .iter()
            .position(|e| e.get_index() == first_idx)
            .unwrap();
        ents[i..].iter().for_each(|e| self.entries.push(e.clone()));
        Ok(())
    }

    /// Initialize a snapshot in `MemStorageCore` with given index. Only used for tests.
    pub fn create_snapshot(
        &mut self,
        idx: u64,
        cs: Option<ConfState>,
        pending_membership_change: Option<ConfChange>,
    ) -> Result<()> {
        if idx <= self.snapshot_metadata.get_index() {
            return Err(Error::Store(StorageError::SnapshotOutOfDate));
        }
        if idx > self.inner_last_index() {
            return Err(Error::Store(StorageError::Unavailable));
        }
        for e in &self.entries {
            if e.get_index() != idx {
                continue;
            }
            self.raft_state.hard_state.set_commit(idx);
            self.raft_state.hard_state.set_term(e.get_term());
            break;
        }
        if let Some(cs) = cs {
            self.raft_state.conf_state = cs;
        }
        if let Some(mut pending_change) = pending_membership_change {
            let conf_state = pending_change.take_configuration();
            self.raft_state.pending_conf_state = Some(conf_state);
            let index = pending_change.get_start_index();
            self.raft_state.pending_conf_state_start_index = Some(index);
        }
        Ok(())
    }
}

/// `MemStorage` is a thread-safe implementation of Storage trait.
/// It is mainly used for test purpose.
#[derive(Clone, Default)]
pub struct MemStorage {
    core: Arc<RwLock<MemStorageCore>>,
}

impl MemStorage {
    /// Returns a new memory storage value.
    pub fn new() -> MemStorage {
        MemStorage {
            ..Default::default()
        }
    }

    /// Opens up a read lock on the storage and returns a guard handle. Use this
    /// with functions that don't require mutation.
    pub fn rl(&self) -> RwLockReadGuard<'_, MemStorageCore> {
        self.core.read().unwrap()
    }

    /// Opens up a write lock on the storage and returns guard handle. Use this
    /// with functions that take a mutable reference to self.
    pub fn wl(&self) -> RwLockWriteGuard<'_, MemStorageCore> {
        self.core.write().unwrap()
    }
}

impl Storage for MemStorage {
    /// Implements the Storage trait.
    fn initial_state(&self) -> Result<RaftState> {
        Ok(self.rl().raft_state.clone())
    }

    /// Implements the Storage trait.
    fn entries(&self, low: u64, high: u64, max_size: impl Into<Option<u64>>) -> Result<Vec<Entry>> {
        let max_size = max_size.into();
        let core = self.rl();
        if low < core.inner_first_index() {
            return Err(Error::Store(StorageError::Compacted));
        }

        if high > core.inner_last_index() + 1 {
            panic!(
                "index out of bound (last: {}, high: {})",
                core.inner_last_index() + 1,
                high
            );
        }

        let offset = core.entries[0].get_index();
        let lo = (low - offset) as usize;
        let hi = (high - offset) as usize;
        let mut ents = core.entries[lo..hi].to_vec();
        limit_size(&mut ents, max_size);
        Ok(ents)
    }

    /// Implements the Storage trait.
    fn term(&self, idx: u64) -> Result<u64> {
        let core = self.rl();
        if idx == core.snapshot_metadata.get_index() {
            return Ok(core.snapshot_metadata.get_term());
        }

        if idx < core.inner_first_index() {
            return Err(Error::Store(StorageError::Compacted));
        }

        let offset = core.entries[0].get_index();
        assert!(idx >= offset);
        if idx - offset >= core.entries.len() as u64 {
            return Err(Error::Store(StorageError::Unavailable));
        }
        Ok(core.entries[(idx - offset) as usize].get_term())
    }

    /// Implements the Storage trait.
    fn first_index(&self) -> Result<u64> {
        Ok(self.rl().inner_first_index())
    }

    /// Implements the Storage trait.
    fn last_index(&self) -> Result<u64> {
        Ok(self.rl().inner_last_index())
    }

    /// Implements the Storage trait.
    fn snapshot(&self) -> Result<Snapshot> {
        let core = self.rl();
        Ok(core.inner_snapshot())
    }
}

#[cfg(test)]
mod test {
    use harness::setup_for_test;
    use protobuf;

    use crate::eraftpb::{ConfState, Entry, Snapshot};
    use crate::errors::{Error as RaftError, StorageError};
    use crate::storage::{MemStorage, Storage};

    fn new_entry(index: u64, term: u64) -> Entry {
        let mut e = Entry::new();
        e.set_term(term);
        e.set_index(index);
        e
    }

    fn size_of<T: protobuf::Message>(m: &T) -> u32 {
        m.compute_size()
    }

    fn new_snapshot(index: u64, term: u64, nodes: Vec<u64>) -> Snapshot {
        let mut s = Snapshot::new();
        s.mut_metadata().set_index(index);
        s.mut_metadata().set_term(term);
        s.mut_metadata().mut_conf_state().set_nodes(nodes);
        s
    }

    #[test]
    fn test_storage_term() {
        setup_for_test();
        let ents = vec![new_entry(3, 3), new_entry(4, 4), new_entry(5, 5)];
        let mut tests = vec![
            (2, Err(RaftError::Store(StorageError::Compacted))),
            (3, Ok(3)),
            (4, Ok(4)),
            (5, Ok(5)),
            (6, Err(RaftError::Store(StorageError::Unavailable))),
        ];

        for (i, (idx, wterm)) in tests.drain(..).enumerate() {
            let storage = MemStorage::new();
            storage.wl().entries = ents.clone();

            let t = storage.term(idx);
            if t != wterm {
                panic!("#{}: expect res {:?}, got {:?}", i, wterm, t);
            }
        }
    }

    #[test]
    fn test_storage_entries() {
        setup_for_test();
        let ents = vec![
            new_entry(3, 3),
            new_entry(4, 4),
            new_entry(5, 5),
            new_entry(6, 6),
        ];
        let max_u64 = u64::max_value();
        let mut tests = vec![
            (
                2,
                6,
                max_u64,
                Err(RaftError::Store(StorageError::Compacted)),
            ),
            (3, 4, max_u64, Ok(vec![new_entry(3, 3)])),
            (4, 5, max_u64, Ok(vec![new_entry(4, 4)])),
            (4, 6, max_u64, Ok(vec![new_entry(4, 4), new_entry(5, 5)])),
            (
                4,
                7,
                max_u64,
                Ok(vec![new_entry(4, 4), new_entry(5, 5), new_entry(6, 6)]),
            ),
            // even if maxsize is zero, the first entry should be returned
            (4, 7, 0, Ok(vec![new_entry(4, 4)])),
            // limit to 2
            (
                4,
                7,
                u64::from(size_of(&ents[1]) + size_of(&ents[2])),
                Ok(vec![new_entry(4, 4), new_entry(5, 5)]),
            ),
            (
                4,
                7,
                u64::from(size_of(&ents[1]) + size_of(&ents[2]) + size_of(&ents[3]) / 2),
                Ok(vec![new_entry(4, 4), new_entry(5, 5)]),
            ),
            (
                4,
                7,
                u64::from(size_of(&ents[1]) + size_of(&ents[2]) + size_of(&ents[3]) - 1),
                Ok(vec![new_entry(4, 4), new_entry(5, 5)]),
            ),
            // all
            (
                4,
                7,
                u64::from(size_of(&ents[1]) + size_of(&ents[2]) + size_of(&ents[3])),
                Ok(vec![new_entry(4, 4), new_entry(5, 5), new_entry(6, 6)]),
            ),
        ];
        for (i, (lo, hi, maxsize, wentries)) in tests.drain(..).enumerate() {
            let storage = MemStorage::new();
            storage.wl().entries = ents.clone();
            let e = storage.entries(lo, hi, maxsize);
            if e != wentries {
                panic!("#{}: expect entries {:?}, got {:?}", i, wentries, e);
            }
        }
    }

    #[test]
    fn test_storage_last_index() {
        setup_for_test();
        let ents = vec![new_entry(3, 3), new_entry(4, 4), new_entry(5, 5)];
        let storage = MemStorage::new();
        storage.wl().entries = ents;

        let wresult = Ok(5);
        let result = storage.last_index();
        if result != wresult {
            panic!("want {:?}, got {:?}", wresult, result);
        }

        storage.wl().append(&[new_entry(6, 5)]).unwrap();
        let wresult = Ok(6);
        let result = storage.last_index();
        if result != wresult {
            panic!("want {:?}, got {:?}", wresult, result);
        }
    }

    #[test]
    fn test_storage_first_index() {
        setup_for_test();
        let ents = vec![new_entry(3, 3), new_entry(4, 4), new_entry(5, 5)];
        let storage = MemStorage::new();
        storage.wl().entries = ents;

        assert_eq!(storage.first_index(), Ok(3));
        storage.wl().compact(4).unwrap();
        assert_eq!(storage.first_index(), Ok(4));
    }

    #[test]
    fn test_storage_compact() {
        setup_for_test();
        let ents = vec![new_entry(3, 3), new_entry(4, 4), new_entry(5, 5)];
        let mut tests = vec![(2, 3, 3, 3), (3, 3, 3, 3), (4, 4, 4, 2), (5, 5, 5, 1)];
        for (i, (idx, windex, wterm, wlen)) in tests.drain(..).enumerate() {
            let storage = MemStorage::new();
            storage.wl().entries = ents.clone();

            storage.wl().compact(idx).unwrap();
            let index = storage.first_index().unwrap();
            if index != windex {
                panic!("#{}: want {}, index {}", i, windex, index);
            }
            let term = if let Ok(v) = storage.entries(index, index + 1, 1) {
                v.first().map_or(0, |e| e.get_term())
            } else {
                0
            };
            if term != wterm {
                panic!("#{}: want {}, term {}", i, wterm, term);
            }
            let last = storage.last_index().unwrap();
            let len = storage.entries(index, last + 1, 100).unwrap().len();
            if len != wlen {
                panic!("#{}: want {}, term {}", i, wlen, len);
            }
        }
    }

    #[test]
    fn test_storage_create_snapshot() {
        setup_for_test();
        let ents = vec![new_entry(3, 3), new_entry(4, 4), new_entry(5, 5)];
        let nodes = vec![1, 2, 3];
        let mut conf_state = ConfState::new();
        conf_state.set_nodes(nodes.clone());

        let mut tests = vec![
            (4, Ok(new_snapshot(4, 4, nodes.clone()))),
            (5, Ok(new_snapshot(5, 5, nodes.clone()))),
        ];
        for (i, (idx, wresult)) in tests.drain(..).enumerate() {
            let storage = MemStorage::new();
            storage.wl().entries = ents.clone();
            storage.wl().raft_state.hard_state.set_commit(idx);
            storage.wl().raft_state.hard_state.set_term(idx);
            storage.wl().raft_state.conf_state = conf_state.clone();

            let result = storage.snapshot();
            if result != wresult {
                panic!("#{}: want {:?}, got {:?}", i, wresult, result);
            }
        }
    }

    #[test]
    fn test_storage_append() {
        setup_for_test();
        let ents = vec![new_entry(3, 3), new_entry(4, 4), new_entry(5, 5)];
        let mut tests = vec![
            (
                vec![new_entry(3, 3), new_entry(4, 4), new_entry(5, 5)],
                vec![new_entry(3, 3), new_entry(4, 4), new_entry(5, 5)],
            ),
            (
                vec![new_entry(3, 3), new_entry(4, 6), new_entry(5, 6)],
                vec![new_entry(3, 3), new_entry(4, 6), new_entry(5, 6)],
            ),
            (
                vec![
                    new_entry(3, 3),
                    new_entry(4, 4),
                    new_entry(5, 5),
                    new_entry(6, 5),
                ],
                vec![
                    new_entry(3, 3),
                    new_entry(4, 4),
                    new_entry(5, 5),
                    new_entry(6, 5),
                ],
            ),
            // truncate incoming entries, truncate the existing entries and append
            (
                vec![new_entry(2, 3), new_entry(3, 3), new_entry(4, 5)],
                vec![new_entry(3, 3), new_entry(4, 5)],
            ),
            // truncate the existing entries and append
            (
                vec![new_entry(4, 5)],
                vec![new_entry(3, 3), new_entry(4, 5)],
            ),
            // direct append
            (
                vec![new_entry(6, 6)],
                vec![
                    new_entry(3, 3),
                    new_entry(4, 4),
                    new_entry(5, 5),
                    new_entry(6, 6),
                ],
            ),
        ];
        for (i, (entries, wentries)) in tests.drain(..).enumerate() {
            let storage = MemStorage::new();
            storage.wl().entries = ents.clone();

            storage.wl().append(&entries).unwrap();
            let e = &storage.wl().entries;
            if *e != wentries {
                panic!("#{}: want {:?}, entries {:?}", i, wentries, e);
            }
        }
    }

    #[test]
    fn test_storage_apply_snapshot() {
        setup_for_test();
        let nodes = vec![1, 2, 3];
        let storage = MemStorage::new();

        // Apply snapshot successfully
        let snap = new_snapshot(4, 4, nodes.clone());
        assert!(storage.wl().apply_snapshot(snap).is_ok());

        // Apply snapshot fails due to StorageError::SnapshotOutOfDate
        let snap = new_snapshot(3, 3, nodes.clone());
        assert!(storage.wl().apply_snapshot(snap).is_err());
    }
}<|MERGE_RESOLUTION|>--- conflicted
+++ resolved
@@ -31,7 +31,6 @@
 // See the License for the specific language governing permissions and
 // limitations under the License.
 
-use std::cmp;
 use std::sync::{Arc, RwLock, RwLockReadGuard, RwLockWriteGuard};
 
 use crate::eraftpb::*;
@@ -44,14 +43,18 @@
 pub struct RaftState {
     /// Contains the last meta information including commit index, the vote leader, and the vote term.
     pub hard_state: HardState,
-    /// Records the current node IDs like `[1, 2, 3]` in the cluster. Every Raft node must have a unique ID in the cluster;
+
+    /// Records the current node IDs like `[1, 2, 3]` in the cluster. Every Raft node must have a
+    /// unique ID in the cluster;
     pub conf_state: ConfState,
+
     /// If this peer is in the middle of a membership change (The period between
     /// `BeginMembershipChange` and `FinalizeMembershipChange`) this will hold the final desired
     /// state.
     #[get = "pub"]
     #[set]
     pending_conf_state: Option<ConfState>,
+
     /// If `pending_conf_state` exists this will contain the index of the `BeginMembershipChange`
     /// entry.
     #[get = "pub"]
@@ -59,14 +62,15 @@
     pending_conf_state_start_index: Option<u64>,
 }
 
-/// Storage saves all the information about the current Raft implementation, including Raft Log, commit index, the leader to vote for, etc.
-/// Pay attention to what is returned when there is no Log but it needs to get the `term` at index `first_index() - 1`. To solve this, you can use a dummy Log entry to keep the last truncated Log entry. See [`entries: vec![Entry::new()]`](src/storage.rs#L85) as a reference.
+/// Storage saves all the information about the current Raft implementation, including Raft Log,
+/// commit index, the leader to vote for, etc.
 ///
 /// If any Storage method returns an error, the raft instance will
 /// become inoperable and refuse to participate in elections; the
 /// application is responsible for cleanup and recovery in this case.
 pub trait Storage {
-    /// `initial_state` is called when Raft is initialized. This interface will return a `RaftState` which contains `HardState` and `ConfState`;
+    /// `initial_state` is called when Raft is initialized. This interface will return a `RaftState`
+    /// which contains `HardState` and `ConfState`.
     fn initial_state(&self) -> Result<RaftState>;
 
     /// Returns a slice of log entries in the range `[low, high)`.
@@ -159,48 +163,6 @@
         }
     }
 
-<<<<<<< HEAD
-=======
-    /// Save raft logs and apply configuration changes in them.
-    pub fn append(&mut self, ents: &[Entry]) -> Result<()> {
-        if ents.is_empty() {
-            return Ok(());
-        }
-
-        // Gaps are not allowed in raft logs.
-        let next_idx = self.inner_last_index() + 1;
-        if next_idx < ents[0].get_index() {
-            return Err(Error::Store(StorageError::LogGap));
-        }
-
-        // Remove all entries overwritten by `ents`, and truncate `ents` if need.
-        let first_idx = cmp::max(
-            ents[0].get_index(),
-            match self.entries.first() {
-                Some(e) => e.get_index(),
-                None => self.snapshot_metadata.get_index(),
-            }
-        );
-
-        if next_idx > first_idx {
-            let diff = next_idx - first_idx;
-            // Uncommitted raft logs can't be compacted.
-            assert!(self.entries.len() >= diff as usize);
-            let s = self.entries.len() - diff as usize;
-            while self.entries.len() > s {
-                self.entries.pop();
-            }
-        }
-
-        let i = ents
-            .iter()
-            .position(|e| e.get_index() == first_idx)
-            .unwrap();
-        ents[i..].iter().for_each(|e| self.entries.push(e.clone()));
-        Ok(())
-    }
-
->>>>>>> 2b013304
     fn inner_first_index(&self) -> u64 {
         match self.entries.first() {
             Some(e) => e.get_index(),
@@ -229,12 +191,6 @@
             return Err(Error::Store(StorageError::SnapshotOutOfDate));
         }
 
-        // Update metadata and dummy entries.
-        self.entries.clear();
-        let mut e = Entry::new();
-        e.set_term(term);
-        e.set_index(index);
-        self.entries.push(e);
         self.snapshot_metadata = meta.clone();
 
         // Update conf states.
@@ -288,18 +244,10 @@
             return Err(Error::Store(StorageError::Unavailable));
         }
 
-        let offset = compact_index - self.entries[0].get_index();
-<<<<<<< HEAD
-        self.entries.drain(..offset as usize);
-        if self.entries.is_empty() {
-            // For the dummy entry.
-            self.entries.push(Entry::new());
-            self.entries[0].set_index(compact_index - 1);
-            self.snapshot_metadata.set_index(compact_index - 1);
-        }
-=======
-        self.entries = self.entries[offset as usize..].to_vec();
->>>>>>> 2b013304
+        if let Some(entry) = self.entries.first() {
+            let offset = compact_index - entry.get_index();
+            self.entries.drain(..offset as usize);
+        }
         Ok(())
     }
 
@@ -308,30 +256,22 @@
         if ents.is_empty() {
             return Ok(());
         }
-
-        // Gaps are not allowed in raft logs.
-        if self.entries.last().unwrap().get_index() + 1 < ents[0].get_index() {
+        if self.inner_first_index() > ents[0].get_index() {
+            panic!(
+                "overwrite compacted raft logs, compacted: {}, append: {}",
+                self.inner_first_index() - 1,
+                ents[0].get_index(),
+            );
+        }
+        if self.inner_last_index() + 1 < ents[0].get_index() {
+            // Gaps are not allowed in raft logs.
             return Err(Error::Store(StorageError::LogGap));
         }
 
         // Remove all entries overwritten by `ents`, and truncate `ents` if need.
-        let next_idx = self.entries.last().unwrap().get_index() + 1;
-        let first_idx = cmp::max(ents[0].get_index(), self.entries[0].get_index());
-        if next_idx > first_idx {
-            let diff = next_idx - first_idx;
-            // Uncommitted raft logs can't be compacted.
-            assert!(self.entries.len() >= diff as usize);
-            let s = self.entries.len() - diff as usize;
-            while self.entries.len() > s {
-                self.entries.pop();
-            }
-        }
-
-        let i = ents
-            .iter()
-            .position(|e| e.get_index() == first_idx)
-            .unwrap();
-        ents[i..].iter().for_each(|e| self.entries.push(e.clone()));
+        let diff = ents[0].get_index() - self.inner_first_index();
+        self.entries.drain(diff as usize..);
+        ents.iter().for_each(|e| self.entries.push(e.clone()));
         Ok(())
     }
 
@@ -465,6 +405,8 @@
 
 #[cfg(test)]
 mod test {
+    use std::panic::{self, AssertUnwindSafe};
+
     use harness::setup_for_test;
     use protobuf;
 
@@ -675,11 +617,11 @@
         let mut tests = vec![
             (
                 vec![new_entry(3, 3), new_entry(4, 4), new_entry(5, 5)],
-                vec![new_entry(3, 3), new_entry(4, 4), new_entry(5, 5)],
+                Some(vec![new_entry(3, 3), new_entry(4, 4), new_entry(5, 5)]),
             ),
             (
                 vec![new_entry(3, 3), new_entry(4, 6), new_entry(5, 6)],
-                vec![new_entry(3, 3), new_entry(4, 6), new_entry(5, 6)],
+                Some(vec![new_entry(3, 3), new_entry(4, 6), new_entry(5, 6)]),
             ),
             (
                 vec![
@@ -688,42 +630,46 @@
                     new_entry(5, 5),
                     new_entry(6, 5),
                 ],
-                vec![
+                Some(vec![
                     new_entry(3, 3),
                     new_entry(4, 4),
                     new_entry(5, 5),
                     new_entry(6, 5),
-                ],
-            ),
-            // truncate incoming entries, truncate the existing entries and append
+                ]),
+            ),
+            // overwrite compacted raft logs is not allowed
             (
                 vec![new_entry(2, 3), new_entry(3, 3), new_entry(4, 5)],
-                vec![new_entry(3, 3), new_entry(4, 5)],
+                None,
             ),
             // truncate the existing entries and append
             (
                 vec![new_entry(4, 5)],
-                vec![new_entry(3, 3), new_entry(4, 5)],
+                Some(vec![new_entry(3, 3), new_entry(4, 5)]),
             ),
             // direct append
             (
                 vec![new_entry(6, 6)],
-                vec![
+                Some(vec![
                     new_entry(3, 3),
                     new_entry(4, 4),
                     new_entry(5, 5),
                     new_entry(6, 6),
-                ],
+                ]),
             ),
         ];
         for (i, (entries, wentries)) in tests.drain(..).enumerate() {
             let storage = MemStorage::new();
             storage.wl().entries = ents.clone();
-
-            storage.wl().append(&entries).unwrap();
-            let e = &storage.wl().entries;
-            if *e != wentries {
-                panic!("#{}: want {:?}, entries {:?}", i, wentries, e);
+            let res = panic::catch_unwind(AssertUnwindSafe(|| storage.wl().append(&entries)));
+            if let Some(wentries) = wentries {
+                assert!(res.is_ok());
+                let e = &storage.wl().entries;
+                if *e != wentries {
+                    panic!("#{}: want {:?}, entries {:?}", i, wentries, e);
+                }
+            } else {
+                assert!(res.is_err());
             }
         }
     }
