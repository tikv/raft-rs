--- conflicted
+++ resolved
@@ -120,17 +120,11 @@
     fn initial_state(&self) -> Result<RaftState>;
 
     /// Returns a slice of log entries in the range `[low, high)`.
-<<<<<<< HEAD
-    /// max_size limits the total size of the log entries returned, but
-    /// entries returns at least one entry if any.
-    fn entries(&self, low: u64, high: u64, max_size: u64) -> Result<Vec<Entry>>;
-
-=======
     /// max_size limits the total size of the log entries returned if not `None`, however
     /// the slice of entries returned will always have length at least 1 if entries are
     /// found in the range.
     fn entries(&self, low: u64, high: u64, max_size: impl Into<Option<u64>>) -> Result<Vec<Entry>>;
->>>>>>> 408120bf
+
     /// Returns the term of entry idx, which must be in the range
     /// [first_index()-1, last_index()]. The term of the entry before
     /// first_index is retained for matching purpose even though the
