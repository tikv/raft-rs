--- conflicted
+++ resolved
@@ -251,14 +251,9 @@
         // Use the latest applied_idx to construct the snapshot.
         let applied_idx = self.raft_state.hard_state.commit;
         let term = self.raft_state.hard_state.term;
-<<<<<<< HEAD
-        snapshot.mut_metadata().index = applied_idx;
-        snapshot.mut_metadata().term = term;
-=======
         let meta = snapshot.mut_metadata();
         meta.index = applied_idx;
         meta.term = term;
->>>>>>> 995f5caa
 
         meta
             .set_conf_state(self.raft_state.conf_state.clone());
