--- conflicted
+++ resolved
@@ -647,35 +647,6 @@
     pub fn commit_apply(&mut self, applied: u64) {
         #[allow(deprecated)]
         self.raft_log.applied_to(applied);
-<<<<<<< HEAD
-
-        // Check to see if we need to finalize a Joint Consensus state now.
-        let start_index = self
-            .pending_membership_change
-            .as_ref()
-            .map(|v| v.start_index);
-
-        if let Some(index) = start_index {
-            // Invariant: We know that if we have committed past some index, we can also commit that index.
-            if applied >= index && self.state == StateRole::Leader {
-                // We must replicate the commit entry.
-                self.append_finalize_conf_change_entry();
-            }
-        }
-    }
-
-    fn append_finalize_conf_change_entry(&mut self) {
-        let mut conf_change = ConfChange::default();
-        conf_change.set_change_type(ConfChangeType::FinalizeMembershipChange);
-        let data = conf_change.write_to_bytes().unwrap();
-        let mut entry = Entry::default();
-        entry.set_entry_type(EntryType::EntryConfChange);
-        entry.data = data;
-        // Index/Term set here.
-        self.append_entry(&mut [entry]);
-        self.bcast_append();
-=======
->>>>>>> f7f7d012
     }
 
     /// Resets the current node to a given term.
@@ -881,30 +852,6 @@
 
         self.append_entry(&mut [Entry::default()]);
 
-<<<<<<< HEAD
-        // In most cases, we append only a new entry marked with an index and term.
-        // In the specific case of a node recovering while in the middle of a membership change,
-        // and the finalization entry may have been lost, we must also append that, since it
-        // would be overwritten by the term change.
-        let change_start_index = self
-            .pending_membership_change
-            .as_ref()
-            .map(|v| v.start_index);
-        if let Some(index) = change_start_index {
-            trace!(
-                self.logger,
-                "Checking if we need to finalize again..., began: {began}, applied: {applied}, committed: {committed}",
-                began = index,
-                applied = self.raft_log.applied,
-                committed = self.raft_log.committed
-            );
-            if index <= self.raft_log.committed {
-                self.append_finalize_conf_change_entry();
-            }
-        }
-
-=======
->>>>>>> f7f7d012
         info!(
             self.logger,
             "became leader at term {term}",
