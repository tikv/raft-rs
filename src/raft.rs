// Copyright 2016 PingCAP, Inc.
//
// Licensed under the Apache License, Version 2.0 (the "License");
// you may not use this file except in compliance with the License.
// You may obtain a copy of the License at
//
//     http://www.apache.org/licenses/LICENSE-2.0
//
// Unless required by applicable law or agreed to in writing, software
// distributed under the License is distributed on an "AS IS" BASIS,
// See the License for the specific language governing permissions and
// limitations under the License.

// Copyright 2015 The etcd Authors
//
// Licensed under the Apache License, Version 2.0 (the "License");
// you may not use this file except in compliance with the License.
// You may obtain a copy of the License at
//
//     http://www.apache.org/licenses/LICENSE-2.0
//
// Unless required by applicable law or agreed to in writing, software
// distributed under the License is distributed on an "AS IS" BASIS,
// WITHOUT WARRANTIES OR CONDITIONS OF ANY KIND, either express or implied.
// See the License for the specific language governing permissions and
// limitations under the License.

use std::cmp;

use rand::{self, Rng};
use kvproto::eraftpb::{Entry, EntryType, HardState, Message, MessageType, Snapshot};
use protobuf::repeated::RepeatedField;

use super::storage::Storage;
use super::progress::{Inflights, Progress, ProgressSet, ProgressState};
use super::errors::{Error, Result, StorageError};
use super::raft_log::{self, RaftLog};
use super::read_only::{ReadOnly, ReadOnlyOption, ReadState};
use flat_map::FlatMap;

// CAMPAIGN_PRE_ELECTION represents the first phase of a normal election when
// Config.pre_vote is true.
const CAMPAIGN_PRE_ELECTION: &'static [u8] = b"CampaignPreElection";
// CAMPAIGN_ELECTION represents a normal (time-based) election (the second phase
// of the election when Config.pre_vote is true).
const CAMPAIGN_ELECTION: &'static [u8] = b"CampaignElection";
// CAMPAIGN_TRANSFER represents the type of leader transfer.
const CAMPAIGN_TRANSFER: &'static [u8] = b"CampaignTransfer";

#[derive(Debug, PartialEq, Clone, Copy)]
pub enum StateRole {
    Follower,
    Candidate,
    Leader,
    PreCandidate,
}

impl Default for StateRole {
    fn default() -> StateRole {
        StateRole::Follower
    }
}

// A constant represents invalid id of raft.
pub const INVALID_ID: u64 = 0;
// A constant represents invalid index of raft log.
pub const INVALID_INDEX: u64 = 0;

/// Config contains the parameters to start a raft.
#[derive(Default)]
pub struct Config {
    /// id is the identity of the local raft. ID cannot be 0.
    pub id: u64,

    /// peers contains the IDs of all nodes (including self) in
    /// the raft cluster. It should only be set when starting a new
    /// raft cluster.
    /// Restarting raft from previous configuration will panic if
    /// peers is set.
    /// peer is private and only used for testing right now.
    pub peers: Vec<u64>,

    /// learners contains the IDs of all learner nodes (maybe include self if
    /// the local node is a learner) in the raft cluster.
    /// learners only receives entries from the leader node. It does not vote
    /// or promote itself.
    pub learners: Vec<u64>,

    /// ElectionTick is the number of node.tick invocations that must pass between
    /// elections. That is, if a follower does not receive any message from the
    /// leader of current term before ElectionTick has elapsed, it will become
    /// candidate and start an election. election_tick must be greater than
    /// HeartbeatTick. We suggest election_tick = 10 * HeartbeatTick to avoid
    /// unnecessary leader switching
    pub election_tick: usize,
    /// HeartbeatTick is the number of node.tick invocations that must pass between
    /// heartbeats. That is, a leader sends heartbeat messages to maintain its
    /// leadership every heartbeat ticks.
    pub heartbeat_tick: usize,

    /// Applied is the last applied index. It should only be set when restarting
    /// raft. raft will not return entries to the application smaller or equal to Applied.
    /// If Applied is unset when restarting, raft might return previous applied entries.
    /// This is a very application dependent configuration.
    pub applied: u64,

    /// MaxSizePerMsg limits the max size of each append message. Smaller value lowers
    /// the raft recovery cost(initial probing and message lost during normal operation).
    /// On the other side, it might affect the throughput during normal replication.
    /// Note: math.MaxUusize64 for unlimited, 0 for at most one entry per message.
    pub max_size_per_msg: u64,
    /// max_inflight_msgs limits the max number of in-flight append messages during optimistic
    /// replication phase. The application transportation layer usually has its own sending
    /// buffer over TCP/UDP. Setting MaxInflightMsgs to avoid overflowing that sending buffer.
    /// TODO: feedback to application to limit the proposal rate?
    pub max_inflight_msgs: usize,

    /// check_quorum specifies if the leader should check quorum activity. Leader steps down when
    /// quorum is not active for an electionTimeout.
    pub check_quorum: bool,

    /// pre_vote enables the Pre-Vote algorithm described in raft thesis section
    /// 9.6. This prevents disruption when a node that has been partitioned away
    /// rejoins the cluster.
    pub pre_vote: bool,

    /// read_only_option specifies how the read only request is processed.
    pub read_only_option: ReadOnlyOption,

    // Don't broadcast an empty raft entry to notify follower to commit an entry.
    // This may make follower wait a longer time to apply an entry. This configuration
    // May affect proposal forwarding and follower read.
    pub skip_bcast_commit: bool,

    /// tag is only used for logging
    pub tag: String,
}

impl Config {
    pub fn validate(&self) -> Result<()> {
        if self.id == INVALID_ID {
            return Err(Error::ConfigInvalid("invalid node id".to_owned()));
        }

        if self.heartbeat_tick == 0 {
            return Err(Error::ConfigInvalid(
                "heartbeat tick must greater than 0".to_owned(),
            ));
        }

        if self.election_tick <= self.heartbeat_tick {
            return Err(Error::ConfigInvalid(
                "election tick must be greater than heartbeat tick".to_owned(),
            ));
        }

        if self.max_inflight_msgs == 0 {
            return Err(Error::ConfigInvalid(
                "max inflight messages must be greater than 0".to_owned(),
            ));
        }

        Ok(())
    }
}

// SoftState provides state that is useful for logging and debugging.
// The state is volatile and does not need to be persisted to the WAL.
#[derive(Default, PartialEq, Debug)]
pub struct SoftState {
    pub leader_id: u64,
    pub raft_state: StateRole,
}

#[derive(Default)]
pub struct Raft<T: Storage> {
    pub term: u64,
    pub vote: u64,

    pub id: u64,

    pub read_states: Vec<ReadState>,

    /// the log
    pub raft_log: RaftLog<T>,

    pub max_inflight: usize,
    pub max_msg_size: u64,
    prs: Option<ProgressSet>,

    pub state: StateRole,

    pub is_learner: bool,

    pub votes: FlatMap<u64, bool>,

    pub msgs: Vec<Message>,

    /// the leader id
    pub leader_id: u64,

    /// lead_transferee is id of the leader transfer target when its value is not None.
    /// Follow the procedure defined in raft thesis 3.10.
    pub lead_transferee: Option<u64>,

    /// Only one conf change may be pending (in the log, but not yet
    /// applied) at a time. This is enforced via pending_conf_index, which
    /// is set to a value >= the log index of the latest pending
    /// configuration change (if any). Config changes are only allowed to
    /// be proposed if the leader's applied index is greater than this
    /// value.
    pub pending_conf_index: u64,

    pub read_only: ReadOnly,

    /// number of ticks since it reached last electionTimeout when it is leader
    /// or candidate.
    /// number of ticks since it reached last electionTimeout or received a
    /// valid message from current leader when it is a follower.
    pub election_elapsed: usize,

    /// number of ticks since it reached last heartbeatTimeout.
    /// only leader keeps heartbeatElapsed.
    heartbeat_elapsed: usize,

    pub check_quorum: bool,
    pre_vote: bool,
    skip_bcast_commit: bool,

    heartbeat_timeout: usize,
    election_timeout: usize,

    // randomized_election_timeout is a random number between
    // [election_timeout, 2 * election_timeout - 1]. It gets reset
    // when raft changes its state to follower or candidate.
    randomized_election_timeout: usize,

    /// Will be called when step** is about to be called.
    /// return false will skip step**.
    pub before_step_state: Option<Box<FnMut(&Message) -> bool>>,

    /// tag is only used for logging
    tag: String,
}

fn new_progress(next_idx: u64, ins_size: usize) -> Progress {
    Progress {
        next_idx: next_idx,
        ins: Inflights::new(ins_size),
        ..Default::default()
    }
}

fn new_message(to: u64, field_type: MessageType, from: Option<u64>) -> Message {
    let mut m = Message::new();
    m.set_to(to);
    if let Some(id) = from {
        m.set_from(id);
    }
    m.set_msg_type(field_type);
    m
}

// vote_resp_msg_type maps vote and pre_vote message types to their correspond responses.
pub fn vote_resp_msg_type(t: MessageType) -> MessageType {
    match t {
        MessageType::MsgRequestVote => MessageType::MsgRequestVoteResponse,
        MessageType::MsgRequestPreVote => MessageType::MsgRequestPreVoteResponse,
        _ => panic!("Not a vote message: {:?}", t),
    }
}

// Calculate the quorum of a Raft cluster with the specified total nodes.
pub fn quorum(total: usize) -> usize {
    total / 2 + 1
}

impl<T: Storage> Raft<T> {
    pub fn new(c: &Config, store: T) -> Raft<T> {
        c.validate().expect("configuration is invalid");
        let rs = store.initial_state().expect("");
        let conf_state = &rs.conf_state;
        let raft_log = RaftLog::new(store, c.tag.clone());
        let mut peers: &[u64] = &c.peers;
        let mut learners: &[u64] = &c.learners;
        if !conf_state.get_nodes().is_empty() || !conf_state.get_learners().is_empty() {
            if !peers.is_empty() || !learners.is_empty() {
                // TODO: the peers argument is always nil except in
                // tests; the argument should be removed and these tests should be
                // updated to specify their nodes through a snap
                panic!(
                    "{} cannot specify both new(peers/learners) and ConfState.(Nodes/Learners)",
                    c.tag
                )
            }
            peers = conf_state.get_nodes();
            learners = conf_state.get_learners();
        }
        let mut r = Raft {
            id: c.id,
            read_states: Default::default(),
            raft_log: raft_log,
            max_inflight: c.max_inflight_msgs,
            max_msg_size: c.max_size_per_msg,
            prs: Some(ProgressSet::new(peers.len(), learners.len())),
            state: StateRole::Follower,
            is_learner: false,
            check_quorum: c.check_quorum,
            pre_vote: c.pre_vote,
            read_only: ReadOnly::new(c.read_only_option),
            heartbeat_timeout: c.heartbeat_tick,
            election_timeout: c.election_tick,
            votes: Default::default(),
            msgs: Default::default(),
            leader_id: Default::default(),
            lead_transferee: None,
            term: Default::default(),
            election_elapsed: Default::default(),
            pending_conf_index: Default::default(),
            before_step_state: None,
            vote: Default::default(),
            heartbeat_elapsed: Default::default(),
            randomized_election_timeout: 0,
            skip_bcast_commit: c.skip_bcast_commit,
            tag: c.tag.to_owned(),
        };
        for p in peers {
            let pr = new_progress(1, r.max_inflight);
            r.mut_prs().insert_voter(*p, pr);
        }
        for p in learners {
            let mut pr = new_progress(1, r.max_inflight);
            pr.is_learner = true;
            r.mut_prs().insert_learner(*p, pr);
            if *p == r.id {
                r.is_learner = true;
            }
        }

        if rs.hard_state != HardState::new() {
            r.load_state(rs.hard_state);
        }
        if c.applied > 0 {
            r.raft_log.applied_to(c.applied);
        }
        let term = r.term;
        r.become_follower(term, INVALID_ID);
        info!(
            "{} newRaft [peers: {:?}, term: {:?}, commit: {}, applied: {}, last_index: {}, \
             last_term: {}]",
            r.tag,
            r.prs().nodes(),
            r.term,
            r.raft_log.committed,
            r.raft_log.get_applied(),
            r.raft_log.last_index(),
            r.raft_log.last_term()
        );
        r
    }

    #[inline]
    pub fn get_store(&self) -> &T {
        self.raft_log.get_store()
    }

    #[inline]
    pub fn mut_store(&mut self) -> &mut T {
        self.raft_log.mut_store()
    }

    #[inline]
    pub fn get_snap(&self) -> Option<&Snapshot> {
        self.raft_log.get_unstable().snapshot.as_ref()
    }

    #[inline]
    pub fn pending_read_count(&self) -> usize {
        self.read_only.pending_read_count()
    }

    #[inline]
    pub fn ready_read_count(&self) -> usize {
        self.read_states.len()
    }

    pub fn soft_state(&self) -> SoftState {
        SoftState {
            leader_id: self.leader_id,
            raft_state: self.state,
        }
    }

    pub fn hard_state(&self) -> HardState {
        let mut hs = HardState::new();
        hs.set_term(self.term);
        hs.set_vote(self.vote);
        hs.set_commit(self.raft_log.committed);
        hs
    }

    pub fn in_lease(&self) -> bool {
        self.state == StateRole::Leader && self.check_quorum
    }

    fn quorum(&self) -> usize {
        quorum(self.prs().voters().len())
    }

    // for testing leader lease
    pub fn set_randomized_election_timeout(&mut self, t: usize) {
        self.randomized_election_timeout = t;
    }

    pub fn get_election_timeout(&self) -> usize {
        self.election_timeout
    }

    pub fn get_heartbeat_timeout(&self) -> usize {
        self.heartbeat_timeout
    }

    pub fn get_randomized_election_timeout(&self) -> usize {
        self.randomized_election_timeout
    }

    // send persists state to stable storage and then sends to its mailbox.
    fn send(&mut self, mut m: Message) {
        m.set_from(self.id);
        if m.get_msg_type() == MessageType::MsgRequestVote
            || m.get_msg_type() == MessageType::MsgRequestPreVote
            || m.get_msg_type() == MessageType::MsgRequestVoteResponse
            || m.get_msg_type() == MessageType::MsgRequestPreVoteResponse
        {
            if m.get_term() == 0 {
                // All {pre-,}campaign messages need to have the term set when
                // sending.
                // - MsgVote: m.Term is the term the node is campaigning for,
                //   non-zero as we increment the term when campaigning.
                // - MsgVoteResp: m.Term is the new r.Term if the MsgVote was
                //   granted, non-zero for the same reason MsgVote is
                // - MsgPreVote: m.Term is the term the node will campaign,
                //   non-zero as we use m.Term to indicate the next term we'll be
                //   campaigning for
                // - MsgPreVoteResp: m.Term is the term received in the original
                //   MsgPreVote if the pre-vote was granted, non-zero for the
                //   same reasons MsgPreVote is
                panic!(
                    "{} term should be set when sending {:?}",
                    self.tag,
                    m.get_msg_type()
                );
            }
        } else {
            if m.get_term() != 0 {
                panic!(
                    "{} term should not be set when sending {:?} (was {})",
                    self.tag,
                    m.get_msg_type(),
                    m.get_term()
                );
            }
            // do not attach term to MsgPropose, MsgReadIndex
            // proposals are a way to forward to the leader and
            // should be treated as local message.
            // MsgReadIndex is also forwarded to leader.
            if m.get_msg_type() != MessageType::MsgPropose
                && m.get_msg_type() != MessageType::MsgReadIndex
            {
                m.set_term(self.term);
            }
        }
        self.msgs.push(m);
    }

    fn prepare_send_snapshot(&mut self, m: &mut Message, pr: &mut Progress, to: u64) -> bool {
        if !pr.recent_active {
            debug!(
                "{} ignore sending snapshot to {} since it is not recently active",
                self.tag, to
            );
            return false;
        }

        m.set_msg_type(MessageType::MsgSnapshot);
        let snapshot_r = self.raft_log.snapshot();
        if let Err(e) = snapshot_r {
            if e == Error::Store(StorageError::SnapshotTemporarilyUnavailable) {
                debug!(
                    "{} failed to send snapshot to {} because snapshot is temporarily \
                     unavailable",
                    self.tag, to
                );
                return false;
            }
            panic!("{} unexpected error: {:?}", self.tag, e);
        }
        let snapshot = snapshot_r.unwrap();
        if snapshot.get_metadata().get_index() == 0 {
            panic!("{} need non-empty snapshot", self.tag);
        }
        let (sindex, sterm) = (
            snapshot.get_metadata().get_index(),
            snapshot.get_metadata().get_term(),
        );
        m.set_snapshot(snapshot);
        debug!(
            "{} [firstindex: {}, commit: {}] sent snapshot[index: {}, term: {}] to {} \
             [{:?}]",
            self.tag,
            self.raft_log.first_index(),
            self.raft_log.committed,
            sindex,
            sterm,
            to,
            pr
        );
        pr.become_snapshot(sindex);
        debug!(
            "{} paused sending replication messages to {} [{:?}]",
            self.tag, to, pr
        );
        true
    }

    fn prepare_send_entries(
        &mut self,
        m: &mut Message,
        pr: &mut Progress,
        term: u64,
        ents: Vec<Entry>,
    ) {
        m.set_msg_type(MessageType::MsgAppend);
        m.set_index(pr.next_idx - 1);
        m.set_log_term(term);
        m.set_entries(RepeatedField::from_vec(ents));
        m.set_commit(self.raft_log.committed);
        if !m.get_entries().is_empty() {
            match pr.state {
                ProgressState::Replicate => {
                    let last = m.get_entries().last().unwrap().get_index();
                    pr.optimistic_update(last);
                    pr.ins.add(last);
                }
                ProgressState::Probe => pr.pause(),
                _ => panic!(
                    "{} is sending append in unhandled state {:?}",
                    self.tag, pr.state
                ),
            }
        }
    }

    // send_append sends RPC, with entries to the given peer.
    pub fn send_append(&mut self, to: u64, pr: &mut Progress) {
        if pr.is_paused() {
            return;
        }
        let term = self.raft_log.term(pr.next_idx - 1);
        let ents = self.raft_log.entries(pr.next_idx, self.max_msg_size);
        let mut m = Message::new();
        m.set_to(to);
        if term.is_err() || ents.is_err() {
            // send snapshot if we failed to get term or entries
            if !self.prepare_send_snapshot(&mut m, pr, to) {
                return;
            }
        } else {
            self.prepare_send_entries(&mut m, pr, term.unwrap(), ents.unwrap());
        }
        self.send(m);
    }

    // send_heartbeat sends an empty MsgAppend
    fn send_heartbeat(&mut self, to: u64, pr: &Progress, ctx: Option<Vec<u8>>) {
        // Attach the commit as min(to.matched, self.raft_log.committed).
        // When the leader sends out heartbeat message,
        // the receiver(follower) might not be matched with the leader
        // or it might not have all the committed entries.
        // The leader MUST NOT forward the follower's commit to
        // an unmatched index.
        let mut m = Message::new();
        m.set_to(to);
        m.set_msg_type(MessageType::MsgHeartbeat);
        let commit = cmp::min(pr.matched, self.raft_log.committed);
        m.set_commit(commit);
        if let Some(context) = ctx {
            m.set_context(context);
        }
        self.send(m);
    }

    // bcast_append sends RPC, with entries to all peers that are not up-to-date
    // according to the progress recorded in r.prs().
    pub fn bcast_append(&mut self) {
        let self_id = self.id;
        let mut prs = self.take_prs();
        prs.iter_mut()
            .filter(|&(id, _)| *id != self_id)
            .for_each(|(id, pr)| self.send_append(*id, pr));
        self.set_prs(prs);
    }

    // bcast_heartbeat sends RPC, without entries to all the peers.
    pub fn bcast_heartbeat(&mut self) {
        let ctx = self.read_only.last_pending_request_ctx();
        self.bcast_heartbeat_with_ctx(ctx)
    }

    pub fn bcast_heartbeat_with_ctx(&mut self, ctx: Option<Vec<u8>>) {
        let self_id = self.id;
        let mut prs = self.take_prs();
        prs.iter_mut()
            .filter(|&(id, _)| *id != self_id)
            .for_each(|(id, pr)| self.send_heartbeat(*id, pr, ctx.clone()));
        self.set_prs(prs);
    }

    // maybe_commit attempts to advance the commit index. Returns true if
    // the commit index changed (in which case the caller should call
    // r.bcast_append).
    pub fn maybe_commit(&mut self) -> bool {
        let mut mis_arr = [0; 5];
        let mut mis_vec;
        let mis = if self.prs().voters().len() <= 5 {
            &mut mis_arr[..self.prs().voters().len()]
        } else {
            mis_vec = vec![0; self.prs().voters().len()];
            mis_vec.as_mut_slice()
        };
        for (i, pr) in self.prs().voters().values().enumerate() {
            mis[i] = pr.matched;
        }
        // reverse sort
        mis.sort_by(|a, b| b.cmp(a));
        let mci = mis[self.quorum() - 1];
        self.raft_log.maybe_commit(mci, self.term)
    }

    pub fn reset(&mut self, term: u64) {
        if self.term != term {
            self.term = term;
            self.vote = INVALID_ID;
        }
        self.leader_id = INVALID_ID;
        self.reset_randomized_election_timeout();
        self.election_elapsed = 0;
        self.heartbeat_elapsed = 0;

        self.abort_leader_transfer();

        self.votes = FlatMap::default();

        self.pending_conf_index = 0;
        self.read_only = ReadOnly::new(self.read_only.option);

        let (last_index, max_inflight) = (self.raft_log.last_index(), self.max_inflight);
        let self_id = self.id;
        for (&id, pr) in self.mut_prs().iter_mut() {
            let is_learner = pr.is_learner;
            *pr = new_progress(last_index + 1, max_inflight);
            pr.is_learner = is_learner;
            if id == self_id {
                pr.matched = last_index;
            }
        }
    }

    pub fn append_entry(&mut self, es: &mut [Entry]) {
        let mut li = self.raft_log.last_index();
        for (i, e) in es.iter_mut().enumerate() {
            e.set_term(self.term);
            e.set_index(li + 1 + i as u64);
        }
        // use latest "last" index after truncate/append
        li = self.raft_log.append(es);

        let self_id = self.id;
        self.mut_prs().get_mut(self_id).unwrap().maybe_update(li);

        // Regardless of maybe_commit's return, our caller will call bcastAppend.
        self.maybe_commit();
    }

    /// Returns true to indicate that there will probably be some readiness need to be handled.
    pub fn tick(&mut self) -> bool {
        match self.state {
            StateRole::Follower | StateRole::PreCandidate | StateRole::Candidate => {
                self.tick_election()
            }
            StateRole::Leader => self.tick_heartbeat(),
        }
    }

    // tick_election is run by followers and candidates after self.election_timeout.
    // TODO: revoke pub when there is a better way to test.
    // Returns true to indicate that there will probably be some readiness need to be handled.
    pub fn tick_election(&mut self) -> bool {
        self.election_elapsed += 1;
        if !self.pass_election_timeout() || !self.promotable() {
            return false;
        }

        self.election_elapsed = 0;
        let m = new_message(INVALID_ID, MessageType::MsgHup, Some(self.id));
        self.step(m).is_ok();
        true
    }

    // tick_heartbeat is run by leaders to send a MsgBeat after self.heartbeat_timeout.
    // Returns true to indicate that there will probably be some readiness need to be handled.
    fn tick_heartbeat(&mut self) -> bool {
        self.heartbeat_elapsed += 1;
        self.election_elapsed += 1;

        let mut has_ready = false;
        if self.election_elapsed >= self.election_timeout {
            self.election_elapsed = 0;
            if self.check_quorum {
                let m = new_message(INVALID_ID, MessageType::MsgCheckQuorum, Some(self.id));
                has_ready = true;
                self.step(m).is_ok();
            }
            if self.state == StateRole::Leader && self.lead_transferee.is_some() {
                self.abort_leader_transfer()
            }
        }

        if self.state != StateRole::Leader {
            return has_ready;
        }

        if self.heartbeat_elapsed >= self.heartbeat_timeout {
            self.heartbeat_elapsed = 0;
            has_ready = true;
            let m = new_message(INVALID_ID, MessageType::MsgBeat, Some(self.id));
            self.step(m).is_ok();
        }
        has_ready
    }

    pub fn become_follower(&mut self, term: u64, leader_id: u64) {
        self.reset(term);
        self.leader_id = leader_id;
        self.state = StateRole::Follower;
        info!("{} became follower at term {}", self.tag, self.term);
    }

    // TODO: revoke pub when there is a better way to test.
    pub fn become_candidate(&mut self) {
        assert_ne!(
            self.state,
            StateRole::Leader,
            "invalid transition [leader -> candidate]"
        );
        let term = self.term + 1;
        self.reset(term);
        let id = self.id;
        self.vote = id;
        self.state = StateRole::Candidate;
        info!("{} became candidate at term {}", self.tag, self.term);
    }

    pub fn become_pre_candidate(&mut self) {
        assert_ne!(
            self.state,
            StateRole::Leader,
            "invalid transition [leader -> pre-candidate]"
        );
        // Becoming a pre-candidate changes our state.
        // but doesn't change anything else. In particular it does not increase
        // self.term or change self.vote.
        self.state = StateRole::PreCandidate;
        info!("{} became pre-candidate at term {}", self.tag, self.term);
    }

    // TODO: revoke pub when there is a better way to test.
    pub fn become_leader(&mut self) {
        assert_ne!(
            self.state,
            StateRole::Follower,
            "invalid transition [follower -> leader]"
        );
        let term = self.term;
        self.reset(term);
        self.leader_id = self.id;
        self.state = StateRole::Leader;
        let begin = self.raft_log.committed + 1;
        let ents = self.raft_log
            .entries(begin, raft_log::NO_LIMIT)
            .expect("unexpected error getting uncommitted entries");
        // Conservatively set the pending_conf_index to the last index in the
        // log. There may or may not be a pending config change, but it's
        // safe to delay any future proposals until we commit all our
        // pending log entries, and scanning the entire tail of the log
        // could be expensive.
        self.pending_conf_index = ents.last().map_or(0, |e| e.get_index());

        self.append_entry(&mut [Entry::new()]);
        info!("{} became leader at term {}", self.tag, self.term);
    }

    fn num_pending_conf(&self, ents: &[Entry]) -> usize {
        ents.into_iter()
            .filter(|e| e.get_entry_type() == EntryType::EntryConfChange)
            .count()
    }

    fn campaign(&mut self, campaign_type: &[u8]) {
        let (vote_msg, term) = if campaign_type == CAMPAIGN_PRE_ELECTION {
            self.become_pre_candidate();
            // Pre-vote RPCs are sent for next term before we've incremented self.term.
            (MessageType::MsgRequestPreVote, self.term + 1)
        } else {
            self.become_candidate();
            (MessageType::MsgRequestVote, self.term)
        };
        let self_id = self.id;
        if self.quorum() == self.poll(self_id, vote_resp_msg_type(vote_msg), true) {
            // We won the election after voting for ourselves (which must mean that
            // this is a single-node cluster). Advance to the next state.
            if campaign_type == CAMPAIGN_PRE_ELECTION {
                self.campaign(CAMPAIGN_ELECTION);
            } else {
                self.become_leader();
            }
            return;
        }

        let prs = self.take_prs();
        prs.voters()
            .keys()
            .filter(|&id| *id != self_id)
            .for_each(|&id| {
                info!(
                    "{} [logterm: {}, index: {}] sent {:?} request to {} at term {}",
                    self.tag,
                    self.raft_log.last_term(),
                    self.raft_log.last_index(),
                    vote_msg,
                    id,
                    self.term
                );
                let mut m = new_message(id, vote_msg, None);
                m.set_term(term);
                m.set_index(self.raft_log.last_index());
                m.set_log_term(self.raft_log.last_term());
                if campaign_type == CAMPAIGN_TRANSFER {
                    m.set_context(campaign_type.to_vec());
                }
                self.send(m);
            });
        self.set_prs(prs);
    }

    fn poll(&mut self, id: u64, t: MessageType, v: bool) -> usize {
        if v {
            info!(
                "{} received {:?} from {} at term {}",
                self.tag, t, id, self.term
            )
        } else {
            info!(
                "{} received {:?} rejection from {} at term {}",
                self.tag, t, id, self.term
            )
        }
        self.votes.entry(id).or_insert(v);
        self.votes.values().filter(|x| **x).count()
    }

    pub fn step(&mut self, m: Message) -> Result<()> {
        // Handle the message term, which may result in our stepping down to a follower.

        if m.get_term() == 0 {
            // local message
        } else if m.get_term() > self.term {
            if m.get_msg_type() == MessageType::MsgRequestVote
                || m.get_msg_type() == MessageType::MsgRequestPreVote
            {
                let force = m.get_context() == CAMPAIGN_TRANSFER;
                let in_lease = self.check_quorum && self.leader_id != INVALID_ID
                    && self.election_elapsed < self.election_timeout;
                if !force && in_lease {
                    // if a server receives RequestVote request within the minimum election
                    // timeout of hearing from a current leader, it does not update its term
                    // or grant its vote
                    info!(
                        "{} [logterm: {}, index: {}, vote: {}] ignored {:?} vote from \
                         {} [logterm: {}, index: {}] at term {}: lease is not expired \
                         (remaining ticks: {})",
                        self.tag,
                        self.raft_log.last_term(),
                        self.raft_log.last_index(),
                        self.vote,
                        m.get_msg_type(),
                        m.get_from(),
                        m.get_log_term(),
                        m.get_index(),
                        self.term,
                        self.election_timeout - self.election_elapsed
                    );

                    return Ok(());
                }
            }

            if m.get_msg_type() == MessageType::MsgRequestPreVote
                || (m.get_msg_type() == MessageType::MsgRequestPreVoteResponse && !m.get_reject())
            {
                // For a pre-vote request:
                // Never change our term in response to a pre-vote request.
                //
                // For a pre-vote response with pre-vote granted:
                // We send pre-vote requests with a term in our future. If the
                // pre-vote is granted, we will increment our term when we get a
                // quorum. If it is not, the term comes from the node that
                // rejected our vote so we should become a follower at the new
                // term.
            } else {
                info!(
                    "{} [term: {}] received a {:?} message with higher term from {} [term: {}]",
                    self.tag,
                    self.term,
                    m.get_msg_type(),
                    m.get_from(),
                    m.get_term()
                );
                if m.get_msg_type() == MessageType::MsgAppend
                    || m.get_msg_type() == MessageType::MsgHeartbeat
                    || m.get_msg_type() == MessageType::MsgSnapshot
                {
                    self.become_follower(m.get_term(), m.get_from());
                } else {
                    self.become_follower(m.get_term(), INVALID_ID);
                }
            }
        } else if m.get_term() < self.term {
            if self.check_quorum
                && (m.get_msg_type() == MessageType::MsgHeartbeat
                    || m.get_msg_type() == MessageType::MsgAppend)
            {
                // We have received messages from a leader at a lower term. It is possible
                // that these messages were simply delayed in the network, but this could
                // also mean that this node has advanced its term number during a network
                // partition, and it is now unable to either win an election or to rejoin
                // the majority on the old term. If checkQuorum is false, this will be
                // handled by incrementing term numbers in response to MsgVote with a higher
                // term, but if checkQuorum is true we may not advance the term on MsgVote and
                // must generate other messages to advance the term. The net result of these
                // two features is to minimize the disruption caused by nodes that have been
                // removed from the cluster's configuration: a removed node will send MsgVotes
                // which will be ignored, but it will not receive MsgApp or MsgHeartbeat, so it
                // will not create disruptive term increases
                let to_send = new_message(m.get_from(), MessageType::MsgAppendResponse, None);
                self.send(to_send);
            } else {
                // ignore other cases
                info!(
                    "{} [term: {}] ignored a {:?} message with lower term from {} [term: {}]",
                    self.tag,
                    self.term,
                    m.get_msg_type(),
                    m.get_from(),
                    m.get_term()
                );
            }
            return Ok(());
        }

        if let Some(ref mut f) = self.before_step_state {
            if !f(&m) {
                // skip step**
                return Ok(());
            }
        }

        match m.get_msg_type() {
            MessageType::MsgHup => if self.state != StateRole::Leader {
                let ents = self.raft_log
                    .slice(
                        self.raft_log.applied + 1,
                        self.raft_log.committed + 1,
                        raft_log::NO_LIMIT,
                    )
                    .expect("unexpected error getting unapplied entries");
                let n = self.num_pending_conf(&ents);
                if n != 0 && self.raft_log.committed > self.raft_log.applied {
                    warn!(
                        "{} cannot campaign at term {} since there are still {} pending \
                         configuration changes to apply",
                        self.tag, self.term, n
                    );
                    return Ok(());
                }
                info!(
                    "{} is starting a new election at term {}",
                    self.tag, self.term
                );
                if self.pre_vote {
                    self.campaign(CAMPAIGN_PRE_ELECTION);
                } else {
                    self.campaign(CAMPAIGN_ELECTION);
                }
            } else {
                debug!("{} ignoring MsgHup because already leader", self.tag);
            },
            MessageType::MsgRequestVote | MessageType::MsgRequestPreVote => {
                if self.is_learner {
                    // TODO: learner may need to vote, in case of node down when confchange.
                    info!(
                        "{} [logterm: {}, index: {}, vote: {}] ignored {:?} from {} \
                         [logterm: {}, index: {}] at term {}: learner can not vote",
                        self.tag,
                        self.raft_log.last_term(),
                        self.raft_log.last_index(),
                        self.vote,
                        m.get_msg_type(),
                        m.get_from(),
                        m.get_log_term(),
                        m.get_index(),
                        self.term,
                    );
                    return Ok(());
                }

                // We can vote if this is a repeat of a vote we've already cast...
                let can_vote = (self.vote == m.get_from()) ||
                    // ...we haven't voted and we don't think there's a leader yet in this term...
                    (self.vote == INVALID_ID && self.leader_id == INVALID_ID) ||
                    // ...or this is a PreVote for a future term...
                    (m.msg_type == MessageType::MsgRequestPreVote && m.get_term() > self.term);
                // ...and we believe the candidate is up to date.
                if can_vote && self.raft_log.is_up_to_date(m.get_index(), m.get_log_term()) {
                    // When responding to Msg{Pre,}Vote messages we include the term
                    // from the message, not the local term. To see why consider the
                    // case where a single node was previously partitioned away and
                    // it's local term is now of date. If we include the local term
                    // (recall that for pre-votes we don't update the local term), the
                    // (pre-)campaigning node on the other end will proceed to ignore
                    // the message (it ignores all out of date messages).
                    // The term in the original message and current local term are the
                    // same in the case of regular votes, but different for pre-votes.
                    self.log_vote_approve(&m);
                    let mut to_send =
                        new_message(m.get_from(), vote_resp_msg_type(m.get_msg_type()), None);
                    to_send.set_reject(false);
                    to_send.set_term(m.get_term());
                    self.send(to_send);
                    if m.get_msg_type() == MessageType::MsgRequestVote {
                        // Only record real votes.
                        self.election_elapsed = 0;
                        self.vote = m.get_from();
                    }
                } else {
                    self.log_vote_reject(&m);
                    let mut to_send =
                        new_message(m.get_from(), vote_resp_msg_type(m.get_msg_type()), None);
                    to_send.set_reject(true);
                    to_send.set_term(self.term);
                    self.send(to_send);
                }
            }
            _ => match self.state {
                StateRole::PreCandidate | StateRole::Candidate => self.step_candidate(m)?,
                StateRole::Follower => self.step_follower(m)?,
                StateRole::Leader => self.step_leader(m)?,
            },
        }

        Ok(())
    }

    fn log_vote_approve(&self, m: &Message) {
        info!(
            "{} [logterm: {}, index: {}, vote: {}] cast {:?} for {} [logterm: {}, index: {}] \
             at term {}",
            self.tag,
            self.raft_log.last_term(),
            self.raft_log.last_index(),
            self.vote,
            m.get_msg_type(),
            m.get_from(),
            m.get_log_term(),
            m.get_index(),
            self.term
        );
    }

    fn log_vote_reject(&self, m: &Message) {
        info!(
            "{} [logterm: {}, index: {}, vote: {}] rejected {:?} from {} [logterm: {}, index: \
             {}] at term {}",
            self.tag,
            self.raft_log.last_term(),
            self.raft_log.last_index(),
            self.vote,
            m.get_msg_type(),
            m.get_from(),
            m.get_log_term(),
            m.get_index(),
            self.term
        );
    }

    fn handle_append_response(
        &mut self,
        m: &Message,
        prs: &mut ProgressSet,
        old_paused: &mut bool,
        send_append: &mut bool,
        maybe_commit: &mut bool,
    ) {
        let pr = prs.get_mut(m.get_from()).unwrap();
        pr.recent_active = true;

        if m.get_reject() {
            debug!(
                "{} received msgAppend rejection(lastindex: {}) from {} for index {}",
                self.tag,
                m.get_reject_hint(),
                m.get_from(),
                m.get_index()
            );

            if pr.maybe_decr_to(m.get_index(), m.get_reject_hint()) {
                debug!(
                    "{} decreased progress of {} to [{:?}]",
                    self.tag,
                    m.get_from(),
                    pr
                );
                if pr.state == ProgressState::Replicate {
                    pr.become_probe();
                }
                *send_append = true;
            }
            return;
        }

        *old_paused = pr.is_paused();
        if !pr.maybe_update(m.get_index()) {
            return;
        }

        // Transfer leadership is in progress.
        if let Some(lead_transferee) = self.lead_transferee {
            let last_index = self.raft_log.last_index();
            if m.get_from() == lead_transferee && pr.matched == last_index {
                info!(
                    "{} sent MsgTimeoutNow to {} after received MsgAppResp",
                    self.tag,
                    m.get_from()
                );
                self.send_timeout_now(m.get_from());
            }
        }

        match pr.state {
            ProgressState::Probe => pr.become_replicate(),
            ProgressState::Snapshot => {
                if !pr.maybe_snapshot_abort() {
                    return;
                }
                debug!(
                    "{} snapshot aborted, resumed sending replication messages to {} \
                     [{:?}]",
                    self.tag,
                    m.get_from(),
                    pr
                );
                pr.become_probe();
            }
            ProgressState::Replicate => pr.ins.free_to(m.get_index()),
        }
        *maybe_commit = true;
    }

    fn handle_heartbeat_response(
        &mut self,
        m: &Message,
        prs: &mut ProgressSet,
        quorum: usize,
        send_append: &mut bool,
        more_to_send: &mut Option<Message>,
    ) {
        let pr = prs.get_mut(m.get_from()).unwrap();
        pr.recent_active = true;
        pr.resume();

        // free one slot for the full inflights window to allow progress.
        if pr.state == ProgressState::Replicate && pr.ins.full() {
            pr.ins.free_first_one();
        }
        if pr.matched < self.raft_log.last_index() {
            *send_append = true;
        }

        if self.read_only.option != ReadOnlyOption::Safe || m.get_context().is_empty() {
            return;
        }

        if self.read_only.recv_ack(m) < quorum {
            return;
        }

        let rss = self.read_only.advance(m);
        for rs in rss {
            let mut req = rs.req;
            if req.get_from() == INVALID_ID || req.get_from() == self.id {
                // from local member
                let rs = ReadState {
                    index: rs.index,
                    request_ctx: req.take_entries()[0].take_data(),
                };
                self.read_states.push(rs);
            } else {
                let mut to_send = Message::new();
                to_send.set_to(req.get_from());
                to_send.set_msg_type(MessageType::MsgReadIndexResp);
                to_send.set_index(rs.index);
                to_send.set_entries(req.take_entries());
                *more_to_send = Some(to_send);
            }
        }
    }

    fn handle_transfer_leader(&mut self, m: &Message, pr: &mut Progress) {
        if self.is_learner {
            debug!("{} is learner. Ignored transferring leadership", self.tag);
            return;
        }

        let lead_transferee = m.get_from();
        let last_lead_transferee = self.lead_transferee;
        if last_lead_transferee.is_some() {
            if last_lead_transferee.unwrap() == lead_transferee {
                info!(
                    "{} [term {}] transfer leadership to {} is in progress, ignores request \
                     to same node {}",
                    self.tag, self.term, lead_transferee, lead_transferee
                );
                return;
            }
            self.abort_leader_transfer();
            info!(
                "{} [term {}] abort previous transferring leadership to {}",
                self.tag,
                self.term,
                last_lead_transferee.unwrap()
            );
        }
        if lead_transferee == self.id {
            debug!(
                "{} is already leader. Ignored transferring leadership to self",
                self.tag
            );
            return;
        }
        // Transfer leadership to third party.
        info!(
            "{} [term {}] starts to transfer leadership to {}",
            self.tag, self.term, lead_transferee
        );
        // Transfer leadership should be finished in one electionTimeout
        // so reset r.electionElapsed.
        self.election_elapsed = 0;
        self.lead_transferee = Some(lead_transferee);
        if pr.matched == self.raft_log.last_index() {
            self.send_timeout_now(lead_transferee);
            info!(
                "{} sends MsgTimeoutNow to {} immediately as {} already has up-to-date log",
                self.tag, lead_transferee, lead_transferee
            );
        } else {
            self.send_append(lead_transferee, pr);
        }
    }

    fn handle_snapshot_status(&mut self, m: &Message, pr: &mut Progress) {
        if m.get_reject() {
            pr.snapshot_failure();
            pr.become_probe();
            debug!(
                "{} snapshot failed, resumed sending replication messages to {} [{:?}]",
                self.tag,
                m.get_from(),
                pr
            );
        } else {
            pr.become_probe();
            debug!(
                "{} snapshot succeeded, resumed sending replication messages to {} [{:?}]",
                self.tag,
                m.get_from(),
                pr
            );
        }
        // If snapshot finish, wait for the msgAppResp from the remote node before sending
        // out the next msgAppend.
        // If snapshot failure, wait for a heartbeat interval before next try
        pr.pause();
    }

    /// check message's progress to decide which action should be taken.
    fn check_message_with_progress(
        &mut self,
        m: &mut Message,
        send_append: &mut bool,
        old_paused: &mut bool,
        maybe_commit: &mut bool,
        more_to_send: &mut Option<Message>,
    ) {
        if self.prs().get(m.get_from()).is_none() {
            debug!("{} no progress available for {}", self.tag, m.get_from());
            return;
        }

        let mut prs = self.take_prs();
        match m.get_msg_type() {
            MessageType::MsgAppendResponse => {
                self.handle_append_response(m, &mut prs, old_paused, send_append, maybe_commit);
            }
            MessageType::MsgHeartbeatResponse => {
                let quorum = quorum(prs.voters().len());
                self.handle_heartbeat_response(m, &mut prs, quorum, send_append, more_to_send);
            }
            MessageType::MsgSnapStatus => {
                let pr = prs.get_mut(m.get_from()).unwrap();
                if pr.state == ProgressState::Snapshot {
                    self.handle_snapshot_status(m, pr);
                }
            }
            MessageType::MsgUnreachable => {
                let pr = prs.get_mut(m.get_from()).unwrap();
                // During optimistic replication, if the remote becomes unreachable,
                // there is huge probability that a MsgAppend is lost.
                if pr.state == ProgressState::Replicate {
                    pr.become_probe();
                }
                debug!(
                    "{} failed to send message to {} because it is unreachable [{:?}]",
                    self.tag,
                    m.get_from(),
                    pr
                );
            }
            MessageType::MsgTransferLeader => {
                let pr = prs.get_mut(m.get_from()).unwrap();
                self.handle_transfer_leader(m, pr);
            }
            _ => {}
        }
        self.set_prs(prs);
    }

    fn step_leader(&mut self, mut m: Message) -> Result<()> {
        // These message types do not require any progress for m.From.
        match m.get_msg_type() {
            MessageType::MsgBeat => {
                self.bcast_heartbeat();
                return Ok(());
            }
            MessageType::MsgCheckQuorum => {
                if !self.check_quorum_active() {
                    warn!(
                        "{} stepped down to follower since quorum is not active",
                        self.tag
                    );
                    let term = self.term;
                    self.become_follower(term, INVALID_ID);
                }
                return Ok(());
            }
            MessageType::MsgPropose => {
                if m.get_entries().is_empty() {
                    panic!("{} stepped empty MsgProp", self.tag);
                }
                if !self.prs().voters().contains_key(&self.id) {
                    // If we are not currently a member of the range (i.e. this node
                    // was removed from the configuration while serving as leader),
                    // drop any new proposals.
                    return Err(Error::ProposalDropped);
                }
                if self.lead_transferee.is_some() {
                    debug!(
                        "{} [term {}] transfer leadership to {} is in progress; dropping \
                         proposal",
                        self.tag,
                        self.term,
                        self.lead_transferee.unwrap()
                    );
                    return Err(Error::ProposalDropped);
                }

                for (i, e) in m.mut_entries().iter_mut().enumerate() {
                    if e.get_entry_type() == EntryType::EntryConfChange {
                        if self.pending_conf_index > self.raft_log.applied {
                            info!(
                                "propose conf {:?} ignored since pending unapplied \
                                 configuration [index {}, applied {}]",
                                e, self.pending_conf_index, self.raft_log.applied
                            );
                            *e = Entry::new();
                            e.set_entry_type(EntryType::EntryNormal);
                        } else {
                            self.pending_conf_index = self.raft_log.last_index() + i as u64 + 1;
                        }
                    }
                }
                self.append_entry(&mut m.mut_entries());
                self.bcast_append();
                return Ok(());
            }
            MessageType::MsgReadIndex => {
                if self.raft_log.term(self.raft_log.committed).unwrap_or(0) != self.term {
                    // Reject read only request when this leader has not committed any log entry
                    // in its term.
                    return Ok(());
                }

                if self.quorum() > 1 {
                    // thinking: use an interally defined context instead of the user given context.
                    // We can express this in terms of the term and index instead of
                    // a user-supplied value.
                    // This would allow multiple reads to piggyback on the same message.
                    match self.read_only.option {
                        ReadOnlyOption::Safe => {
                            let ctx = m.get_entries()[0].get_data().to_vec();
                            self.read_only.add_request(self.raft_log.committed, m);
                            self.bcast_heartbeat_with_ctx(Some(ctx));
                        }
                        ReadOnlyOption::LeaseBased => {
                            let mut read_index = INVALID_INDEX;
                            if self.check_quorum {
                                read_index = self.raft_log.committed
                            }
                            if m.get_from() == INVALID_ID || m.get_from() == self.id {
                                // from local member
                                let rs = ReadState {
                                    index: self.raft_log.committed,
                                    request_ctx: m.take_entries()[0].take_data(),
                                };
                                self.read_states.push(rs);
                            } else {
                                let mut to_send = Message::new();
                                to_send.set_to(m.get_from());
                                to_send.set_msg_type(MessageType::MsgReadIndexResp);
                                to_send.set_index(read_index);
                                to_send.set_entries(m.take_entries());
                                self.send(to_send);
                            }
                        }
                    }
                } else {
                    let rs = ReadState {
                        index: self.raft_log.committed,
                        request_ctx: m.take_entries()[0].take_data(),
                    };
                    self.read_states.push(rs);
                }
                return Ok(());
            }
            _ => {}
        }

        let mut send_append = false;
        let mut maybe_commit = false;
        let mut old_paused = false;
        let mut more_to_send = None;
        self.check_message_with_progress(
            &mut m,
            &mut send_append,
            &mut old_paused,
            &mut maybe_commit,
            &mut more_to_send,
        );
        if maybe_commit {
            if self.maybe_commit() {
                if self.should_bcast_commit() {
                    self.bcast_append();
                }
            } else if old_paused {
                // update() reset the wait state on this node. If we had delayed sending
                // an update before, send it now.
                send_append = true;
            }
        }

        if send_append {
            let from = m.get_from();
            let mut prs = self.take_prs();
            self.send_append(from, prs.get_mut(from).unwrap());
            self.set_prs(prs);
        }
        if let Some(to_send) = more_to_send {
            self.send(to_send)
        }

<<<<<<< HEAD
        return Ok(());
=======
        Ok(())
>>>>>>> 0e0abdca
    }

    // step_candidate is shared by state Candidate and PreCandidate; the difference is
    // whether they respond to MsgRequestVote or MsgRequestPreVote.
    fn step_candidate(&mut self, m: Message) -> Result<()> {
        let term = self.term;
        match m.get_msg_type() {
            MessageType::MsgPropose => {
                info!("{} no leader at term {}; dropping proposal", self.tag, term);
                return Err(Error::ProposalDropped);
            }
            MessageType::MsgAppend => {
                self.become_follower(term, m.get_from());
                self.handle_append_entries(m);
            }
            MessageType::MsgHeartbeat => {
                self.become_follower(term, m.get_from());
                self.handle_heartbeat(m);
            }
            MessageType::MsgSnapshot => {
                self.become_follower(term, m.get_from());
                self.handle_snapshot(m);
            }
            MessageType::MsgRequestPreVoteResponse | MessageType::MsgRequestVoteResponse => {
                // Only handle vote responses corresponding to our candidacy (while in
                // state Candidate, we may get stale MsgPreVoteResp messages in this term from
                // our pre-candidate state).
                if (self.state == StateRole::PreCandidate
                    && m.get_msg_type() != MessageType::MsgRequestPreVoteResponse)
                    || (self.state == StateRole::Candidate
                        && m.get_msg_type() != MessageType::MsgRequestVoteResponse)
                {
                    return Ok(());
                }

                let gr = self.poll(m.get_from(), m.get_msg_type(), !m.get_reject());
                info!(
                    "{} [quorum:{}] has received {} {:?} votes and {} vote rejections",
                    self.tag,
                    self.quorum(),
                    gr,
                    m.get_msg_type(),
                    self.votes.len() - gr
                );
                if self.quorum() == gr {
                    if self.state == StateRole::PreCandidate {
                        self.campaign(CAMPAIGN_ELECTION);
                    } else {
                        self.become_leader();
                        self.bcast_append();
                    }
                } else if self.quorum() == self.votes.len() - gr {
                    self.become_follower(term, INVALID_ID);
                }
            }
            MessageType::MsgTimeoutNow => debug!(
                "{} [term {} state {:?}] ignored MsgTimeoutNow from {}",
                self.tag,
                self.term,
                self.state,
                m.get_from()
            ),
            _ => {}
        }
<<<<<<< HEAD
        return Ok(());
=======
        Ok(())
>>>>>>> 0e0abdca
    }

    fn step_follower(&mut self, mut m: Message) -> Result<()> {
        match m.get_msg_type() {
            MessageType::MsgPropose => {
                if self.leader_id == INVALID_ID {
                    info!(
                        "{} no leader at term {}; dropping proposal",
                        self.tag, self.term
                    );
                    return Err(Error::ProposalDropped);
                }
                m.set_to(self.leader_id);
                self.send(m);
            }
            MessageType::MsgAppend => {
                self.election_elapsed = 0;
                self.leader_id = m.get_from();
                self.handle_append_entries(m);
            }
            MessageType::MsgHeartbeat => {
                self.election_elapsed = 0;
                self.leader_id = m.get_from();
                self.handle_heartbeat(m);
            }
            MessageType::MsgSnapshot => {
                self.election_elapsed = 0;
                self.leader_id = m.get_from();
                self.handle_snapshot(m);
            }
            MessageType::MsgTransferLeader => {
                if self.leader_id == INVALID_ID {
                    info!(
                        "{} no leader at term {}; dropping leader transfer msg",
                        self.tag, self.term
                    );
                    return Ok(());
                }
                m.set_to(self.leader_id);
                self.send(m);
            }
            MessageType::MsgTimeoutNow => {
                if self.promotable() {
                    info!(
                        "{} [term {}] received MsgTimeoutNow from {} and starts an election to \
                         get leadership.",
                        self.tag,
                        self.term,
                        m.get_from()
                    );
                    // Leadership transfers never use pre-vote even if self.pre_vote is true; we
                    // know we are not recovering from a partition so there is no need for the
                    // extra round trip.
                    self.campaign(CAMPAIGN_TRANSFER);
                } else {
                    info!(
                        "{} received MsgTimeoutNow from {} but is not promotable",
                        self.tag,
                        m.get_from()
                    );
                }
            }
            MessageType::MsgReadIndex => {
                if self.leader_id == INVALID_ID {
                    info!(
                        "{} no leader at term {}; dropping index reading msg",
                        self.tag, self.term
                    );
                    return Ok(());
                }
                m.set_to(self.leader_id);
                self.send(m);
            }
            MessageType::MsgReadIndexResp => {
                if m.get_entries().len() != 1 {
                    error!(
                        "{} invalid format of MsgReadIndexResp from {}, entries count: {}",
                        self.tag,
                        m.get_from(),
                        m.get_entries().len()
                    );
                    return Ok(());
                }
                let rs = ReadState {
                    index: m.get_index(),
                    request_ctx: m.take_entries()[0].take_data(),
                };
                self.read_states.push(rs);
            }
            _ => {}
        }
<<<<<<< HEAD
        return Ok(());
=======
        Ok(())
>>>>>>> 0e0abdca
    }

    // TODO: revoke pub when there is a better way to test.
    pub fn handle_append_entries(&mut self, m: Message) {
        if m.get_index() < self.raft_log.committed {
            let mut to_send = Message::new();
            to_send.set_to(m.get_from());
            to_send.set_msg_type(MessageType::MsgAppendResponse);
            to_send.set_index(self.raft_log.committed);
            self.send(to_send);
            return;
        }
        let mut to_send = Message::new();
        to_send.set_to(m.get_from());
        to_send.set_msg_type(MessageType::MsgAppendResponse);
        match self.raft_log.maybe_append(
            m.get_index(),
            m.get_log_term(),
            m.get_commit(),
            m.get_entries(),
        ) {
            Some(mlast_index) => {
                to_send.set_index(mlast_index);
                self.send(to_send);
            }
            None => {
                debug!(
                    "{} [logterm: {}, index: {}] rejected msgApp [logterm: {}, index: {}] \
                     from {}",
                    self.tag,
                    self.raft_log.term(m.get_index()).unwrap_or(0),
                    m.get_index(),
                    m.get_log_term(),
                    m.get_index(),
                    m.get_from()
                );
                to_send.set_index(m.get_index());
                to_send.set_reject(true);
                to_send.set_reject_hint(self.raft_log.last_index());
                self.send(to_send);
            }
        }
    }

    // TODO: revoke pub when there is a better way to test.
    pub fn handle_heartbeat(&mut self, mut m: Message) {
        self.raft_log.commit_to(m.get_commit());
        let mut to_send = Message::new();
        to_send.set_to(m.get_from());
        to_send.set_msg_type(MessageType::MsgHeartbeatResponse);
        to_send.set_context(m.take_context());
        self.send(to_send);
    }

    fn handle_snapshot(&mut self, mut m: Message) {
        let (sindex, sterm) = (
            m.get_snapshot().get_metadata().get_index(),
            m.get_snapshot().get_metadata().get_term(),
        );
        if self.restore(m.take_snapshot()) {
            info!(
                "{} [commit: {}] restored snapshot [index: {}, term: {}]",
                self.tag, self.raft_log.committed, sindex, sterm
            );
            let mut to_send = Message::new();
            to_send.set_to(m.get_from());
            to_send.set_msg_type(MessageType::MsgAppendResponse);
            to_send.set_index(self.raft_log.last_index());
            self.send(to_send);
        } else {
            info!(
                "{} [commit: {}] ignored snapshot [index: {}, term: {}]",
                self.tag, self.raft_log.committed, sindex, sterm
            );
            let mut to_send = Message::new();
            to_send.set_to(m.get_from());
            to_send.set_msg_type(MessageType::MsgAppendResponse);
            to_send.set_index(self.raft_log.committed);
            self.send(to_send);
        }
    }

    fn restore_raft(&mut self, snap: &Snapshot) -> Option<bool> {
        let meta = snap.get_metadata();
        if self.raft_log.match_term(meta.get_index(), meta.get_term()) {
            info!(
                "{} [commit: {}, lastindex: {}, lastterm: {}] fast-forwarded commit to \
                 snapshot [index: {}, term: {}]",
                self.tag,
                self.raft_log.committed,
                self.raft_log.last_index(),
                self.raft_log.last_term(),
                meta.get_index(),
                meta.get_term()
            );
            self.raft_log.commit_to(meta.get_index());
            return Some(false);
        }

        // Both of learners and voters are empty means the peer is created by ConfChange.
        if (!self.prs().voters().is_empty() || !self.prs().learners().is_empty())
            && !self.is_learner
        {
            for &id in meta.get_conf_state().get_learners() {
                if id == self.id {
                    error!(
                        "{} can't become learner when restores snapshot [index: {}, term: {}]",
                        self.tag,
                        meta.get_index(),
                        meta.get_term(),
                    );
                    return Some(false);
                }
            }
        }

        info!(
            "{} [commit: {}, lastindex: {}, lastterm: {}] starts to restore snapshot \
             [index: {}, term: {}]",
            self.tag,
            self.raft_log.committed,
            self.raft_log.last_index(),
            self.raft_log.last_term(),
            meta.get_index(),
            meta.get_term()
        );

        let nodes = meta.get_conf_state().get_nodes();
        let learners = meta.get_conf_state().get_learners();
        self.prs = Some(ProgressSet::new(nodes.len(), learners.len()));

        for &(is_learner, nodes) in &[(false, nodes), (true, learners)] {
            for &n in nodes {
                let next_index = self.raft_log.last_index() + 1;
                let mut matched = 0;
                if n == self.id {
                    matched = next_index - 1;
                    self.is_learner = is_learner;
                }
                self.set_progress(n, matched, next_index, is_learner);
                info!(
                    "{} restored progress of {} [{:?}]",
                    self.tag,
                    n,
                    self.prs().get(n)
                );
            }
        }
        None
    }

    // restore recovers the state machine from a snapshot. It restores the log and the
    // configuration of state machine.
    pub fn restore(&mut self, snap: Snapshot) -> bool {
        if snap.get_metadata().get_index() < self.raft_log.committed {
            return false;
        }
        if let Some(b) = self.restore_raft(&snap) {
            return b;
        }

        self.raft_log.restore(snap);
        true
    }

    pub fn should_bcast_commit(&self) -> bool {
        !self.skip_bcast_commit || (self.pending_conf_index > self.raft_log.applied)
    }

    // promotable indicates whether state machine can be promoted to leader,
    // which is true when its own id is in progress list.
    pub fn promotable(&self) -> bool {
        self.prs().voters().contains_key(&self.id)
    }

    fn add_voter_or_learner(&mut self, id: u64, is_learner: bool) {
        if self.prs().voters().contains_key(&id) {
            if is_learner {
                info!(
                    "{} ignored add learner: do not support changing {} from voter to learner",
                    self.tag, id
                );
            }
            // Ignore redundant add voter.
            return;
        } else if self.prs().learners().contains_key(&id) {
            if is_learner {
                // Ignore redundant add learner.
                return;
            }
            self.mut_prs().promote_learner(id);
            if id == self.id {
                self.is_learner = false;
            }
        } else {
            // New progress.
            let last_index = self.raft_log.last_index();
            self.set_progress(id, 0, last_index + 1, is_learner);
        }
        // When a node is first added/promoted, we should mark it as recently active.
        // Otherwise, check_quorum may cause us to step down if it is invoked
        // before the added node has a chance to commuicate with us.
        self.mut_prs().get_mut(id).unwrap().recent_active = true;
    }

    pub fn add_node(&mut self, id: u64) {
        self.add_voter_or_learner(id, false);
    }

    pub fn add_learner(&mut self, id: u64) {
        self.add_voter_or_learner(id, true);
    }

    pub fn remove_node(&mut self, id: u64) {
        self.mut_prs().remove(id);

        // do not try to commit or abort transferring if there are no nodes in the cluster.
        if self.prs().voters().is_empty() && self.prs().learners().is_empty() {
            return;
        }

        // The quorum size is now smaller, so see if any pending entries can
        // be committed.
        if self.maybe_commit() {
            self.bcast_append();
        }
        // If the removed node is the lead_transferee, then abort the leadership transferring.
        if self.state == StateRole::Leader && self.lead_transferee == Some(id) {
            self.abort_leader_transfer()
        }
    }

    pub fn set_progress(&mut self, id: u64, matched: u64, next_idx: u64, is_learner: bool) {
        let mut p = new_progress(next_idx, self.max_inflight);
        p.matched = matched;
        p.is_learner = is_learner;
        if is_learner {
            self.mut_prs().insert_learner(id, p);
        } else {
            self.mut_prs().insert_voter(id, p);
        }
    }

    pub fn take_prs(&mut self) -> ProgressSet {
        self.prs.take().unwrap()
    }

    pub fn set_prs(&mut self, prs: ProgressSet) {
        self.prs = Some(prs);
    }

    pub fn prs(&self) -> &ProgressSet {
        self.prs.as_ref().unwrap()
    }

    pub fn mut_prs(&mut self) -> &mut ProgressSet {
        self.prs.as_mut().unwrap()
    }

    // TODO: revoke pub when there is a better way to test.
    pub fn load_state(&mut self, hs: HardState) {
        if hs.get_commit() < self.raft_log.committed || hs.get_commit() > self.raft_log.last_index()
        {
            panic!(
                "{} hs.commit {} is out of range [{}, {}]",
                self.tag,
                hs.get_commit(),
                self.raft_log.committed,
                self.raft_log.last_index()
            )
        }
        self.raft_log.committed = hs.get_commit();
        self.term = hs.get_term();
        self.vote = hs.get_vote();
    }

    /// `pass_election_timeout` returns true iff `election_elapsed` is greater
    /// than or equal to the randomized election timeout in
    /// [`election_timeout`, 2 * `election_timeout` - 1].
    pub fn pass_election_timeout(&self) -> bool {
        self.election_elapsed >= self.randomized_election_timeout
    }

    pub fn reset_randomized_election_timeout(&mut self) {
        let prev_timeout = self.randomized_election_timeout;
        let timeout =
            self.election_timeout + rand::thread_rng().gen_range(0, self.election_timeout);
        debug!(
            "{} reset election timeout {} -> {} at {}",
            self.tag, prev_timeout, timeout, self.election_elapsed
        );
        self.randomized_election_timeout = timeout;
    }

    // check_quorum_active returns true if the quorum is active from
    // the view of the local raft state machine. Otherwise, it returns
    // false.
    // check_quorum_active also resets all recent_active to false.
    // check_quorum_active can only called by leader.
    fn check_quorum_active(&mut self) -> bool {
        let self_id = self.id;
        let mut act = 0;
        for (&id, pr) in self.mut_prs().iter_mut() {
            if id == self_id {
                act += 1;
                continue;
            }
            if !pr.is_learner && pr.recent_active {
                act += 1;
            }
            pr.recent_active = false;
        }
        act >= self.quorum()
    }

    pub fn send_timeout_now(&mut self, to: u64) {
        let msg = new_message(to, MessageType::MsgTimeoutNow, None);
        self.send(msg);
    }

    pub fn abort_leader_transfer(&mut self) {
        self.lead_transferee = None;
    }
}<|MERGE_RESOLUTION|>--- conflicted
+++ resolved
@@ -1497,11 +1497,7 @@
             self.send(to_send)
         }
 
-<<<<<<< HEAD
-        return Ok(());
-=======
         Ok(())
->>>>>>> 0e0abdca
     }
 
     // step_candidate is shared by state Candidate and PreCandidate; the difference is
@@ -1566,11 +1562,7 @@
             ),
             _ => {}
         }
-<<<<<<< HEAD
-        return Ok(());
-=======
         Ok(())
->>>>>>> 0e0abdca
     }
 
     fn step_follower(&mut self, mut m: Message) -> Result<()> {
@@ -1662,11 +1654,7 @@
             }
             _ => {}
         }
-<<<<<<< HEAD
-        return Ok(());
-=======
         Ok(())
->>>>>>> 0e0abdca
     }
 
     // TODO: revoke pub when there is a better way to test.
