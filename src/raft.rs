// Copyright 2019 TiKV Project Authors. Licensed under Apache-2.0.

// Copyright 2015 The etcd Authors
//
// Licensed under the Apache License, Version 2.0 (the "License");
// you may not use this file except in compliance with the License.
// You may obtain a copy of the License at
//
//     http://www.apache.org/licenses/LICENSE-2.0
//
// Unless required by applicable law or agreed to in writing, software
// distributed under the License is distributed on an "AS IS" BASIS,
// WITHOUT WARRANTIES OR CONDITIONS OF ANY KIND, either express or implied.
// See the License for the specific language governing permissions and
// limitations under the License.

use std::cmp;
use std::ops::{Deref, DerefMut};

use crate::eraftpb::{
    ConfChange, ConfChangeV2, ConfState, Entry, EntryType, HardState, Message, MessageType,
    Snapshot,
};
use protobuf::Message as _;
use raft_proto::ConfChangeI;
use rand::Rng;
use slog::Logger;

#[cfg(feature = "failpoints")]
use fail::fail_point;
use getset::Getters;
use slog::{debug, error, info, o, trace, warn};

use super::errors::{Error, Result, StorageError};
use super::raft_log::RaftLog;
use super::read_only::{ReadOnly, ReadOnlyOption, ReadState};
use super::storage::{GetEntriesContext, GetEntriesFor, Storage};
use super::Config;
use crate::confchange::Changer;
use crate::quorum::VoteResult;
use crate::util;
use crate::util::NO_LIMIT;
use crate::{confchange, Progress, ProgressState, ProgressTracker};

// CAMPAIGN_PRE_ELECTION represents the first phase of a normal election when
// Config.pre_vote is true.
#[doc(hidden)]
pub const CAMPAIGN_PRE_ELECTION: &[u8] = b"CampaignPreElection";
#[doc(hidden)]
// CAMPAIGN_ELECTION represents a normal (time-based) election (the second phase
// of the election when Config.pre_vote is true).
#[doc(hidden)]
pub const CAMPAIGN_ELECTION: &[u8] = b"CampaignElection";
#[doc(hidden)]
// CAMPAIGN_TRANSFER represents the type of leader transfer.
#[doc(hidden)]
pub const CAMPAIGN_TRANSFER: &[u8] = b"CampaignTransfer";

/// The role of the node.
#[derive(Debug, PartialEq, Eq, Clone, Copy, Default)]
pub enum StateRole {
    /// The node is a follower of the leader.
    #[default]
    Follower,
    /// The node could become a leader.
    Candidate,
    /// The node is a leader.
    Leader,
    /// The node could become a candidate, if `prevote` is enabled.
    PreCandidate,
}

/// A constant represents invalid id of raft.
pub const INVALID_ID: u64 = 0;
/// A constant represents invalid index of raft log.
pub const INVALID_INDEX: u64 = 0;

/// SoftState provides state that is useful for logging and debugging.
/// The state is volatile and does not need to be persisted to the WAL.
#[derive(Default, PartialEq, Eq, Debug)]
pub struct SoftState {
    /// The potential leader of the cluster.
    pub leader_id: u64,
    /// The soft role this node may take.
    pub raft_state: StateRole,
}

/// UncommittedState is used to keep track of information of uncommitted
/// log entries on 'leader' node
struct UncommittedState {
    /// Specify maximum of uncommitted entry size.
    /// When this limit is reached, all proposals to append new log will be dropped
    max_uncommitted_size: usize,

    /// Record current uncommitted entries size.
    uncommitted_size: usize,

    /// Record index of last log entry when node becomes leader from candidate.
    /// See https://github.com/tikv/raft-rs/pull/398#discussion_r502417531 for more detail
    last_log_tail_index: u64,
}

impl UncommittedState {
    #[inline]
    pub fn is_no_limit(&self) -> bool {
        self.max_uncommitted_size == NO_LIMIT as usize
    }

    pub fn maybe_increase_uncommitted_size(&mut self, ents: &[Entry]) -> bool {
        // fast path
        if self.is_no_limit() {
            return true;
        }

        let size: usize = ents.iter().map(|ent| ent.get_data().len()).sum();

        // 1. we should never drop an entry without any data(eg. leader election)
        // 2. we should allow at least one uncommitted entry
        // 3. add these entries will not cause size overlimit
        if size == 0
            || self.uncommitted_size == 0
            || size + self.uncommitted_size <= self.max_uncommitted_size
        {
            self.uncommitted_size += size;
            true
        } else {
            false
        }
    }

    pub fn maybe_reduce_uncommitted_size(&mut self, ents: &[Entry]) -> bool {
        // fast path
        if self.is_no_limit() || ents.is_empty() {
            return true;
        }

        // user may advance a 'Ready' which is generated before this node becomes leader
        let size: usize = ents
            .iter()
            .skip_while(|ent| ent.index <= self.last_log_tail_index)
            .map(|ent| ent.get_data().len())
            .sum();

        if size > self.uncommitted_size {
            self.uncommitted_size = 0;
            false
        } else {
            self.uncommitted_size -= size;
            true
        }
    }
}

/// The core struct of raft consensus.
///
/// It's a helper struct to get around rust borrow checks.
#[derive(Getters)]
pub struct RaftCore<T: Storage> {
    /// The current election term.
    pub term: u64,

    /// Which peer this raft is voting for.
    pub vote: u64,

    /// The ID of this node.
    pub id: u64,

    /// The current read states.
    pub read_states: Vec<ReadState>,

    /// The persistent log.
    pub raft_log: RaftLog<T>,

    /// The maximum number of messages that can be inflight.
    pub max_inflight: usize,

    /// The maximum length (in bytes) of all the entries.
    pub max_msg_size: u64,

    /// The peer is requesting snapshot, it is the index that the follower
    /// needs it to be included in a snapshot.
    pub pending_request_snapshot: u64,

    /// The current role of this node.
    pub state: StateRole,

    /// Indicates whether state machine can be promoted to leader,
    /// which is true when it's a voter and its own id is in progress list.
    promotable: bool,

    /// The leader id.
    pub leader_id: u64,

    /// ID of the leader transfer target when its value is not None.
    ///
    /// If this is Some(id), we follow the procedure defined in raft thesis 3.10.
    pub lead_transferee: Option<u64>,

    /// Only one conf change may be pending (in the log, but not yet
    /// applied) at a time. This is enforced via `pending_conf_index`, which
    /// is set to a value >= the log index of the latest pending
    /// configuration change (if any). Config changes are only allowed to
    /// be proposed if the leader's applied index is greater than this
    /// value.
    ///
    /// This value is conservatively set in cases where there may be a configuration change pending,
    /// but scanning the log is possibly expensive. This implies that the index stated here may not
    /// necessarily be a config change entry, and it may not be a `BeginMembershipChange` entry, even if
    /// we set this to one.
    pub pending_conf_index: u64,

    /// The queue of read-only requests.
    pub read_only: ReadOnly,

    /// Ticks since it reached last electionTimeout when it is leader or candidate.
    /// Number of ticks since it reached last electionTimeout or received a
    /// valid message from current leader when it is a follower.
    pub election_elapsed: usize,

    /// Number of ticks since it reached last heartbeatTimeout.
    /// only leader keeps heartbeatElapsed.
    heartbeat_elapsed: usize,

    /// Whether to check the quorum
    pub check_quorum: bool,

    /// Enable the prevote algorithm.
    ///
    /// This enables a pre-election vote round on Candidates prior to disrupting the cluster.
    ///
    /// Enable this if greater cluster stability is preferred over faster elections.
    pub pre_vote: bool,

    skip_bcast_commit: bool,
    batch_append: bool,

    heartbeat_timeout: usize,
    election_timeout: usize,

    // randomized_election_timeout is a random number between
    // [min_election_timeout, max_election_timeout - 1]. It gets reset
    // when raft changes its state to follower or candidate.
    randomized_election_timeout: usize,
    min_election_timeout: usize,
    max_election_timeout: usize,

    /// The logger for the raft structure.
    pub(crate) logger: slog::Logger,

    /// The election priority of this node.
    pub priority: i64,

    /// Track uncommitted log entry on this node.
    uncommitted_state: UncommittedState,

    /// Max size per committed entries in a `Read`.
    pub(crate) max_committed_size_per_ready: u64,
}

/// A struct that represents the raft consensus itself. Stores details concerning the current
/// and possible state the system can take.
pub struct Raft<T: Storage> {
    prs: ProgressTracker,

    /// The list of messages.
    pub msgs: Vec<Message>,
    /// Internal raftCore.
    pub r: RaftCore<T>,
}

impl<T: Storage> Deref for Raft<T> {
    type Target = RaftCore<T>;

    #[inline]
    fn deref(&self) -> &RaftCore<T> {
        &self.r
    }
}

impl<T: Storage> DerefMut for Raft<T> {
    #[inline]
    fn deref_mut(&mut self) -> &mut Self::Target {
        &mut self.r
    }
}

<<<<<<< HEAD
#[allow(dead_code)]
trait AssertSend: Send {}

impl<T: Storage + Send> AssertSend for Raft<T> {}
=======
impl<T: Storage + Send> Raft<T> {}
>>>>>>> 4126862a

fn new_message(to: u64, field_type: MessageType, from: Option<u64>) -> Message {
    let mut m = Message::default();
    m.to = to;
    if let Some(id) = from {
        m.from = id;
    }
    m.set_msg_type(field_type);
    m
}

fn get_priority(m: &Message) -> i64 {
    if m.priority != 0 {
        m.priority
    } else {
        i64::try_from(m.deprecated_priority).unwrap_or(i64::MAX)
    }
}

/// Maps vote and pre_vote message types to their correspond responses.
pub fn vote_resp_msg_type(t: MessageType) -> MessageType {
    match t {
        MessageType::MsgRequestVote => MessageType::MsgRequestVoteResponse,
        MessageType::MsgRequestPreVote => MessageType::MsgRequestPreVoteResponse,
        _ => panic!("Not a vote message: {:?}", t),
    }
}

impl<T: Storage> Raft<T> {
    /// Creates a new raft for use on the node.
    #[allow(clippy::new_ret_no_self)]
    pub fn new(c: &Config, store: T, logger: &Logger) -> Result<Self> {
        c.validate()?;
        let logger = logger.new(o!("raft_id" => c.id));
        let raft_state = store.initial_state()?;
        let conf_state = &raft_state.conf_state;
        let voters = &conf_state.voters;
        let learners = &conf_state.learners;

        let mut r = Raft {
            prs: ProgressTracker::with_capacity(voters.len(), learners.len(), c.max_inflight_msgs),
            msgs: Default::default(),
            r: RaftCore {
                id: c.id,
                read_states: Default::default(),
                raft_log: RaftLog::new(store, logger.clone(), c),
                max_inflight: c.max_inflight_msgs,
                max_msg_size: c.max_size_per_msg,
                pending_request_snapshot: INVALID_INDEX,
                state: StateRole::Follower,
                promotable: false,
                check_quorum: c.check_quorum,
                pre_vote: c.pre_vote,
                read_only: ReadOnly::new(c.read_only_option),
                heartbeat_timeout: c.heartbeat_tick,
                election_timeout: c.election_tick,
                leader_id: Default::default(),
                lead_transferee: None,
                term: Default::default(),
                election_elapsed: Default::default(),
                pending_conf_index: Default::default(),
                vote: Default::default(),
                heartbeat_elapsed: Default::default(),
                randomized_election_timeout: Default::default(),
                min_election_timeout: c.min_election_tick(),
                max_election_timeout: c.max_election_tick(),
                skip_bcast_commit: c.skip_bcast_commit,
                batch_append: c.batch_append,
                logger,
                priority: c.priority,
                uncommitted_state: UncommittedState {
                    max_uncommitted_size: c.max_uncommitted_size as usize,
                    uncommitted_size: 0,
                    last_log_tail_index: 0,
                },
                max_committed_size_per_ready: c.max_committed_size_per_ready,
            },
        };
        confchange::restore(&mut r.prs, r.r.raft_log.last_index(), conf_state)?;
        let new_cs = r.post_conf_change();
        if !raft_proto::conf_state_eq(&new_cs, conf_state) {
            fatal!(
                r.logger,
                "invalid restore: {:?} != {:?}",
                conf_state,
                new_cs
            );
        }

        if raft_state.hard_state != HardState::default() {
            r.load_state(&raft_state.hard_state);
        }
        if c.applied > 0 {
            // at initialize, it is possible that applied_index > committed_index,
            // so we should skip this check at `commit_apply`.
            r.commit_apply_internal(c.applied, true);
        }
        r.become_follower(r.term, INVALID_ID);

        info!(
            r.logger,
            "newRaft";
            "term" => r.term,
            "commit" => r.raft_log.committed,
            "applied" => r.raft_log.applied,
            "last index" => r.raft_log.last_index(),
            "last term" => r.raft_log.last_term(),
            "peers" => ?r.prs.conf().voters,
        );
        Ok(r)
    }

    /// Sets priority of node.
    pub fn set_priority(&mut self, priority: i64) {
        self.priority = priority;
    }

    /// Creates a new raft for use on the node with the default logger.
    ///
    /// The default logger is an `slog` to `log` adapter.
    #[allow(clippy::new_ret_no_self)]
    #[cfg(feature = "default-logger")]
    pub fn with_default_logger(c: &Config, store: T) -> Result<Self> {
        Self::new(c, store, &crate::default_logger())
    }

    /// Grabs an immutable reference to the store.
    #[inline]
    pub fn store(&self) -> &T {
        &self.raft_log.store
    }

    /// Grabs a mutable reference to the store.
    #[inline]
    pub fn mut_store(&mut self) -> &mut T {
        &mut self.raft_log.store
    }

    /// Grabs a reference to the snapshot
    #[inline]
    pub fn snap(&self) -> Option<&Snapshot> {
        self.raft_log.unstable.snapshot.as_ref()
    }

    /// Returns the number of pending read-only messages.
    #[inline]
    pub fn pending_read_count(&self) -> usize {
        self.read_only.pending_read_count()
    }

    /// Returns how many read states exist.
    #[inline]
    pub fn ready_read_count(&self) -> usize {
        self.read_states.len()
    }

    /// Returns a value representing the softstate at the time of calling.
    pub fn soft_state(&self) -> SoftState {
        SoftState {
            leader_id: self.leader_id,
            raft_state: self.state,
        }
    }

    /// Returns a value representing the hardstate at the time of calling.
    pub fn hard_state(&self) -> HardState {
        let mut hs = HardState::default();
        hs.term = self.term;
        hs.vote = self.vote;
        hs.commit = self.raft_log.committed;
        hs
    }

    /// Returns whether the current raft is in lease.
    pub fn in_lease(&self) -> bool {
        self.state == StateRole::Leader && self.check_quorum
    }

    /// For testing leader lease
    #[doc(hidden)]
    pub fn set_randomized_election_timeout(&mut self, t: usize) {
        assert!(self.min_election_timeout <= t && t < self.max_election_timeout);
        self.randomized_election_timeout = t;
    }

    /// Fetch the length of the election timeout.
    pub fn election_timeout(&self) -> usize {
        self.election_timeout
    }

    /// Fetch the length of the heartbeat timeout
    pub fn heartbeat_timeout(&self) -> usize {
        self.heartbeat_timeout
    }

    /// Fetch the number of ticks elapsed since last heartbeat.
    pub fn heartbeat_elapsed(&self) -> usize {
        self.heartbeat_elapsed
    }

    /// Return the length of the current randomized election timeout.
    pub fn randomized_election_timeout(&self) -> usize {
        self.randomized_election_timeout
    }

    /// Set whether skip broadcast empty commit messages at runtime.
    #[inline]
    pub fn skip_bcast_commit(&mut self, skip: bool) {
        self.skip_bcast_commit = skip;
    }

    /// Set whether batch append msg at runtime.
    #[inline]
    pub fn set_batch_append(&mut self, batch_append: bool) {
        self.batch_append = batch_append;
    }

    /// Configures group commit.
    ///
    /// If group commit is enabled, only logs replicated to at least two
    /// different groups are committed.
    ///
    /// You should use `assign_commit_groups` to configure peer groups.
    pub fn enable_group_commit(&mut self, enable: bool) {
        self.mut_prs().enable_group_commit(enable);
        if StateRole::Leader == self.state && !enable && self.maybe_commit() {
            self.bcast_append();
        }
    }

    /// Whether enable group commit.
    pub fn group_commit(&self) -> bool {
        self.prs().group_commit()
    }

    /// Assigns groups to peers.
    ///
    /// The tuple is (`peer_id`, `group_id`). `group_id` should be larger than 0.
    ///
    /// The group information is only stored in memory. So you need to configure
    /// it every time a raft state machine is initialized or a snapshot is applied.
    pub fn assign_commit_groups(&mut self, ids: &[(u64, u64)]) {
        let prs = self.mut_prs();
        for (peer_id, group_id) in ids {
            assert!(*group_id > 0);
            if let Some(pr) = prs.get_mut(*peer_id) {
                pr.commit_group_id = *group_id;
            } else {
                continue;
            }
        }
        if StateRole::Leader == self.state && self.group_commit() && self.maybe_commit() {
            self.bcast_append();
        }
    }

    /// Removes all commit group configurations.
    pub fn clear_commit_group(&mut self) {
        for (_, pr) in self.mut_prs().iter_mut() {
            pr.commit_group_id = 0;
        }
    }

    /// Checks whether the raft group is using group commit and consistent
    /// over group.
    ///
    /// If it can't get a correct answer, `None` is returned.
    pub fn check_group_commit_consistent(&mut self) -> Option<bool> {
        if self.state != StateRole::Leader {
            return None;
        }
        // Previous leader may have reach consistency already.
        //
        // check applied_index instead of committed_index to avoid pending conf change.
        if !self.apply_to_current_term() {
            return None;
        }
        let (index, use_group_commit) = self.mut_prs().maximal_committed_index();
        debug!(
            self.logger,
            "check group commit consistent";
            "index" => index,
            "use_group_commit" => use_group_commit,
            "committed" => self.raft_log.committed
        );
        Some(use_group_commit && index == self.raft_log.committed)
    }

    /// Checks if logs are committed to its term.
    ///
    /// The check is useful usually when raft is leader.
    pub fn commit_to_current_term(&self) -> bool {
        self.raft_log
            .term(self.raft_log.committed)
            .map_or(false, |t| t == self.term)
    }

    /// Checks if logs are applied to current term.
    pub fn apply_to_current_term(&self) -> bool {
        self.raft_log
            .term(self.raft_log.applied)
            .map_or(false, |t| t == self.term)
    }

    /// Set `max_committed_size_per_ready` to `size`.
    pub fn set_max_committed_size_per_ready(&mut self, size: u64) {
        self.max_committed_size_per_ready = size;
    }

    /// Set whether or not `check_quorum`.
    pub fn set_check_quorum(&mut self, check_quorum: bool) {
        self.check_quorum = check_quorum;
    }

    /// Set the maximum limit that applied index can be ahead of persisted index.
    pub fn set_max_apply_unpersisted_log_limit(&mut self, limit: u64) {
        self.raft_log.max_apply_unpersisted_log_limit = limit;
    }
}

impl<T: Storage> RaftCore<T> {
    // send persists state to stable storage and then sends to its mailbox.
    fn send(&mut self, mut m: Message, msgs: &mut Vec<Message>) {
        debug!(
            self.logger,
            "Sending from {from} to {to}",
            from = self.id,
            to = m.to;
            "msg" => ?m,
        );
        if m.from == INVALID_ID {
            m.from = self.id;
        }
        if m.get_msg_type() == MessageType::MsgRequestVote
            || m.get_msg_type() == MessageType::MsgRequestPreVote
            || m.get_msg_type() == MessageType::MsgRequestVoteResponse
            || m.get_msg_type() == MessageType::MsgRequestPreVoteResponse
        {
            if m.term == 0 {
                // All {pre-,}campaign messages need to have the term set when
                // sending.
                // - MsgVote: m.Term is the term the node is campaigning for,
                //   non-zero as we increment the term when campaigning.
                // - MsgVoteResp: m.Term is the new r.Term if the MsgVote was
                //   granted, non-zero for the same reason MsgVote is
                // - MsgPreVote: m.Term is the term the node will campaign,
                //   non-zero as we use m.Term to indicate the next term we'll be
                //   campaigning for
                // - MsgPreVoteResp: m.Term is the term received in the original
                //   MsgPreVote if the pre-vote was granted, non-zero for the
                //   same reasons MsgPreVote is
                fatal!(
                    self.logger,
                    "term should be set when sending {:?}",
                    m.get_msg_type()
                );
            }
        } else {
            if m.term != 0 {
                fatal!(
                    self.logger,
                    "term should not be set when sending {:?} (was {})",
                    m.get_msg_type(),
                    m.term
                );
            }
            // do not attach term to MsgPropose, MsgReadIndex
            // proposals are a way to forward to the leader and
            // should be treated as local message.
            // MsgReadIndex is also forwarded to leader.
            if m.get_msg_type() != MessageType::MsgPropose
                && m.get_msg_type() != MessageType::MsgReadIndex
            {
                m.term = self.term;
            }
        }
        if m.get_msg_type() == MessageType::MsgRequestVote
            || m.get_msg_type() == MessageType::MsgRequestPreVote
        {
            if self.priority > 0 {
                m.deprecated_priority = self.priority as u64;
            }
            m.priority = self.priority;
        }
        msgs.push(m);
    }

    fn prepare_send_snapshot(&mut self, m: &mut Message, pr: &mut Progress, to: u64) -> bool {
        if !pr.recent_active {
            debug!(
                self.logger,
                "ignore sending snapshot to {} since it is not recently active",
                to;
            );
            return false;
        }

        m.set_msg_type(MessageType::MsgSnapshot);
        let snapshot_r = self.raft_log.snapshot(pr.pending_request_snapshot, to);
        if let Err(e) = snapshot_r {
            if e == Error::Store(StorageError::SnapshotTemporarilyUnavailable) {
                debug!(
                    self.logger,
                    "failed to send snapshot to {} because snapshot is temporarily \
                     unavailable",
                    to;
                );
                return false;
            }
            fatal!(self.logger, "unexpected error: {:?}", e);
        }
        let snapshot = snapshot_r.unwrap();
        if snapshot.get_metadata().index == 0 {
            fatal!(self.logger, "need non-empty snapshot");
        }
        let (sindex, sterm) = (snapshot.get_metadata().index, snapshot.get_metadata().term);
        m.set_snapshot(snapshot);
        debug!(
            self.logger,
            "[firstindex: {first_index}, commit: {committed}] sent snapshot[index: {snapshot_index}, term: {snapshot_term}] to {to}",
            first_index = self.raft_log.first_index(),
            committed = self.raft_log.committed,
            snapshot_index = sindex,
            snapshot_term = sterm,
            to = to;
            "progress" => ?pr,
        );
        pr.become_snapshot(sindex);
        debug!(
            self.logger,
            "paused sending replication messages to {}",
            to;
            "progress" => ?pr,
        );
        true
    }

    fn prepare_send_entries(
        &mut self,
        m: &mut Message,
        pr: &mut Progress,
        term: u64,
        ents: Vec<Entry>,
    ) {
        m.set_msg_type(MessageType::MsgAppend);
        m.index = pr.next_idx - 1;
        m.log_term = term;
        m.set_entries(ents.into());
        m.commit = self.raft_log.committed;
        if !m.entries.is_empty() {
            let last = m.entries.last().unwrap().index;
            pr.update_state(last);
        }
    }

    fn try_batching(
        &mut self,
        to: u64,
        msgs: &mut [Message],
        pr: &mut Progress,
        ents: &mut Vec<Entry>,
    ) -> bool {
        // if MsgAppend for the receiver already exists, try_batching
        // will append the entries to the existing MsgAppend
        let mut is_batched = false;
        for msg in msgs {
            if msg.get_msg_type() == MessageType::MsgAppend && msg.to == to {
                if !ents.is_empty() {
                    if !util::is_continuous_ents(msg, ents) {
                        return is_batched;
                    }
                    let mut batched_entries: Vec<_> = msg.take_entries().into();
                    batched_entries.append(ents);
                    msg.set_entries(batched_entries.into());
                    let last_idx = msg.entries.last().unwrap().index;
                    pr.update_state(last_idx);
                }
                msg.commit = self.raft_log.committed;
                is_batched = true;
                break;
            }
        }
        is_batched
    }

    /// Sends an append RPC with new entries (if any) and the current commit index to the given
    /// peer.
    fn send_append(&mut self, to: u64, pr: &mut Progress, msgs: &mut Vec<Message>) {
        self.maybe_send_append(to, pr, true, msgs);
    }

    fn send_append_aggressively(&mut self, to: u64, pr: &mut Progress, msgs: &mut Vec<Message>) {
        // If we have more entries to send, send as many messages as we
        // can (without sending empty messages for the commit index)
        while self.maybe_send_append(to, pr, false, msgs) {}
    }

    /// Sends an append RPC with new entries to the given peer,
    /// if necessary. Returns true if a message was sent. The allow_empty
    /// argument controls whether messages with no entries will be sent
    /// ("empty" messages are useful to convey updated Commit indexes, but
    /// are undesirable when we're sending multiple messages in a batch).
    fn maybe_send_append(
        &mut self,
        to: u64,
        pr: &mut Progress,
        allow_empty: bool,
        msgs: &mut Vec<Message>,
    ) -> bool {
        if pr.is_paused() {
            trace!(
                self.logger,
                "Skipping sending to {to}, it's paused",
                to = to;
                "progress" => ?pr,
            );
            return false;
        }
        let mut m = Message::default();
        m.to = to;
        if pr.pending_request_snapshot != INVALID_INDEX {
            // Check pending request snapshot first to avoid unnecessary loading entries.
            if !self.prepare_send_snapshot(&mut m, pr, to) {
                return false;
            }
        } else {
            let ents = self.raft_log.entries(
                pr.next_idx,
                self.max_msg_size,
                GetEntriesContext(GetEntriesFor::SendAppend {
                    to,
                    term: self.term,
                    aggressively: !allow_empty,
                }),
            );
            if !allow_empty && ents.as_ref().ok().map_or(true, |e| e.is_empty()) {
                return false;
            }
            let term = self.raft_log.term(pr.next_idx - 1);
            match (term, ents) {
                (Ok(term), Ok(mut ents)) => {
                    if self.batch_append && self.try_batching(to, msgs, pr, &mut ents) {
                        return true;
                    }
                    self.prepare_send_entries(&mut m, pr, term, ents)
                }
                (_, Err(Error::Store(StorageError::LogTemporarilyUnavailable))) => {
                    // wait for storage to fetch entries asynchronously
                    return false;
                }
                _ => {
                    // send snapshot if we failed to get term or entries.
                    if !self.prepare_send_snapshot(&mut m, pr, to) {
                        return false;
                    }
                }
            }
        }
        self.send(m, msgs);
        true
    }

    // send_heartbeat sends an empty MsgAppend
    fn send_heartbeat(
        &mut self,
        to: u64,
        pr: &Progress,
        ctx: Option<Vec<u8>>,
        msgs: &mut Vec<Message>,
    ) {
        // Attach the commit as min(to.matched, self.raft_log.committed).
        // When the leader sends out heartbeat message,
        // the receiver(follower) might not be matched with the leader
        // or it might not have all the committed entries.
        // The leader MUST NOT forward the follower's commit to
        // an unmatched index.
        let mut m = Message::default();
        m.to = to;
        m.set_msg_type(MessageType::MsgHeartbeat);
        let commit = cmp::min(pr.matched, self.raft_log.committed);
        m.commit = commit;
        if let Some(context) = ctx {
            m.context = context.into();
        }
        self.send(m, msgs);
    }
}

impl<T: Storage> Raft<T> {
    /// Get the inflight buffer size.
    pub fn inflight_buffers_size(&self) -> usize {
        let mut total_size = 0;
        for (_, pr) in self.prs().iter() {
            total_size += pr.ins.buffer_capacity() * std::mem::size_of::<u64>();
        }
        total_size
    }

    /// Sends an append RPC with new entries (if any) and the current commit index to the given
    /// peer.
    pub fn send_append(&mut self, to: u64) {
        let pr = self.prs.get_mut(to).unwrap();
        self.r.send_append(to, pr, &mut self.msgs)
    }

    pub(super) fn send_append_aggressively(&mut self, to: u64) {
        let pr = self.prs.get_mut(to).unwrap();
        self.r.send_append_aggressively(to, pr, &mut self.msgs)
    }

    /// Sends RPC, with entries to all peers that are not up-to-date
    /// according to the progress recorded in r.prs().
    pub fn bcast_append(&mut self) {
        let self_id = self.id;
        let core = &mut self.r;
        let msgs = &mut self.msgs;
        self.prs
            .iter_mut()
            .filter(|&(id, _)| *id != self_id)
            .for_each(|(id, pr)| core.send_append(*id, pr, msgs));
    }

    /// Broadcasts heartbeats to all the followers if it's leader.
    pub fn ping(&mut self) {
        if self.state == StateRole::Leader {
            self.bcast_heartbeat();
        }
    }

    /// Sends RPC, without entries to all the peers.
    pub fn bcast_heartbeat(&mut self) {
        let ctx = self.read_only.last_pending_request_ctx();
        self.bcast_heartbeat_with_ctx(ctx)
    }

    #[cfg_attr(feature = "cargo-clippy", allow(clippy::needless_pass_by_value))]
    fn bcast_heartbeat_with_ctx(&mut self, ctx: Option<Vec<u8>>) {
        let self_id = self.id;
        let core = &mut self.r;
        let msgs = &mut self.msgs;
        self.prs
            .iter_mut()
            .filter(|&(id, _)| *id != self_id)
            .for_each(|(id, pr)| core.send_heartbeat(*id, pr, ctx.clone(), msgs));
    }

    /// Attempts to advance the commit index. Returns true if the commit index
    /// changed (in which case the caller should call `r.bcast_append`).
    pub fn maybe_commit(&mut self) -> bool {
        let mci = self.mut_prs().maximal_committed_index().0;
        if self.r.raft_log.maybe_commit(mci, self.r.term) {
            let (self_id, committed) = (self.id, self.raft_log.committed);
            self.mut_prs()
                .get_mut(self_id)
                .unwrap()
                .update_committed(committed);
            return true;
        }
        false
    }

    /// Commit that the Raft peer has applied up to the given index.
    ///
    /// Registers the new applied index to the Raft log.
    ///
    /// # Hooks
    ///
    /// * Post: Checks to see if it's time to finalize a Joint Consensus state.
    #[inline]
    pub fn commit_apply(&mut self, applied: u64) {
        self.commit_apply_internal(applied, true)
    }

    /// Commit that the Raft peer has applied up to the given index.
    ///
    /// Registers the new applied index to the Raft log.
    /// if `is_initialize` is true, will skip the applied_index check.
    ///
    /// # Hooks
    ///
    /// * Post: Checks to see if it's time to finalize a Joint Consensus state.
    fn commit_apply_internal(&mut self, applied: u64, is_initialize: bool) {
        let old_applied = self.raft_log.applied;
        if !is_initialize {
            #[allow(deprecated)]
            self.raft_log.applied_to(applied);
        } else {
            // skip applied_index check at initialization.
            assert!(applied > 0 && self.raft_log.applied == 0);
            self.raft_log.applied_to_unchecked(applied);
        }

        // TODO: it may never auto_leave if leader steps down before enter joint is applied.
        if self.prs.conf().auto_leave
            && old_applied <= self.pending_conf_index
            && applied >= self.pending_conf_index
            && self.state == StateRole::Leader
        {
            // If the current (and most recent, at least for this leader's term)
            // configuration should be auto-left, initiate that now. We use a
            // nil Data which unmarshals into an empty ConfChangeV2 and has the
            // benefit that appendEntry can never refuse it based on its size
            // (which registers as zero).
            let mut entry = Entry::default();
            entry.set_entry_type(EntryType::EntryConfChangeV2);

            // append_entry will never refuse an empty
            if !self.append_entry(&mut [entry]) {
                panic!("appending an empty EntryConfChangeV2 should never be dropped")
            }
            self.pending_conf_index = self.raft_log.last_index();
            info!(self.logger, "initiating automatic transition out of joint configuration"; "config" => ?self.prs.conf());
        }
    }

    /// Resets the current node to a given term.
    pub fn reset(&mut self, term: u64) {
        if self.term != term {
            self.term = term;
            self.vote = INVALID_ID;
        }
        self.leader_id = INVALID_ID;
        self.reset_randomized_election_timeout();
        self.election_elapsed = 0;
        self.heartbeat_elapsed = 0;

        self.abort_leader_transfer();

        self.prs.reset_votes();

        self.pending_conf_index = 0;
        self.read_only = ReadOnly::new(self.read_only.option);
        self.pending_request_snapshot = INVALID_INDEX;

        let last_index = self.raft_log.last_index();
        let committed = self.raft_log.committed;
        let persisted = self.raft_log.persisted;
        let self_id = self.id;
        for (&id, pr) in self.mut_prs().iter_mut() {
            pr.reset(last_index + 1);
            if id == self_id {
                pr.matched = persisted;
                pr.committed_index = committed;
            }
        }
    }

    /// Appends a slice of entries to the log.
    /// The entries are updated to match the current index and term.
    /// Only called by leader currently
    #[must_use]
    pub fn append_entry(&mut self, es: &mut [Entry]) -> bool {
        if !self.maybe_increase_uncommitted_size(es) {
            return false;
        }

        let li = self.raft_log.last_index();
        for (i, e) in es.iter_mut().enumerate() {
            e.term = self.term;
            e.index = li + 1 + i as u64;
        }
        self.raft_log.append(es);

        // Not update self's pr.matched until on_persist_entries
        true
    }

    /// Notifies that these raft logs have been persisted.
    pub fn on_persist_entries(&mut self, index: u64, term: u64) {
        let update = self.raft_log.maybe_persist(index, term);
        if update && self.state == StateRole::Leader {
            // Actually, if it is a leader and persisted index is updated, this term
            // must be equal to self.term because the persisted index must be equal to
            // the last index of entries from previous leader when it becomes leader
            // (see the comments in become_leader), namely, the new persisted entries
            // must come from this leader.
            if term != self.term {
                error!(
                    self.logger,
                    "leader's persisted index changed but the term {} is not the same as {}",
                    term,
                    self.term
                );
            }
            let self_id = self.id;
            let pr = self.mut_prs().get_mut(self_id).unwrap();
            if pr.maybe_update(index) && self.maybe_commit() && self.should_bcast_commit() {
                self.bcast_append();
            }
        }
    }

    /// Notifies that the snapshot have been persisted.
    pub fn on_persist_snap(&mut self, index: u64) {
        self.raft_log.maybe_persist_snap(index);
    }

    /// Returns true to indicate that there will probably be some readiness need to be handled.
    pub fn tick(&mut self) -> bool {
        match self.state {
            StateRole::Follower | StateRole::PreCandidate | StateRole::Candidate => {
                self.tick_election()
            }
            StateRole::Leader => self.tick_heartbeat(),
        }
    }

    // TODO: revoke pub when there is a better way to test.
    /// Run by followers and candidates after self.election_timeout.
    ///
    /// Returns true to indicate that there will probably be some readiness need to be handled.
    pub fn tick_election(&mut self) -> bool {
        self.election_elapsed += 1;
        if !self.pass_election_timeout() || !self.promotable {
            return false;
        }

        self.election_elapsed = 0;
        let m = new_message(INVALID_ID, MessageType::MsgHup, Some(self.id));
        let _ = self.step(m);
        true
    }

    // tick_heartbeat is run by leaders to send a MsgBeat after self.heartbeat_timeout.
    // Returns true to indicate that there will probably be some readiness need to be handled.
    fn tick_heartbeat(&mut self) -> bool {
        self.heartbeat_elapsed += 1;
        self.election_elapsed += 1;

        let mut has_ready = false;
        if self.election_elapsed >= self.election_timeout {
            self.election_elapsed = 0;
            if self.check_quorum {
                let m = new_message(INVALID_ID, MessageType::MsgCheckQuorum, Some(self.id));
                has_ready = true;
                let _ = self.step(m);
            }
            if self.state == StateRole::Leader && self.lead_transferee.is_some() {
                self.abort_leader_transfer()
            }
        }

        if self.state != StateRole::Leader {
            return has_ready;
        }

        if self.heartbeat_elapsed >= self.heartbeat_timeout {
            self.heartbeat_elapsed = 0;
            has_ready = true;
            let m = new_message(INVALID_ID, MessageType::MsgBeat, Some(self.id));
            let _ = self.step(m);
        }
        has_ready
    }

    /// Converts this node to a follower.
    pub fn become_follower(&mut self, term: u64, leader_id: u64) {
        let pending_request_snapshot = self.pending_request_snapshot;
        self.reset(term);
        self.leader_id = leader_id;
        self.state = StateRole::Follower;
        self.pending_request_snapshot = pending_request_snapshot;
        info!(
            self.logger,
            "became follower at term {term}",
            term = self.term;
        );
    }

    // TODO: revoke pub when there is a better way to test.
    /// Converts this node to a candidate
    ///
    /// # Panics
    ///
    /// Panics if a leader already exists.
    pub fn become_candidate(&mut self) {
        assert_ne!(
            self.state,
            StateRole::Leader,
            "invalid transition [leader -> candidate]"
        );
        let term = self.term + 1;
        self.reset(term);
        let id = self.id;
        self.vote = id;
        self.state = StateRole::Candidate;
        info!(
            self.logger,
            "became candidate at term {term}",
            term = self.term;
        );
    }

    /// Converts this node to a pre-candidate
    ///
    /// # Panics
    ///
    /// Panics if a leader already exists.
    pub fn become_pre_candidate(&mut self) {
        assert_ne!(
            self.state,
            StateRole::Leader,
            "invalid transition [leader -> pre-candidate]"
        );
        // Becoming a pre-candidate changes our state.
        // but doesn't change anything else. In particular it does not increase
        // self.term or change self.vote.
        self.state = StateRole::PreCandidate;
        self.prs.reset_votes();
        // If a network partition happens, and leader is in minority partition,
        // it will step down, and become follower without notifying others.
        self.leader_id = INVALID_ID;
        info!(
            self.logger,
            "became pre-candidate at term {term}",
            term = self.term;
        );
    }

    // TODO: revoke pub when there is a better way to test.
    /// Makes this raft the leader.
    ///
    /// # Panics
    ///
    /// Panics if this is a follower node.
    pub fn become_leader(&mut self) {
        trace!(self.logger, "ENTER become_leader");
        assert_ne!(
            self.state,
            StateRole::Follower,
            "invalid transition [follower -> leader]"
        );
        let term = self.term;
        self.reset(term);
        self.leader_id = self.id;
        self.state = StateRole::Leader;

        let last_index = self.raft_log.last_index();
        // If there is only one peer, it becomes leader after campaigning
        // so all logs must be persisted.
        // If not, it becomes leader after sending RequestVote msg.
        // Since all logs must be persisted before sending RequestVote
        // msg and logs can not be changed when it's (pre)candidate, the
        // last index is equal to persisted index when it becomes leader.
        assert_eq!(last_index, self.raft_log.persisted);

        // Update uncommitted state
        self.uncommitted_state.uncommitted_size = 0;
        self.uncommitted_state.last_log_tail_index = last_index;

        // Followers enter replicate mode when they've been successfully probed
        // (perhaps after having received a snapshot as a result). The leader is
        // trivially in this state. Note that r.reset() has initialized this
        // progress with the last index already.
        let id = self.id;
        self.mut_prs().get_mut(id).unwrap().become_replicate();

        // Conservatively set the pending_conf_index to the last index in the
        // log. There may or may not be a pending config change, but it's
        // safe to delay any future proposals until we commit all our
        // pending log entries, and scanning the entire tail of the log
        // could be expensive.
        self.pending_conf_index = last_index;

        // No need to check result because append_entry never refuse entries
        // which size is zero
        if !self.append_entry(&mut [Entry::default()]) {
            panic!("appending an empty entry should never be dropped")
        }

        info!(
            self.logger,
            "became leader at term {term}",
            term = self.term;
        );
        trace!(self.logger, "EXIT become_leader");
    }

    // Campaign to attempt to become a leader.
    //
    // If prevote is enabled, this is handled as well.
    #[doc(hidden)]
    pub fn campaign(&mut self, campaign_type: &'static [u8]) {
        let (vote_msg, term) = if campaign_type == CAMPAIGN_PRE_ELECTION {
            self.become_pre_candidate();
            // Pre-vote RPCs are sent for next term before we've incremented self.term.
            (MessageType::MsgRequestPreVote, self.term + 1)
        } else {
            self.become_candidate();
            (MessageType::MsgRequestVote, self.term)
        };
        let self_id = self.id;
        if VoteResult::Won == self.poll(self_id, vote_msg, true) {
            // We won the election after voting for ourselves (which must mean that
            // this is a single-node cluster).
            return;
        }

        let (commit, commit_term) = self.raft_log.commit_info();
        let mut voters = [0; 7];
        let mut voter_cnt = 0;

        // Only send vote request to voters.
        for id in self.prs.conf().voters().ids().iter() {
            if id == self_id {
                continue;
            }

            if voter_cnt == voters.len() {
                self.log_broadcast_vote(vote_msg, &voters);
                voter_cnt = 0;
            }
            voters[voter_cnt] = id;
            voter_cnt += 1;
            let mut m = new_message(id, vote_msg, None);
            m.term = term;
            m.index = self.raft_log.last_index();
            m.log_term = self.raft_log.last_term();
            m.commit = commit;
            m.commit_term = commit_term;
            if campaign_type == CAMPAIGN_TRANSFER {
                m.context = campaign_type.into();
            }
            self.r.send(m, &mut self.msgs);
        }
        if voter_cnt > 0 {
            self.log_broadcast_vote(vote_msg, &voters[..voter_cnt]);
        }
    }

    #[inline]
    fn log_broadcast_vote(&self, t: MessageType, ids: &[u64]) {
        info!(
            self.logger,
            "broadcasting vote request";
            "type" => ?t,
            "term" => self.term,
            "log_term" => self.raft_log.last_term(),
            "log_index" => self.raft_log.last_index(),
            "to" => ?ids,
        );
    }

    /// Steps the raft along via a message. This should be called everytime your raft receives a
    /// message from a peer.
    pub fn step(&mut self, m: Message) -> Result<()> {
        // Handle the message term, which may result in our stepping down to a follower.
        if m.term == 0 {
            // local message
        } else if m.term > self.term {
            if m.get_msg_type() == MessageType::MsgRequestVote
                || m.get_msg_type() == MessageType::MsgRequestPreVote
            {
                let force = m.context == CAMPAIGN_TRANSFER;
                let in_lease = self.check_quorum
                    && self.leader_id != INVALID_ID
                    && self.election_elapsed < self.election_timeout;
                if !force && in_lease {
                    // if a server receives RequestVote request within the minimum election
                    // timeout of hearing from a current leader, it does not update its term
                    // or grant its vote
                    //
                    // This is included in the 3rd concern for Joint Consensus, where if another
                    // peer is removed from the cluster it may try to hold elections and disrupt
                    // stability.
                    info!(
                        self.logger,
                        "[logterm: {log_term}, index: {log_index}, vote: {vote}] ignored vote from \
                         {from} [logterm: {msg_term}, index: {msg_index}]: lease is not expired",
                        log_term = self.raft_log.last_term(),
                        log_index = self.raft_log.last_index(),
                        vote = self.vote,
                        from = m.from,
                        msg_term = m.log_term,
                        msg_index = m.index;
                        "term" => self.term,
                        "remaining ticks" => self.election_timeout - self.election_elapsed,
                        "msg type" => ?m.get_msg_type(),
                    );

                    return Ok(());
                }
            }

            if m.get_msg_type() == MessageType::MsgRequestPreVote
                || (m.get_msg_type() == MessageType::MsgRequestPreVoteResponse && !m.reject)
            {
                // For a pre-vote request:
                // Never change our term in response to a pre-vote request.
                //
                // For a pre-vote response with pre-vote granted:
                // We send pre-vote requests with a term in our future. If the
                // pre-vote is granted, we will increment our term when we get a
                // quorum. If it is not, the term comes from the node that
                // rejected our vote so we should become a follower at the new
                // term.
            } else {
                info!(
                    self.logger,
                    "received a message with higher term from {from}",
                    from = m.from;
                    "term" => self.term,
                    "message_term" => m.term,
                    "msg type" => ?m.get_msg_type(),
                );
                if m.get_msg_type() == MessageType::MsgAppend
                    || m.get_msg_type() == MessageType::MsgHeartbeat
                    || m.get_msg_type() == MessageType::MsgSnapshot
                {
                    self.become_follower(m.term, m.from);
                } else {
                    self.become_follower(m.term, INVALID_ID);
                }
            }
        } else if m.term < self.term {
            if (self.check_quorum || self.pre_vote)
                && (m.get_msg_type() == MessageType::MsgHeartbeat
                    || m.get_msg_type() == MessageType::MsgAppend)
            {
                // We have received messages from a leader at a lower term. It is possible
                // that these messages were simply delayed in the network, but this could
                // also mean that this node has advanced its term number during a network
                // partition, and it is now unable to either win an election or to rejoin
                // the majority on the old term. If checkQuorum is false, this will be
                // handled by incrementing term numbers in response to MsgVote with a higher
                // term, but if checkQuorum is true we may not advance the term on MsgVote and
                // must generate other messages to advance the term. The net result of these
                // two features is to minimize the disruption caused by nodes that have been
                // removed from the cluster's configuration: a removed node will send MsgVotes
                // which will be ignored, but it will not receive MsgApp or MsgHeartbeat, so it
                // will not create disruptive term increases, by notifying leader of this node's
                // activeness.
                // The above comments also true for Pre-Vote
                //
                // When follower gets isolated, it soon starts an election ending
                // up with a higher term than leader, although it won't receive enough
                // votes to win the election. When it regains connectivity, this response
                // with "pb.MsgAppResp" of higher term would force leader to step down.
                // However, this disruption is inevitable to free this stuck node with
                // fresh election. This can be prevented with Pre-Vote phase.
                let to_send = new_message(m.from, MessageType::MsgAppendResponse, None);
                self.r.send(to_send, &mut self.msgs);
            } else if m.get_msg_type() == MessageType::MsgRequestPreVote {
                // Before pre_vote enable, there may be a receiving candidate with higher term,
                // but less log. After update to pre_vote, the cluster may deadlock if
                // we drop messages with a lower term.
                info!(
                    self.logger,
                    "{} [log_term: {}, index: {}, vote: {}] rejected {:?} from {} [log_term: {}, index: {}] at term {}",
                    self.id,
                    self.raft_log.last_term(),
                    self.raft_log.last_index(),
                    self.vote,
                    m.get_msg_type(),
                    m.from,
                    m.log_term,
                    m.index,
                    self.term,
                );

                let mut to_send = new_message(m.from, MessageType::MsgRequestPreVoteResponse, None);
                to_send.term = self.term;
                to_send.reject = true;
                self.r.send(to_send, &mut self.msgs);
            } else {
                // ignore other cases
                info!(
                    self.logger,
                    "ignored a message with lower term from {from}",
                    from = m.from;
                    "term" => self.term,
                    "msg type" => ?m.get_msg_type(),
                    "msg term" => m.term
                );
            }
            return Ok(());
        }

        #[cfg(feature = "failpoints")]
        fail_point!("before_step");

        match m.get_msg_type() {
            MessageType::MsgHup => self.hup(false),
            MessageType::MsgRequestVote | MessageType::MsgRequestPreVote => {
                // We can vote if this is a repeat of a vote we've already cast...
                let can_vote = (self.vote == m.from) ||
                    // ...we haven't voted and we don't think there's a leader yet in this term...
                    (self.vote == INVALID_ID && self.leader_id == INVALID_ID) ||
                    // ...or this is a PreVote for a future term...
                    (m.get_msg_type() == MessageType::MsgRequestPreVote && m.term > self.term);
                // ...and we believe the candidate is up to date.
                if can_vote
                    && self.raft_log.is_up_to_date(m.index, m.log_term)
                    && (m.index > self.raft_log.last_index() || self.priority <= get_priority(&m))
                {
                    // When responding to Msg{Pre,}Vote messages we include the term
                    // from the message, not the local term. To see why consider the
                    // case where a single node was previously partitioned away and
                    // it's local term is now of date. If we include the local term
                    // (recall that for pre-votes we don't update the local term), the
                    // (pre-)campaigning node on the other end will proceed to ignore
                    // the message (it ignores all out of date messages).
                    // The term in the original message and current local term are the
                    // same in the case of regular votes, but different for pre-votes.
                    self.log_vote_approve(&m);
                    let mut to_send =
                        new_message(m.from, vote_resp_msg_type(m.get_msg_type()), None);
                    to_send.reject = false;
                    to_send.term = m.term;
                    self.r.send(to_send, &mut self.msgs);
                    if m.get_msg_type() == MessageType::MsgRequestVote {
                        // Only record real votes.
                        self.election_elapsed = 0;
                        self.vote = m.from;
                    }
                } else {
                    self.log_vote_reject(&m);
                    let mut to_send =
                        new_message(m.from, vote_resp_msg_type(m.get_msg_type()), None);
                    to_send.reject = true;
                    to_send.term = self.term;
                    let (commit, commit_term) = self.raft_log.commit_info();
                    to_send.commit = commit;
                    to_send.commit_term = commit_term;
                    self.r.send(to_send, &mut self.msgs);
                    self.maybe_commit_by_vote(&m);
                }
            }
            _ => match self.state {
                StateRole::PreCandidate | StateRole::Candidate => self.step_candidate(m)?,
                StateRole::Follower => self.step_follower(m)?,
                StateRole::Leader => self.step_leader(m)?,
            },
        }
        Ok(())
    }

    fn hup(&mut self, transfer_leader: bool) {
        if self.state == StateRole::Leader {
            debug!(
                self.logger,
                "ignoring MsgHup because already leader";
            );
            return;
        }

        // Scan all unapplied committed entries to find a config change.
        // Paginate the scan, to avoid a potentially unlimited memory spike.
        //
        // If there is a pending snapshot, its index will be returned by
        // `maybe_first_index`. Note that snapshot updates configuration
        // already, so as long as pending entries don't contain conf change
        // it's safe to start campaign.
        let low = match self.raft_log.unstable.maybe_first_index() {
            Some(idx) => idx,
            None => self.raft_log.applied + 1,
        };
        let high = self.raft_log.committed + 1;
        let ctx = GetEntriesContext(GetEntriesFor::TransferLeader);
        if self.has_unapplied_conf_changes(low, high, ctx) {
            warn!(
                self.logger,
                "cannot campaign at term {} since there are still pending configuration changes to apply", self.term
            );
            return;
        }

        info!(
            self.logger,
            "starting a new election";
            "term" => self.term,
        );
        if transfer_leader {
            self.campaign(CAMPAIGN_TRANSFER);
        } else if self.pre_vote {
            self.campaign(CAMPAIGN_PRE_ELECTION);
        } else {
            self.campaign(CAMPAIGN_ELECTION);
        }
    }

    fn has_unapplied_conf_changes(&self, lo: u64, hi: u64, context: GetEntriesContext) -> bool {
        if self.raft_log.applied >= self.raft_log.committed {
            // in fact applied == committed
            return false;
        }
        let mut found = false;
        // Reuse the max_committed_size_per_ready limit because it is used for
        // similar purposes (limiting the read of unapplied committed entries)
        // when raft sends entries via the Ready struct for application.
        // TODO(pavelkalinnikov): find a way to budget memory/bandwidth for this scan
        // outside the raft package.
        let page_size = self.max_committed_size_per_ready;
        if let Err(err) = self.raft_log.scan(lo, hi, page_size, context, |ents| {
            for e in ents {
                if e.get_entry_type() == EntryType::EntryConfChange
                    || e.get_entry_type() == EntryType::EntryConfChangeV2
                {
                    found = true;
                    return false;
                }
            }
            true
        }) {
            fatal!(
                self.logger,
                "error scanning unapplied entries [{}, {}): {:?}",
                lo,
                hi,
                err
            );
        }
        found
    }

    fn log_vote_approve(&self, m: &Message) {
        info!(
            self.logger,
            "[logterm: {log_term}, index: {log_index}, vote: {vote}] cast vote for {from} [logterm: {msg_term}, index: {msg_index}] \
             at term {term}",
            log_term = self.raft_log.last_term(),
            log_index = self.raft_log.last_index(),
            vote = self.vote,
            from = m.from,
            msg_term = m.log_term,
            msg_index = m.index,
            term = self.term;
            "msg type" => ?m.get_msg_type(),
        );
    }

    fn log_vote_reject(&self, m: &Message) {
        info!(
            self.logger,
            "[logterm: {log_term}, index: {log_index}, vote: {vote}] rejected vote from {from} [logterm: {msg_term}, index: \
             {msg_index}] at term {term}",
            log_term = self.raft_log.last_term(),
            log_index = self.raft_log.last_index(),
            vote = self.vote,
            from = m.from,
            msg_term = m.log_term,
            msg_index = m.index,
            term = self.term;
            "msg type" => ?m.get_msg_type(),
        );
    }

    fn handle_append_response(&mut self, m: &Message) {
        let mut next_probe_index: u64 = m.reject_hint;
        // pull out find_conflict_by_term for immutable borrow
        if m.reject && m.log_term > 0 {
            // If the follower has an uncommitted log tail, we would end up
            // probing one by one until we hit the common prefix.
            //
            // For example, if the leader has:
            //
            //   idx        1 2 3 4 5 6 7 8 9
            //              -----------------
            //   term (L)   1 3 3 3 5 5 5 5 5
            //   term (F)   1 1 1 1 2 2
            //
            // Then, after sending an append anchored at (idx=9,term=5) we
            // would receive a RejectHint of 6 and LogTerm of 2. Without the
            // code below, we would try an append at index 6, which would
            // fail again.
            //
            // However, looking only at what the leader knows about its own
            // log and the rejection hint, it is clear that a probe at index
            // 6, 5, 4, 3, and 2 must fail as well:
            //
            // For all of these indexes, the leader's log term is larger than
            // the rejection's log term. If a probe at one of these indexes
            // succeeded, its log term at that index would match the leader's,
            // i.e. 3 or 5 in this example. But the follower already told the
            // leader that it is still at term 2 at index 6, and since the
            // log term only ever goes up (within a log), this is a contradiction.
            //
            // At index 1, however, the leader can draw no such conclusion,
            // as its term 1 is not larger than the term 2 from the
            // follower's rejection. We thus probe at 1, which will succeed
            // in this example. In general, with this approach we probe at
            // most once per term found in the leader's log.
            //
            // There is a similar mechanism on the follower (implemented in
            // handleAppendEntries via a call to findConflictByTerm) that is
            // useful if the follower has a large divergent uncommitted log
            // tail[1], as in this example:
            //
            //   idx        1 2 3 4 5 6 7 8 9
            //              -----------------
            //   term (L)   1 3 3 3 3 3 3 3 7
            //   term (F)   1 3 3 4 4 5 5 5 6
            //
            // Naively, the leader would probe at idx=9, receive a rejection
            // revealing the log term of 6 at the follower. Since the leader's
            // term at the previous index is already smaller than 6, the leader-
            // side optimization discussed above is ineffective. The leader thus
            // probes at index 8 and, naively, receives a rejection for the same
            // index and log term 5. Again, the leader optimization does not improve
            // over linear probing as term 5 is above the leader's term 3 for that
            // and many preceding indexes; the leader would have to probe linearly
            // until it would finally hit index 3, where the probe would succeed.
            //
            // Instead, we apply a similar optimization on the follower. When the
            // follower receives the probe at index 8 (log term 3), it concludes
            // that all of the leader's log preceding that index has log terms of
            // 3 or below. The largest index in the follower's log with a log term
            // of 3 or below is index 3. The follower will thus return a rejection
            // for index=3, log term=3 instead. The leader's next probe will then
            // succeed at that index.
            //
            // [1]: more precisely, if the log terms in the large uncommitted
            // tail on the follower are larger than the leader's. At first,
            // it may seem unintuitive that a follower could even have such
            // a large tail, but it can happen:
            //
            // 1. Leader appends (but does not commit) entries 2 and 3, crashes.
            //   idx        1 2 3 4 5 6 7 8 9
            //              -----------------
            //   term (L)   1 2 2     [crashes]
            //   term (F)   1
            //   term (F)   1
            //
            // 2. a follower becomes leader and appends entries at term 3.
            //              -----------------
            //   term (x)   1 2 2     [down]
            //   term (F)   1 3 3 3 3
            //   term (F)   1
            //
            // 3. term 3 leader goes down, term 2 leader returns as term 4
            //    leader. It commits the log & entries at term 4.
            //
            //              -----------------
            //   term (L)   1 2 2 2
            //   term (x)   1 3 3 3 3 [down]
            //   term (F)   1
            //              -----------------
            //   term (L)   1 2 2 2 4 4 4
            //   term (F)   1 3 3 3 3 [gets probed]
            //   term (F)   1 2 2 2 4 4 4
            //
            // 4. the leader will now probe the returning follower at index
            //    7, the rejection points it at the end of the follower's log
            //    which is at a higher log term than the actually committed
            //    log.
            next_probe_index = self
                .raft_log
                .find_conflict_by_term(m.reject_hint, m.log_term)
                .0;
        }

        let pr = match self.prs.get_mut(m.from) {
            Some(pr) => pr,
            None => {
                debug!(
                    self.logger,
                    "no progress available for {}",
                    m.from;
                );
                return;
            }
        };
        pr.recent_active = true;

        // update followers committed index via append response
        pr.update_committed(m.commit);

        if m.reject {
            // RejectHint is the suggested next base entry for appending (i.e.
            // we try to append entry RejectHint+1 next), and LogTerm is the
            // term that the follower has at index RejectHint. Older versions
            // of this library did not populate LogTerm for rejections and it
            // is zero for followers with an empty log.
            //
            // Under normal circumstances, the leader's log is longer than the
            // follower's and the follower's log is a prefix of the leader's
            // (i.e. there is no divergent uncommitted suffix of the log on the
            // follower). In that case, the first probe reveals where the
            // follower's log ends (RejectHint=follower's last index) and the
            // subsequent probe succeeds.
            //
            // However, when networks are partitioned or systems overloaded,
            // large divergent log tails can occur. The naive attempt, probing
            // entry by entry in decreasing order, will be the product of the
            // length of the diverging tails and the network round-trip latency,
            // which can easily result in hours of time spent probing and can
            // even cause outright outages. The probes are thus optimized as
            // described below.
            debug!(
                self.r.logger,
                "received msgAppend rejection";
                "reject_hint_index" => m.reject_hint,
                "reject_hint_term" => m.log_term,
                "from" => m.from,
                "index" => m.index,
            );

            if pr.maybe_decr_to(m.index, next_probe_index, m.request_snapshot) {
                debug!(
                    self.r.logger,
                    "decreased progress of {}",
                    m.from;
                    "progress" => ?pr,
                );
                if pr.state == ProgressState::Replicate {
                    pr.become_probe();
                }
                self.send_append(m.from);
            }
            return;
        }

        let old_paused = pr.is_paused();
        if !pr.maybe_update(m.index) {
            return;
        }

        match pr.state {
            ProgressState::Probe => pr.become_replicate(),
            ProgressState::Snapshot => {
                if pr.is_snapshot_caught_up() {
                    debug!(
                        self.r.logger,
                        "snapshot caught up, resumed sending replication messages to {from}",
                        from = m.from;
                        "progress" => ?pr,
                    );
                    pr.become_probe();
                }
            }
            ProgressState::Replicate => pr.ins.free_to(m.get_index()),
        }

        if self.maybe_commit() {
            if self.should_bcast_commit() {
                self.bcast_append()
            }
        } else if old_paused {
            self.send_append(m.from);
        }

        // We've updated flow control information above, which may
        // allow us to send multiple (size-limited) in-flight messages
        // at once (such as when transitioning from probe to
        // replicate, or when freeTo() covers multiple messages). If
        // we have more entries to send, send as many messages as we
        // can (without sending empty messages for the commit index)
        self.send_append_aggressively(m.from);

        // Transfer leadership is in progress.
        if Some(m.from) == self.r.lead_transferee {
            let last_index = self.r.raft_log.last_index();
            let pr = self.prs.get_mut(m.from).unwrap();
            if pr.matched == last_index {
                info!(
                    self.logger,
                    "sent MsgTimeoutNow to {from} after received MsgAppResp",
                    from = m.from;
                );
                self.send_timeout_now(m.from);
            }
        }
    }

    fn handle_heartbeat_response(&mut self, m: &Message) {
        // Update the node. Drop the value explicitly since we'll check the qourum after.
        let pr = match self.prs.get_mut(m.from) {
            Some(pr) => pr,
            None => {
                debug!(
                    self.logger,
                    "no progress available for {}",
                    m.from;
                );
                return;
            }
        };
        // update followers committed index via heartbeat response
        pr.update_committed(m.commit);
        pr.recent_active = true;
        pr.resume();

        // free one slot for the full inflights window to allow progress.
        if pr.state == ProgressState::Replicate && pr.ins.full() {
            pr.ins.free_first_one();
        }
        // Does it request snapshot?
        if pr.matched < self.r.raft_log.last_index() || pr.pending_request_snapshot != INVALID_INDEX
        {
            self.r.send_append(m.from, pr, &mut self.msgs);
        }

        if self.read_only.option != ReadOnlyOption::Safe || m.context.is_empty() {
            return;
        }

        match self.r.read_only.recv_ack(m.from, &m.context) {
            Some(acks) if self.prs.has_quorum(acks) => {}
            _ => return,
        }

        for rs in self.r.read_only.advance(&m.context, &self.r.logger) {
            if let Some(m) = self.handle_ready_read_index(rs.req, rs.index) {
                self.r.send(m, &mut self.msgs);
            }
        }
    }

    fn handle_transfer_leader(&mut self, m: &Message) {
        if self.prs().get(m.from).is_none() {
            debug!(
                self.logger,
                "no progress available for {}",
                m.from;
            );
            return;
        }

        let from = m.from;
        if self.prs.conf().learners.contains(&from) {
            debug!(
                self.logger,
                "ignored transferring leadership";
                "to" => from,
            );
            return;
        }
        let lead_transferee = from;
        if let Some(last_lead_transferee) = self.lead_transferee {
            if last_lead_transferee == lead_transferee {
                info!(
                    self.logger,
                    "[term {term}] transfer leadership to {lead_transferee} is in progress, ignores request \
                     to same node {lead_transferee}",
                    term = self.term,
                    lead_transferee = lead_transferee;
                );
                return;
            }
            self.abort_leader_transfer();
            info!(
                self.logger,
                "[term {term}] abort previous transferring leadership to {last_lead_transferee}",
                term = self.term,
                last_lead_transferee = last_lead_transferee;
            );
        }
        if lead_transferee == self.id {
            debug!(
                self.logger,
                "already leader; ignored transferring leadership to self";
            );
            return;
        }
        // Transfer leadership to third party.
        info!(
            self.logger,
            "[term {term}] starts to transfer leadership to {lead_transferee}",
            term = self.term,
            lead_transferee = lead_transferee;
        );
        // Transfer leadership should be finished in one electionTimeout
        // so reset r.electionElapsed.
        self.election_elapsed = 0;
        self.lead_transferee = Some(lead_transferee);
        let pr = self.prs.get_mut(from).unwrap();
        if pr.matched == self.r.raft_log.last_index() {
            self.send_timeout_now(lead_transferee);
            info!(
                self.logger,
                "sends MsgTimeoutNow to {lead_transferee} immediately as {lead_transferee} already has up-to-date log",
                lead_transferee = lead_transferee;
            );
        } else {
            self.r.send_append(lead_transferee, pr, &mut self.msgs);
        }
    }

    fn handle_snapshot_status(&mut self, m: &Message) {
        let pr = match self.prs.get_mut(m.from) {
            Some(pr) => pr,
            None => {
                debug!(
                    self.logger,
                    "no progress available for {}",
                    m.from;
                );
                return;
            }
        };
        if pr.state != ProgressState::Snapshot {
            return;
        }
        if m.reject {
            pr.snapshot_failure();
            pr.become_probe();
            debug!(
                self.r.logger,
                "snapshot failed, resumed sending replication messages to {from}",
                from = m.from;
                "progress" => ?pr,
            );
        } else {
            pr.become_probe();
            debug!(
                self.r.logger,
                "snapshot succeeded, resumed sending replication messages to {from}",
                from = m.from;
                "progress" => ?pr,
            );
        }
        // If snapshot finish, wait for the msgAppResp from the remote node before sending
        // out the next msgAppend.
        // If snapshot failure, wait for a heartbeat interval before next try
        pr.pause();
        pr.pending_request_snapshot = INVALID_INDEX;
    }

    fn handle_unreachable(&mut self, m: &Message) {
        let pr = match self.prs.get_mut(m.from) {
            Some(pr) => pr,
            None => {
                debug!(
                    self.logger,
                    "no progress available for {}",
                    m.from;
                );
                return;
            }
        };
        // During optimistic replication, if the remote becomes unreachable,
        // there is huge probability that a MsgAppend is lost.
        if pr.state == ProgressState::Replicate {
            pr.become_probe();
        }
        debug!(
            self.r.logger,
            "failed to send message to {from} because it is unreachable",
            from = m.from;
            "progress" => ?pr,
        );
    }

    fn step_leader(&mut self, mut m: Message) -> Result<()> {
        // These message types do not require any progress for m.From.
        match m.get_msg_type() {
            MessageType::MsgBeat => {
                self.bcast_heartbeat();
                return Ok(());
            }
            MessageType::MsgCheckQuorum => {
                if !self.check_quorum_active() {
                    warn!(
                        self.logger,
                        "stepped down to follower since quorum is not active";
                    );
                    let term = self.term;
                    self.become_follower(term, INVALID_ID);
                }
                return Ok(());
            }
            MessageType::MsgPropose => {
                if m.entries.is_empty() {
                    fatal!(self.logger, "stepped empty MsgProp");
                }
                if !self.prs.progress().contains_key(&self.id) {
                    // If we are not currently a member of the range (i.e. this node
                    // was removed from the configuration while serving as leader),
                    // drop any new proposals.
                    return Err(Error::ProposalDropped);
                }
                if self.lead_transferee.is_some() {
                    debug!(
                        self.logger,
                        "[term {term}] transfer leadership to {lead_transferee} is in progress; dropping \
                         proposal",
                        term = self.term,
                        lead_transferee = self.lead_transferee.unwrap();
                    );
                    return Err(Error::ProposalDropped);
                }

                for (i, e) in m.mut_entries().iter_mut().enumerate() {
                    let mut cc;
                    if e.get_entry_type() == EntryType::EntryConfChange {
                        let mut cc_v1 = ConfChange::default();
                        if let Err(e) = cc_v1.merge_from_bytes(e.get_data()) {
                            error!(self.logger, "invalid confchange"; "error" => ?e);
                            return Err(Error::ProposalDropped);
                        }
                        cc = cc_v1.into_v2();
                    } else if e.get_entry_type() == EntryType::EntryConfChangeV2 {
                        cc = ConfChangeV2::default();
                        if let Err(e) = cc.merge_from_bytes(e.get_data()) {
                            error!(self.logger, "invalid confchangev2"; "error" => ?e);
                            return Err(Error::ProposalDropped);
                        }
                    } else {
                        continue;
                    }

                    let reason = if self.has_pending_conf() {
                        "possible unapplied conf change"
                    } else {
                        let already_joint = confchange::joint(self.prs.conf());
                        let want_leave = cc.changes.is_empty();
                        if already_joint && !want_leave {
                            "must transition out of joint config first"
                        } else if !already_joint && want_leave {
                            "not in joint state; refusing empty conf change"
                        } else {
                            ""
                        }
                    };

                    if reason.is_empty() {
                        self.pending_conf_index = self.raft_log.last_index() + i as u64 + 1;
                    } else {
                        info!(
                            self.logger,
                            "ignoring conf change";
                            "conf change" => ?cc,
                            "reason" => reason,
                            "config" => ?self.prs.conf(),
                            "index" => self.pending_conf_index,
                            "applied" => self.raft_log.applied,
                        );
                        *e = Entry::default();
                        e.set_entry_type(EntryType::EntryNormal);
                    }
                }
                if !self.append_entry(m.mut_entries()) {
                    // return ProposalDropped when uncommitted size limit is reached
                    debug!(
                        self.logger,
                        "entries are dropped due to overlimit of max uncommitted size, uncommitted_size: {}",
                        self.uncommitted_size()
                    );
                    return Err(Error::ProposalDropped);
                }
                self.bcast_append();
                return Ok(());
            }
            MessageType::MsgReadIndex => {
                if !self.commit_to_current_term() {
                    // Reject read only request when this leader has not committed any log entry
                    // in its term.
                    return Ok(());
                }

                if self.prs().is_singleton() {
                    let read_index = self.raft_log.committed;
                    if let Some(m) = self.handle_ready_read_index(m, read_index) {
                        self.r.send(m, &mut self.msgs);
                    }
                    return Ok(());
                }

                // thinking: use an internally defined context instead of the user given context.
                // We can express this in terms of the term and index instead of
                // a user-supplied value.
                // This would allow multiple reads to piggyback on the same message.
                match self.read_only.option {
                    ReadOnlyOption::Safe => {
                        let ctx = m.entries[0].data.to_vec();
                        self.r
                            .read_only
                            .add_request(self.r.raft_log.committed, m, self.r.id);
                        self.bcast_heartbeat_with_ctx(Some(ctx));
                    }
                    ReadOnlyOption::LeaseBased => {
                        let read_index = self.raft_log.committed;
                        if let Some(m) = self.handle_ready_read_index(m, read_index) {
                            self.r.send(m, &mut self.msgs);
                        }
                    }
                }
                return Ok(());
            }
            _ => {}
        }

        match m.get_msg_type() {
            MessageType::MsgAppendResponse => {
                self.handle_append_response(&m);
            }
            MessageType::MsgHeartbeatResponse => {
                self.handle_heartbeat_response(&m);
            }
            MessageType::MsgSnapStatus => {
                self.handle_snapshot_status(&m);
            }
            MessageType::MsgUnreachable => {
                self.handle_unreachable(&m);
            }
            MessageType::MsgTransferLeader => {
                self.handle_transfer_leader(&m);
            }
            _ => {
                if self.prs().get(m.from).is_none() {
                    debug!(
                        self.logger,
                        "no progress available for {}",
                        m.from;
                    );
                }
            }
        }

        Ok(())
    }

    /// Commits the logs using commit info in vote message.
    fn maybe_commit_by_vote(&mut self, m: &Message) {
        if m.commit == 0 || m.commit_term == 0 {
            return;
        }
        let last_commit = self.raft_log.committed;
        if m.commit <= last_commit || self.state == StateRole::Leader {
            return;
        }
        if !self.raft_log.maybe_commit(m.commit, m.commit_term) {
            return;
        }

        let log = &mut self.r.raft_log;
        info!(self.r.logger, "[commit: {}, lastindex: {}, lastterm: {}] fast-forwarded commit to vote request [index: {}, term: {}]",
                log.committed, log.last_index(), log.last_term(), m.commit, m.commit_term);

        if self.state != StateRole::Candidate && self.state != StateRole::PreCandidate {
            return;
        }

        // Scan all unapplied committed entries to find a config change.
        // Paginate the scan, to avoid a potentially unlimited memory spike.
        let low = last_commit + 1;
        let high = self.raft_log.committed + 1;
        let ctx = GetEntriesContext(GetEntriesFor::CommitByVote);
        if self.has_unapplied_conf_changes(low, high, ctx) {
            // The candidate doesn't have to step down in theory, here just for best
            // safety as we assume quorum won't change during election.
            let term = self.term;
            self.become_follower(term, INVALID_ID);
        }
    }

    fn poll(&mut self, from: u64, t: MessageType, vote: bool) -> VoteResult {
        self.prs.record_vote(from, vote);
        let (gr, rj, res) = self.prs.tally_votes();
        // Unlike etcd, we log when necessary.
        if from != self.id {
            info!(
                self.logger,
                "received votes response";
                "vote" => vote,
                "from" => from,
                "rejections" => rj,
                "approvals" => gr,
                "type" => ?t,
                "term" => self.term,
            );
        }

        match res {
            VoteResult::Won => {
                if self.state == StateRole::PreCandidate {
                    self.campaign(CAMPAIGN_ELECTION);
                } else {
                    self.become_leader();
                    self.bcast_append();
                }
            }
            VoteResult::Lost => {
                // pb.MsgPreVoteResp contains future term of pre-candidate
                // m.term > self.term; reuse self.term
                let term = self.term;
                self.become_follower(term, INVALID_ID);
            }
            VoteResult::Pending => (),
        }
        res
    }

    // step_candidate is shared by state Candidate and PreCandidate; the difference is
    // whether they respond to MsgRequestVote or MsgRequestPreVote.
    fn step_candidate(&mut self, m: Message) -> Result<()> {
        match m.get_msg_type() {
            MessageType::MsgPropose => {
                info!(
                    self.logger,
                    "no leader at term {term}; dropping proposal",
                    term = self.term;
                );
                return Err(Error::ProposalDropped);
            }
            MessageType::MsgAppend => {
                debug_assert_eq!(self.term, m.term);
                self.become_follower(m.term, m.from);
                self.handle_append_entries(&m);
            }
            MessageType::MsgHeartbeat => {
                debug_assert_eq!(self.term, m.term);
                self.become_follower(m.term, m.from);
                self.handle_heartbeat(m);
            }
            MessageType::MsgSnapshot => {
                debug_assert_eq!(self.term, m.term);
                self.become_follower(m.term, m.from);
                self.handle_snapshot(m);
            }
            MessageType::MsgRequestPreVoteResponse | MessageType::MsgRequestVoteResponse => {
                // Only handle vote responses corresponding to our candidacy (while in
                // state Candidate, we may get stale MsgPreVoteResp messages in this term from
                // our pre-candidate state).
                if (self.state == StateRole::PreCandidate
                    && m.get_msg_type() != MessageType::MsgRequestPreVoteResponse)
                    || (self.state == StateRole::Candidate
                        && m.get_msg_type() != MessageType::MsgRequestVoteResponse)
                {
                    return Ok(());
                }

                self.poll(m.from, m.get_msg_type(), !m.reject);
                self.maybe_commit_by_vote(&m);
            }
            MessageType::MsgTimeoutNow => debug!(
                self.logger,
                "{term} ignored MsgTimeoutNow from {from}",
                term = self.term,
                from = m.from;
                "state" => ?self.state,
            ),
            _ => {}
        }
        Ok(())
    }

    fn step_follower(&mut self, mut m: Message) -> Result<()> {
        match m.get_msg_type() {
            MessageType::MsgPropose => {
                if self.leader_id == INVALID_ID {
                    info!(
                        self.logger,
                        "no leader at term {term}; dropping proposal",
                        term = self.term;
                    );
                    return Err(Error::ProposalDropped);
                }
                m.to = self.leader_id;
                self.r.send(m, &mut self.msgs);
            }
            MessageType::MsgAppend => {
                self.election_elapsed = 0;
                self.leader_id = m.from;
                self.handle_append_entries(&m);
            }
            MessageType::MsgHeartbeat => {
                self.election_elapsed = 0;
                self.leader_id = m.from;
                self.handle_heartbeat(m);
            }
            MessageType::MsgSnapshot => {
                self.election_elapsed = 0;
                self.leader_id = m.from;
                self.handle_snapshot(m);
            }
            MessageType::MsgTransferLeader => {
                if self.leader_id == INVALID_ID {
                    info!(
                        self.logger,
                        "no leader at term {term}; dropping leader transfer msg",
                        term = self.term;
                    );
                    return Ok(());
                }
                m.to = self.leader_id;
                self.r.send(m, &mut self.msgs);
            }
            MessageType::MsgTimeoutNow => {
                if self.promotable {
                    info!(
                        self.logger,
                        "[term {term}] received MsgTimeoutNow from {from} and starts an election to \
                         get leadership.",
                        term = self.term,
                        from = m.from;
                    );
                    // Leadership transfers never use pre-vote even if self.pre_vote is true; we
                    // know we are not recovering from a partition so there is no need for the
                    // extra round trip.
                    self.hup(true);
                } else {
                    info!(
                        self.logger,
                        "received MsgTimeoutNow from {} but is not promotable",
                        m.from;
                    );
                }
            }
            MessageType::MsgReadIndex => {
                if self.leader_id == INVALID_ID {
                    info!(
                        self.logger,
                        "no leader at term {term}; dropping index reading msg",
                        term = self.term;
                    );
                    return Ok(());
                }
                m.to = self.leader_id;
                self.r.send(m, &mut self.msgs);
            }
            MessageType::MsgReadIndexResp => {
                if m.entries.len() != 1 {
                    error!(
                        self.logger,
                        "invalid format of MsgReadIndexResp from {}",
                        m.from;
                        "entries count" => m.entries.len(),
                    );
                    return Ok(());
                }
                let rs = ReadState {
                    index: m.index,
                    request_ctx: m.take_entries()[0].take_data().to_vec(),
                };
                self.read_states.push(rs);
                // `index` and `term` in MsgReadIndexResp is the leader's commit index and its current term,
                // the log entry in the leader's commit index will always have the leader's current term,
                // because the leader only handle MsgReadIndex after it has committed log entry in its term.
                self.raft_log.maybe_commit(m.index, m.term);
            }
            _ => {}
        }
        Ok(())
    }

    /// Request a snapshot from a leader.
    pub fn request_snapshot(&mut self) -> Result<()> {
        if self.state == StateRole::Leader {
            info!(
                self.logger,
                "can not request snapshot on leader; dropping request snapshot";
            );
        } else if self.leader_id == INVALID_ID {
            info!(
                self.logger,
                "no leader; dropping request snapshot";
                "term" => self.term,
            );
        } else if self.snap().is_some() {
            info!(
                self.logger,
                "there is a pending snapshot; dropping request snapshot";
            );
        } else if self.pending_request_snapshot != INVALID_INDEX {
            info!(
                self.logger,
                "there is a pending snapshot; dropping request snapshot";
            );
        } else {
            let request_index = self.raft_log.last_index();
            let request_index_term = self.raft_log.term(request_index).unwrap();
            if self.term == request_index_term {
                self.pending_request_snapshot = request_index;
                self.send_request_snapshot();
                return Ok(());
            }
            info! {
                self.logger,
                "mismatched term; dropping request snapshot";
                "term" => self.term,
                "last_term" => request_index_term,
            };
        }
        Err(Error::RequestSnapshotDropped)
    }

    // TODO: revoke pub when there is a better way to test.
    /// For a given message, append the entries to the log.
    pub fn handle_append_entries(&mut self, m: &Message) {
        if self.pending_request_snapshot != INVALID_INDEX {
            self.send_request_snapshot();
            return;
        }
        if m.index < self.raft_log.committed {
            debug!(
                self.logger,
                "got message with lower index than committed.";
            );
            let mut to_send = Message::default();
            to_send.set_msg_type(MessageType::MsgAppendResponse);
            to_send.to = m.from;
            to_send.index = self.raft_log.committed;
            to_send.commit = self.raft_log.committed;
            self.r.send(to_send, &mut self.msgs);
            return;
        }

        let mut to_send = Message::default();
        to_send.to = m.from;
        to_send.set_msg_type(MessageType::MsgAppendResponse);

        if let Some((_, last_idx)) = self
            .raft_log
            .maybe_append(m.index, m.log_term, m.commit, &m.entries)
        {
            to_send.set_index(last_idx);
        } else {
            debug!(
                self.logger,
                "rejected msgApp [logterm: {msg_log_term}, index: {msg_index}] \
                from {from}",
                msg_log_term = m.log_term,
                msg_index = m.index,
                from = m.from;
                "index" => m.index,
                "logterm" => ?self.raft_log.term(m.index),
            );

            let hint_index = cmp::min(m.index, self.raft_log.last_index());
            let (hint_index, hint_term) =
                self.raft_log.find_conflict_by_term(hint_index, m.log_term);

            if hint_term.is_none() {
                fatal!(
                    self.logger,
                    "term({index}) must be valid",
                    index = hint_index
                )
            }

            to_send.index = m.index;
            to_send.reject = true;
            to_send.reject_hint = hint_index;
            to_send.log_term = hint_term.unwrap();
        }
        to_send.set_commit(self.raft_log.committed);
        self.r.send(to_send, &mut self.msgs);
    }

    // TODO: revoke pub when there is a better way to test.
    /// For a message, commit and send out heartbeat.
    pub fn handle_heartbeat(&mut self, mut m: Message) {
        self.raft_log.commit_to(m.commit);
        if self.pending_request_snapshot != INVALID_INDEX {
            self.send_request_snapshot();
            return;
        }
        let mut to_send = Message::default();
        to_send.set_msg_type(MessageType::MsgHeartbeatResponse);
        to_send.to = m.from;
        to_send.context = m.take_context();
        to_send.commit = self.raft_log.committed;
        self.r.send(to_send, &mut self.msgs);
    }

    fn handle_snapshot(&mut self, mut m: Message) {
        let metadata = m.get_snapshot().get_metadata();
        let (sindex, sterm) = (metadata.index, metadata.term);
        if self.restore(m.take_snapshot()) {
            info!(
                self.logger,
                "[commit: {commit}, term: {term}] restored snapshot [index: {snapshot_index}, term: {snapshot_term}]",
                term = self.term,
                commit = self.raft_log.committed,
                snapshot_index = sindex,
                snapshot_term = sterm;
            );
            let mut to_send = Message::default();
            to_send.set_msg_type(MessageType::MsgAppendResponse);
            to_send.to = m.from;
            to_send.index = self.raft_log.last_index();
            self.r.send(to_send, &mut self.msgs);
        } else {
            info!(
                self.logger,
                "[commit: {commit}] ignored snapshot [index: {snapshot_index}, term: {snapshot_term}]",
                commit = self.raft_log.committed,
                snapshot_index = sindex,
                snapshot_term = sterm;
            );
            let mut to_send = Message::default();
            to_send.set_msg_type(MessageType::MsgAppendResponse);
            to_send.to = m.from;
            to_send.index = self.raft_log.committed;
            self.r.send(to_send, &mut self.msgs);
        }
    }

    /// Recovers the state machine from a snapshot. It restores the log and the
    /// configuration of state machine.
    pub fn restore(&mut self, snap: Snapshot) -> bool {
        if snap.get_metadata().index < self.raft_log.committed {
            return false;
        }
        if self.state != StateRole::Follower {
            // This is defense-in-depth: if the leader somehow ended up applying a
            // snapshot, it could move into a new term without moving into a
            // follower state. This should never fire, but if it did, we'd have
            // prevented damage by returning early, so log only a loud warning.
            //
            // At the time of writing, the instance is guaranteed to be in follower
            // state when this method is called.
            warn!(self.logger, "non-follower attempted to restore snapshot"; "state" => ?self.state);
            self.become_follower(self.term + 1, INVALID_INDEX);
            return false;
        }

        // More defense-in-depth: throw away snapshot if recipient is not in the
        // config. This shouldn't ever happen (at the time of writing) but lots of
        // code here and there assumes that r.id is in the progress tracker.
        let meta = snap.get_metadata();
        let (snap_index, snap_term) = (meta.index, meta.term);
        let cs = meta.get_conf_state();
        if cs
            .get_voters()
            .iter()
            .chain(cs.get_learners())
            .chain(cs.get_voters_outgoing())
            // `learners_next` doesn't need to be checked. According to the rules, if a peer in
            // `learners_next`, it has to be in `voters_outgoing`.
            .all(|id| *id != self.id)
        {
            warn!(self.logger, "attempted to restore snapshot but it is not in the ConfState"; "conf_state" => ?cs);
            return false;
        }

        // Now go ahead and actually restore.

        if self.pending_request_snapshot == INVALID_INDEX
            && self.raft_log.match_term(meta.index, meta.term)
        {
            info!(
                self.logger,
                "fast-forwarded commit to snapshot";
                "commit" => self.raft_log.committed,
                "last_index" => self.raft_log.last_index(),
                "last_term" => self.raft_log.last_term(),
                "snapshot_index" => snap_index,
                "snapshot_term" => snap_term
            );
            self.raft_log.commit_to(meta.index);
            return false;
        }

        self.raft_log.restore(snap);
        let cs = self
            .r
            .raft_log
            .pending_snapshot()
            .unwrap()
            .get_metadata()
            .get_conf_state();

        self.prs.clear();
        let last_index = self.raft_log.last_index();
        if let Err(e) = confchange::restore(&mut self.prs, last_index, cs) {
            // This should never happen. Either there's a bug in our config change
            // handling or the client corrupted the conf change.
            fatal!(self.logger, "unable to restore config {:?}: {}", cs, e);
        }
        let new_cs = self.post_conf_change();
        let cs = self
            .r
            .raft_log
            .pending_snapshot()
            .unwrap()
            .get_metadata()
            .get_conf_state();
        if !raft_proto::conf_state_eq(cs, &new_cs) {
            fatal!(self.logger, "invalid restore: {:?} != {:?}", cs, new_cs);
        }

        // TODO: this is untested and likely unneeded
        let pr = self.prs.get_mut(self.id).unwrap();
        pr.maybe_update(pr.next_idx - 1);

        self.pending_request_snapshot = INVALID_INDEX;

        info!(
            self.logger,
            "restored snapshot";
            "commit" => self.raft_log.committed,
            "last_index" => self.raft_log.last_index(),
            "last_term" => self.raft_log.last_term(),
            "snapshot_index" => snap_index,
            "snapshot_term" => snap_term,
        );

        true
    }

    /// Updates the in-memory state and, when necessary, carries out additional actions
    /// such as reacting to the removal of nodes or changed quorum requirements.
    pub fn post_conf_change(&mut self) -> ConfState {
        info!(self.logger, "switched to configuration"; "config" => ?self.prs.conf());
        // TODO: instead of creating a conf state, validating conf state inside
        // progress tracker is better.
        let cs = self.prs.conf().to_conf_state();
        let is_voter = self.prs.conf().voters.contains(self.id);
        self.promotable = is_voter;
        if !is_voter && self.state == StateRole::Leader {
            // This node is leader and was removed or demoted. We prevent demotions
            // at the time writing but hypothetically we handle them the same way as
            // removing the leader: stepping down into the next Term.
            //
            // TODO(tbg): step down (for sanity) and ask follower with largest Match
            // to TimeoutNow (to avoid interruption). This might still drop some
            // proposals but it's better than nothing.
            //
            // TODO(tbg): test this branch. It is untested at the time of writing.
            return cs;
        }

        // The remaining steps only make sense if this node is the leader and there
        // are other nodes.
        if self.state != StateRole::Leader || cs.voters.is_empty() {
            return cs;
        }

        if self.maybe_commit() {
            // If the configuration change means that more entries are committed now,
            // broadcast/append to everyone in the updated config.
            self.bcast_append();
        } else {
            // Otherwise, still probe the newly added replicas; there's no reason to
            // let them wait out a heartbeat interval (or the next incoming proposal).
            let self_id = self.id;
            let core = &mut self.r;
            let msgs = &mut self.msgs;
            self.prs
                .iter_mut()
                .filter(|&(id, _)| *id != self_id)
                .for_each(|(id, pr)| {
                    core.maybe_send_append(*id, pr, false, msgs);
                });
        }

        // The quorum size is now smaller, consider to response some read requests.
        // If there is only one peer, all pending read requests must be responded.
        if let Some(ctx) = self.read_only.last_pending_request_ctx() {
            let prs = &self.prs;
            if self
                .r
                .read_only
                .recv_ack(self.id, &ctx)
                .map_or(false, |acks| prs.has_quorum(acks))
            {
                for rs in self.r.read_only.advance(&ctx, &self.r.logger) {
                    if let Some(m) = self.handle_ready_read_index(rs.req, rs.index) {
                        self.r.send(m, &mut self.msgs);
                    }
                }
            }
        }

        if self
            .lead_transferee
            .map_or(false, |e| !self.prs.conf().voters.contains(e))
        {
            self.abort_leader_transfer();
        }
        cs
    }

    /// Check if there is any pending confchange.
    ///
    /// This method can be false positive.
    #[inline]
    pub fn has_pending_conf(&self) -> bool {
        self.pending_conf_index > self.raft_log.applied
    }

    /// Specifies if the commit should be broadcast.
    pub fn should_bcast_commit(&self) -> bool {
        !self.skip_bcast_commit || self.has_pending_conf()
    }

    /// Indicates whether state machine can be promoted to leader,
    /// which is true when it's a voter and its own id is in progress list.
    pub fn promotable(&self) -> bool {
        self.promotable
    }

    #[doc(hidden)]
    pub fn apply_conf_change(&mut self, cc: &ConfChangeV2) -> Result<ConfState> {
        let mut changer = Changer::new(&self.prs);
        let (cfg, changes) = if cc.leave_joint() {
            changer.leave_joint()?
        } else if let Some(auto_leave) = cc.enter_joint() {
            changer.enter_joint(auto_leave, &cc.changes)?
        } else {
            changer.simple(&cc.changes)?
        };
        self.prs
            .apply_conf(cfg, changes, self.raft_log.last_index());
        Ok(self.post_conf_change())
    }

    /// Returns a read-only reference to the progress set.
    pub fn prs(&self) -> &ProgressTracker {
        &self.prs
    }

    /// Returns a mutable reference to the progress set.
    pub fn mut_prs(&mut self) -> &mut ProgressTracker {
        &mut self.prs
    }

    // TODO: revoke pub when there is a better way to test.
    /// For a given hardstate, load the state into self.
    pub fn load_state(&mut self, hs: &HardState) {
        if hs.commit < self.raft_log.committed || hs.commit > self.raft_log.last_index() {
            fatal!(
                self.logger,
                "hs.commit {} is out of range [{}, {}]",
                hs.commit,
                self.raft_log.committed,
                self.raft_log.last_index()
            )
        }
        self.raft_log.committed = hs.commit;
        self.term = hs.term;
        self.vote = hs.vote;
    }

    /// `pass_election_timeout` returns true iff `election_elapsed` is greater
    /// than or equal to the randomized election timeout in
    /// [`election_timeout`, 2 * `election_timeout` - 1].
    pub fn pass_election_timeout(&self) -> bool {
        self.election_elapsed >= self.randomized_election_timeout
    }

    /// Regenerates and stores the election timeout.
    pub fn reset_randomized_election_timeout(&mut self) {
        let prev_timeout = self.randomized_election_timeout;
        let timeout =
            rand::thread_rng().gen_range(self.min_election_timeout..self.max_election_timeout);
        debug!(
            self.logger,
            "reset election timeout {prev_timeout} -> {timeout} at {election_elapsed}",
            prev_timeout = prev_timeout,
            timeout = timeout,
            election_elapsed = self.election_elapsed;
        );
        self.randomized_election_timeout = timeout;
    }

    // check_quorum_active returns true if the quorum is active from
    // the view of the local raft state machine. Otherwise, it returns
    // false.
    // check_quorum_active also resets all recent_active to false.
    // check_quorum_active can only called by leader.
    fn check_quorum_active(&mut self) -> bool {
        let self_id = self.id;
        self.mut_prs().quorum_recently_active(self_id)
    }

    /// Issues a message to timeout immediately.
    pub fn send_timeout_now(&mut self, to: u64) {
        let msg = new_message(to, MessageType::MsgTimeoutNow, None);
        self.r.send(msg, &mut self.msgs);
    }

    /// Stops the transfer of a leader.
    pub fn abort_leader_transfer(&mut self) {
        self.lead_transferee = None;
    }

    fn send_request_snapshot(&mut self) {
        let mut m = Message::default();
        m.set_msg_type(MessageType::MsgAppendResponse);
        m.index = self.raft_log.committed;
        m.reject = true;
        m.reject_hint = self.raft_log.last_index();
        m.to = self.leader_id;
        m.request_snapshot = self.pending_request_snapshot;
        m.log_term = self.raft_log.term(m.reject_hint).unwrap();
        self.r.send(m, &mut self.msgs);
    }

    fn handle_ready_read_index(&mut self, mut req: Message, index: u64) -> Option<Message> {
        if req.from == INVALID_ID || req.from == self.id {
            let rs = ReadState {
                index,
                request_ctx: req.take_entries()[0].take_data().to_vec(),
            };
            self.read_states.push(rs);
            return None;
        }
        let mut to_send = Message::default();
        to_send.set_msg_type(MessageType::MsgReadIndexResp);
        to_send.to = req.from;
        to_send.index = index;
        to_send.set_entries(req.take_entries());
        Some(to_send)
    }

    /// Reduce size of 'ents' from uncommitted size.
    pub fn reduce_uncommitted_size(&mut self, ents: &[Entry]) {
        // fast path for non-leader endpoint
        if self.state != StateRole::Leader {
            return;
        }

        if !self.uncommitted_state.maybe_reduce_uncommitted_size(ents) {
            // this will make self.uncommitted size not accurate.
            // but in most situation, this behaviour will not cause big problem
            warn!(
                self.r.logger,
                "try to reduce uncommitted size less than 0, first index of pending ents is {}",
                ents[0].get_index()
            );
        }
    }

    /// Increase size of 'ents' to uncommitted size. Return true when size limit
    /// is satisfied. Otherwise return false and uncommitted size remains unchanged.
    /// For raft with no limit(or non-leader raft), it always return true.
    #[inline]
    pub fn maybe_increase_uncommitted_size(&mut self, ents: &[Entry]) -> bool {
        self.uncommitted_state.maybe_increase_uncommitted_size(ents)
    }

    /// Return current uncommitted size recorded by uncommitted_state.
    #[inline]
    pub fn uncommitted_size(&self) -> usize {
        self.uncommitted_state.uncommitted_size
    }

    /// A Raft leader allocates a vector with capacity `max_inflight_msgs` for every peer.
    /// It takes a lot of memory if there are too many Raft groups. `maybe_free_inflight_buffers`
    /// is used to free memory if necessary.
    pub fn maybe_free_inflight_buffers(&mut self) {
        for (_, pr) in self.mut_prs().iter_mut() {
            pr.ins.maybe_free_buffer();
        }
    }

    /// To adjust `max_inflight_msgs` for the specified peer.
    /// Set to `0` will disable the progress.
    pub fn adjust_max_inflight_msgs(&mut self, target: u64, cap: usize) {
        if let Some(pr) = self.mut_prs().get_mut(target) {
            pr.ins.set_cap(cap);
        }
    }
}<|MERGE_RESOLUTION|>--- conflicted
+++ resolved
@@ -284,14 +284,7 @@
     }
 }
 
-<<<<<<< HEAD
-#[allow(dead_code)]
-trait AssertSend: Send {}
-
-impl<T: Storage + Send> AssertSend for Raft<T> {}
-=======
 impl<T: Storage + Send> Raft<T> {}
->>>>>>> 4126862a
 
 fn new_message(to: u64, field_type: MessageType, from: Option<u64>) -> Message {
     let mut m = Message::default();
