// Copyright 2016 PingCAP, Inc.
//
// Licensed under the Apache License, Version 2.0 (the "License");
// you may not use this file except in compliance with the License.
// You may obtain a copy of the License at
//
//     http://www.apache.org/licenses/LICENSE-2.0
//
// Unless required by applicable law or agreed to in writing, software
// distributed under the License is distributed on an "AS IS" BASIS,
// See the License for the specific language governing permissions and
// limitations under the License.

// Copyright 2015 The etcd Authors
//
// Licensed under the Apache License, Version 2.0 (the "License");
// you may not use this file except in compliance with the License.
// You may obtain a copy of the License at
//
//     http://www.apache.org/licenses/LICENSE-2.0
//
// Unless required by applicable law or agreed to in writing, software
// distributed under the License is distributed on an "AS IS" BASIS,
// WITHOUT WARRANTIES OR CONDITIONS OF ANY KIND, either express or implied.
// See the License for the specific language governing permissions and
// limitations under the License.

use std::cmp;

<<<<<<< HEAD
use eraftpb::{
    ConfChange, ConfChangeType, Entry, EntryType, HardState, Message, MessageType, Snapshot,
};
use fxhash::{FxHashMap, FxHashSet};
use protobuf;
=======
use eraftpb::{Entry, EntryType, HardState, Message, MessageType, Snapshot};
use hashbrown::{HashMap, HashSet};
>>>>>>> 3aead26d
use protobuf::RepeatedField;
use rand::{self, Rng};

use super::errors::{Error, Result, StorageError};
use super::progress::{CandidacyStatus, Configuration, Progress, ProgressSet, ProgressState};
use super::raft_log::{self, RaftLog};
use super::read_only::{ReadOnly, ReadOnlyOption, ReadState};
use super::storage::Storage;
use super::Config;

// CAMPAIGN_PRE_ELECTION represents the first phase of a normal election when
// Config.pre_vote is true.
const CAMPAIGN_PRE_ELECTION: &[u8] = b"CampaignPreElection";
// CAMPAIGN_ELECTION represents a normal (time-based) election (the second phase
// of the election when Config.pre_vote is true).
const CAMPAIGN_ELECTION: &[u8] = b"CampaignElection";
// CAMPAIGN_TRANSFER represents the type of leader transfer.
const CAMPAIGN_TRANSFER: &[u8] = b"CampaignTransfer";

/// The role of the node.
#[derive(Debug, PartialEq, Clone, Copy)]
pub enum StateRole {
    /// The node is a follower of the leader.
    Follower,
    /// The node could become a leader.
    Candidate,
    /// The node is a leader.
    Leader,
    /// The node could become a candidate, if `prevote` is enabled.
    PreCandidate,
}

impl Default for StateRole {
    fn default() -> StateRole {
        StateRole::Follower
    }
}

/// A constant represents invalid id of raft.
pub const INVALID_ID: u64 = 0;
/// A constant represents invalid index of raft log.
pub const INVALID_INDEX: u64 = 0;

/// SoftState provides state that is useful for logging and debugging.
/// The state is volatile and does not need to be persisted to the WAL.
#[derive(Default, PartialEq, Debug)]
pub struct SoftState {
    /// The potential leader of the cluster.
    pub leader_id: u64,
    /// The soft role this node may take.
    pub raft_state: StateRole,
}

/// A struct that represents the raft consensus itself. Stores details concerning the current
/// and possible state the system can take.
#[derive(Default, Getters)]
pub struct Raft<T: Storage> {
    /// The current election term.
    pub term: u64,

    /// Which peer this raft is voting for.
    pub vote: u64,

    /// The ID of this node.
    pub id: u64,

    /// The current read states.
    pub read_states: Vec<ReadState>,

    /// The persistent log.
    pub raft_log: RaftLog<T>,

    /// The maximum number of messages that can be inflight.
    pub max_inflight: usize,

    /// The maximum length (in bytes) of all the entries.
    pub max_msg_size: u64,

    prs: Option<ProgressSet>,

    /// The current role of this node.
    pub state: StateRole,

    /// Whether this is a learner node.
    ///
    /// Learners are not permitted to vote in elections, and are not counted for commit quorums.
    /// They do replicate data from the leader.
    pub is_learner: bool,

    /// The current votes for this node in an election.
    ///
    /// Reset when changing role.
    pub votes: HashMap<u64, bool>,

    /// The list of messages.
    pub msgs: Vec<Message>,

    /// The leader id
    pub leader_id: u64,

    /// ID of the leader transfer target when its value is not None.
    ///
    /// If this is Some(id), we follow the procedure defined in raft thesis 3.10.
    pub lead_transferee: Option<u64>,

    /// Only one conf change may be pending (in the log, but not yet
    /// applied) at a time. This is enforced via pending_conf_index, which
    /// is set to a value >= the log index of the latest pending
    /// configuration change (if any). Config changes are only allowed to
    /// be proposed if the leader's applied index is greater than this
    /// value.
    ///
    /// This value is conservatively set in cases where there may be a configuration change pending,
    /// but scanning the log is possibly expensive. This implies that the index stated here may not
    /// necessarily be a config change entry, and it may not be a `BeginMembershipChange` entry, even if
    /// we set this to one.
    pub pending_conf_index: u64,

    /// The last BeginMembershipChange entry. Once we commit this entry we can exit the joint state.
    ///
    /// This is different than `pending_conf_index` since it is more specific, and also exact.
    /// While `pending_conf_index` is conservatively set at times to ensure safety in the
    /// one-by-one change method, in joint consensus based changes we track the state exactly. The
    /// index here **must** only be set when a `BeginMembershipChange` is present at that index.
    ///
    /// # Caveats
    ///
    /// It is important that whenever this is set that `pending_conf_index` is also set to the
    /// value if it is greater than the existing value.
    ///
    /// **Use `Raft::set_pending_membership_change()` to change this value.**
    #[get = "pub"]
    pending_membership_change: Option<ConfChange>,

    /// The queue of read-only requests.
    pub read_only: ReadOnly,

    /// Ticks since it reached last electionTimeout when it is leader or candidate.
    /// Number of ticks since it reached last electionTimeout or received a
    /// valid message from current leader when it is a follower.
    pub election_elapsed: usize,

    /// Number of ticks since it reached last heartbeatTimeout.
    /// only leader keeps heartbeatElapsed.
    heartbeat_elapsed: usize,

    /// Whether to check the quorum
    pub check_quorum: bool,

    /// Enable the prevote algorithm.
    ///
    /// This enables a pre-election vote round on Candidates prior to disrupting the cluster.
    ///
    /// Enable this if greater cluster stability is preferred over faster elections.
    pub pre_vote: bool,

    skip_bcast_commit: bool,

    heartbeat_timeout: usize,
    election_timeout: usize,

    // randomized_election_timeout is a random number between
    // [min_election_timeout, max_election_timeout - 1]. It gets reset
    // when raft changes its state to follower or candidate.
    randomized_election_timeout: usize,
    min_election_timeout: usize,
    max_election_timeout: usize,

    /// Tag is only used for logging
    tag: String,
}

trait AssertSend: Send {}

impl<T: Storage + Send> AssertSend for Raft<T> {}

fn new_message(to: u64, field_type: MessageType, from: Option<u64>) -> Message {
    let mut m = Message::new();
    m.set_to(to);
    if let Some(id) = from {
        m.set_from(id);
    }
    m.set_msg_type(field_type);
    m
}

/// Maps vote and pre_vote message types to their correspond responses.
pub fn vote_resp_msg_type(t: MessageType) -> MessageType {
    match t {
        MessageType::MsgRequestVote => MessageType::MsgRequestVoteResponse,
        MessageType::MsgRequestPreVote => MessageType::MsgRequestPreVoteResponse,
        _ => panic!("Not a vote message: {:?}", t),
    }
}

impl<T: Storage> Raft<T> {
    #[cfg_attr(feature = "cargo-clippy", allow(clippy::new_ret_no_self))]
    /// Creates a new raft for use on the node.
    pub fn new(c: &Config, store: T) -> Result<Raft<T>> {
        c.validate()?;
        let raft_state = store.initial_state()?;
        let conf_state = &raft_state.conf_state;
        let raft_log = RaftLog::new(store, c.tag.clone());
        let mut peers: &[u64] = &c.peers;
        let mut learners: &[u64] = &c.learners;
        if !conf_state.get_nodes().is_empty() || !conf_state.get_learners().is_empty() {
            if !peers.is_empty() || !learners.is_empty() {
                // TODO: the peers argument is always nil except in
                // tests; the argument should be removed and these tests should be
                // updated to specify their nodes through a snap
                panic!(
                    "{} cannot specify both new(peers/learners) and ConfState.(Nodes/Learners)",
                    c.tag
                )
            }
            peers = conf_state.get_nodes();
            learners = conf_state.get_learners();
        }
        let mut r = Raft {
            id: c.id,
            read_states: Default::default(),
            raft_log,
            max_inflight: c.max_inflight_msgs,
            max_msg_size: c.max_size_per_msg,
            prs: Some(ProgressSet::with_capacity(peers.len(), learners.len())),
            state: StateRole::Follower,
            is_learner: false,
            check_quorum: c.check_quorum,
            pre_vote: c.pre_vote,
            read_only: ReadOnly::new(c.read_only_option),
            heartbeat_timeout: c.heartbeat_tick,
            election_timeout: c.election_tick,
            votes: Default::default(),
            msgs: Default::default(),
            leader_id: Default::default(),
            lead_transferee: None,
            term: Default::default(),
            election_elapsed: Default::default(),
            pending_conf_index: Default::default(),
            pending_membership_change: Default::default(),
            vote: Default::default(),
            heartbeat_elapsed: Default::default(),
            randomized_election_timeout: 0,
            min_election_timeout: c.min_election_tick(),
            max_election_timeout: c.max_election_tick(),
            skip_bcast_commit: c.skip_bcast_commit,
            tag: c.tag.to_owned(),
        };
        for p in peers {
            let pr = Progress::new(1, r.max_inflight);
            if let Err(e) = r.mut_prs().insert_voter(*p, pr) {
                panic!("{}", e);
            }
        }
        for p in learners {
            let pr = Progress::new(1, r.max_inflight);
            if let Err(e) = r.mut_prs().insert_learner(*p, pr) {
                panic!("{}", e);
            };
            if *p == r.id {
                r.is_learner = true;
            }
        }

        if raft_state.hard_state != HardState::new() {
            r.load_state(&raft_state.hard_state);
        }
        if c.applied > 0 {
            r.commit_apply(c.applied);
        }
        let term = r.term;
        r.become_follower(term, INVALID_ID);

        // Used to resume Joint Consensus Changes
        let pending_conf_state = raft_state.pending_conf_state();
        let pending_conf_state_start_index = raft_state.pending_conf_state_start_index();
        match (pending_conf_state, pending_conf_state_start_index) {
            (Some(state), Some(idx)) => {
                r.begin_membership_change(&ConfChange::from((idx.clone(), state.clone())))?;
            }
            (None, None) => (),
            _ => unreachable!("Should never find pending_conf_change without an index."),
        };

        info!(
            "{} newRaft [peers: {:?}, term: {:?}, commit: {}, applied: {}, last_index: {}, \
             last_term: {}, pending_membership_change: {:?}]",
            r.tag,
            r.prs().voters().collect::<Vec<_>>(),
            r.term,
            r.raft_log.committed,
            r.raft_log.get_applied(),
            r.raft_log.last_index(),
            r.raft_log.last_term(),
            r.pending_membership_change(),
        );
        Ok(r)
    }

    /// Grabs an immutable reference to the store.
    #[inline]
    pub fn get_store(&self) -> &T {
        self.raft_log.get_store()
    }

    /// Grabs a mutable reference to the store.
    #[inline]
    pub fn mut_store(&mut self) -> &mut T {
        self.raft_log.mut_store()
    }

    /// Grabs a reference to the snapshot
    #[inline]
    pub fn get_snap(&self) -> Option<&Snapshot> {
        self.raft_log.get_unstable().snapshot.as_ref()
    }

    /// Returns the number of pending read-only messages.
    #[inline]
    pub fn pending_read_count(&self) -> usize {
        self.read_only.pending_read_count()
    }

    /// Returns how many read states exist.
    #[inline]
    pub fn ready_read_count(&self) -> usize {
        self.read_states.len()
    }

    /// Returns a value representing the softstate at the time of calling.
    pub fn soft_state(&self) -> SoftState {
        SoftState {
            leader_id: self.leader_id,
            raft_state: self.state,
        }
    }

    /// Returns a value representing the hardstate at the time of calling.
    pub fn hard_state(&self) -> HardState {
        let mut hs = HardState::new();
        hs.set_term(self.term);
        hs.set_vote(self.vote);
        hs.set_commit(self.raft_log.committed);
        hs
    }

    /// Returns whether the current raft is in lease.
    pub fn in_lease(&self) -> bool {
        self.state == StateRole::Leader && self.check_quorum
    }

    /// For testing leader lease
    #[doc(hidden)]
    pub fn set_randomized_election_timeout(&mut self, t: usize) {
        assert!(self.min_election_timeout <= t && t < self.max_election_timeout);
        self.randomized_election_timeout = t;
    }

    /// Fetch the length of the election timeout.
    pub fn get_election_timeout(&self) -> usize {
        self.election_timeout
    }

    /// Fetch the length of the heartbeat timeout
    pub fn get_heartbeat_timeout(&self) -> usize {
        self.heartbeat_timeout
    }

    /// Fetch the number of ticks elapsed since last heartbeat.
    pub fn get_heartbeat_elapsed(&self) -> usize {
        self.heartbeat_elapsed
    }

    /// Return the length of the current randomized election timeout.
    pub fn get_randomized_election_timeout(&self) -> usize {
        self.randomized_election_timeout
    }

    /// Set whether skip broadcast empty commit messages at runtime.
    #[inline]
    pub fn skip_bcast_commit(&mut self, skip: bool) {
        self.skip_bcast_commit = skip;
    }

    /// Set when the peer began a joint consensus change.
    ///
    /// This will also set `pending_conf_index` if it is larger than the existing number.
    #[inline]
    fn set_pending_membership_change(&mut self, maybe_change: impl Into<Option<ConfChange>>) {
        let maybe_change = maybe_change.into();
        if let Some(ref change) = maybe_change {
            let index = change.get_start_index();
            assert!(self.pending_membership_change.is_none() || index == self.pending_conf_index);
            if index > self.pending_conf_index {
                self.pending_conf_index = index;
            }
        }
        self.pending_membership_change = maybe_change.clone();
    }

    /// Get the index which the pending membership change started at.
    #[inline]
    pub fn began_membership_change_at(&self) -> Option<u64> {
        self.pending_membership_change
            .as_ref()
            .map(|v| v.get_start_index())
    }

    /// send persists state to stable storage and then sends to its mailbox.
    fn send(&mut self, mut m: Message) {
        debug!("Sending from {} to {}: {:?}", self.id, m.get_to(), m);
        m.set_from(self.id);
        if m.get_msg_type() == MessageType::MsgRequestVote
            || m.get_msg_type() == MessageType::MsgRequestPreVote
            || m.get_msg_type() == MessageType::MsgRequestVoteResponse
            || m.get_msg_type() == MessageType::MsgRequestPreVoteResponse
        {
            if m.get_term() == 0 {
                // All {pre-,}campaign messages need to have the term set when
                // sending.
                // - MsgVote: m.Term is the term the node is campaigning for,
                //   non-zero as we increment the term when campaigning.
                // - MsgVoteResp: m.Term is the new r.Term if the MsgVote was
                //   granted, non-zero for the same reason MsgVote is
                // - MsgPreVote: m.Term is the term the node will campaign,
                //   non-zero as we use m.Term to indicate the next term we'll be
                //   campaigning for
                // - MsgPreVoteResp: m.Term is the term received in the original
                //   MsgPreVote if the pre-vote was granted, non-zero for the
                //   same reasons MsgPreVote is
                panic!(
                    "{} term should be set when sending {:?}",
                    self.tag,
                    m.get_msg_type()
                );
            }
        } else {
            if m.get_term() != 0 {
                panic!(
                    "{} term should not be set when sending {:?} (was {})",
                    self.tag,
                    m.get_msg_type(),
                    m.get_term()
                );
            }
            // do not attach term to MsgPropose, MsgReadIndex
            // proposals are a way to forward to the leader and
            // should be treated as local message.
            // MsgReadIndex is also forwarded to leader.
            if m.get_msg_type() != MessageType::MsgPropose
                && m.get_msg_type() != MessageType::MsgReadIndex
            {
                m.set_term(self.term);
            }
        }
        self.msgs.push(m);
    }

    fn prepare_send_snapshot(&mut self, m: &mut Message, pr: &mut Progress, to: u64) -> bool {
        if !pr.recent_active {
            debug!(
                "{} ignore sending snapshot to {} since it is not recently active",
                self.tag, to
            );
            return false;
        }

        m.set_msg_type(MessageType::MsgSnapshot);
        let snapshot_r = self.raft_log.snapshot();
        if let Err(e) = snapshot_r {
            if e == Error::Store(StorageError::SnapshotTemporarilyUnavailable) {
                debug!(
                    "{} failed to send snapshot to {} because snapshot is temporarily \
                     unavailable",
                    self.tag, to
                );
                return false;
            }
            panic!("{} unexpected error: {:?}", self.tag, e);
        }
        let snapshot = snapshot_r.unwrap();
        if snapshot.get_metadata().get_index() == 0 {
            panic!("{} need non-empty snapshot", self.tag);
        }
        let (sindex, sterm) = (
            snapshot.get_metadata().get_index(),
            snapshot.get_metadata().get_term(),
        );
        m.set_snapshot(snapshot);
        debug!(
            "{} [firstindex: {}, commit: {}] sent snapshot[index: {}, term: {}] to {} \
             [{:?}]",
            self.tag,
            self.raft_log.first_index(),
            self.raft_log.committed,
            sindex,
            sterm,
            to,
            pr
        );
        pr.become_snapshot(sindex);
        debug!(
            "{} paused sending replication messages to {} [{:?}]",
            self.tag, to, pr
        );
        true
    }

    fn prepare_send_entries(
        &mut self,
        m: &mut Message,
        pr: &mut Progress,
        term: u64,
        ents: Vec<Entry>,
    ) {
        m.set_msg_type(MessageType::MsgAppend);
        m.set_index(pr.next_idx - 1);
        m.set_log_term(term);
        m.set_entries(RepeatedField::from_vec(ents));
        m.set_commit(self.raft_log.committed);
        if !m.get_entries().is_empty() {
            match pr.state {
                ProgressState::Replicate => {
                    let last = m.get_entries().last().unwrap().get_index();
                    pr.optimistic_update(last);
                    pr.ins.add(last);
                }
                ProgressState::Probe => pr.pause(),
                _ => panic!(
                    "{} is sending append in unhandled state {:?}",
                    self.tag, pr.state
                ),
            }
        }
    }

    /// Sends RPC, with entries to the given peer.
    pub fn send_append(&mut self, to: u64, pr: &mut Progress) {
        if pr.is_paused() {
            trace!(
                "Skipping sending to {}, it's paused. Progress: {:?}",
                to,
                pr
            );
            return;
        }
        let term = self.raft_log.term(pr.next_idx - 1);
        let ents = self.raft_log.entries(pr.next_idx, self.max_msg_size);
        let mut m = Message::new();
        m.set_to(to);
        if term.is_err() || ents.is_err() {
            // send snapshot if we failed to get term or entries
            trace!(
                "{} Skipping sending to {}, term: {:?}, ents: {:?}",
                self.tag,
                to,
                term,
                ents,
            );
            if !self.prepare_send_snapshot(&mut m, pr, to) {
                return;
            }
        } else {
            self.prepare_send_entries(&mut m, pr, term.unwrap(), ents.unwrap());
        }
        self.send(m);
    }

    // send_heartbeat sends an empty MsgAppend
    fn send_heartbeat(&mut self, to: u64, pr: &Progress, ctx: Option<Vec<u8>>) {
        // Attach the commit as min(to.matched, self.raft_log.committed).
        // When the leader sends out heartbeat message,
        // the receiver(follower) might not be matched with the leader
        // or it might not have all the committed entries.
        // The leader MUST NOT forward the follower's commit to
        // an unmatched index.
        let mut m = Message::new();
        m.set_to(to);
        m.set_msg_type(MessageType::MsgHeartbeat);
        let commit = cmp::min(pr.matched, self.raft_log.committed);
        m.set_commit(commit);
        if let Some(context) = ctx {
            m.set_context(context);
        }
        self.send(m);
    }

    /// Sends RPC, with entries to all peers that are not up-to-date
    /// according to the progress recorded in r.prs().
    pub fn bcast_append(&mut self) {
        let self_id = self.id;
        let mut prs = self.take_prs();
        prs.iter_mut()
            .filter(|&(id, _)| *id != self_id)
            .for_each(|(id, pr)| self.send_append(*id, pr));
        self.set_prs(prs);
    }

    /// Sends RPC, without entries to all the peers.
    pub fn bcast_heartbeat(&mut self) {
        let ctx = self.read_only.last_pending_request_ctx();
        self.bcast_heartbeat_with_ctx(ctx)
    }

    #[cfg_attr(feature = "cargo-clippy", allow(clippy::needless_pass_by_value))]
    fn bcast_heartbeat_with_ctx(&mut self, ctx: Option<Vec<u8>>) {
        let self_id = self.id;
        let mut prs = self.take_prs();
        prs.iter_mut()
            .filter(|&(id, _)| *id != self_id)
            .for_each(|(id, pr)| self.send_heartbeat(*id, pr, ctx.clone()));
        self.set_prs(prs);
    }

    /// Attempts to advance the commit index. Returns true if the commit index
    /// changed (in which case the caller should call `r.bcast_append`).
    pub fn maybe_commit(&mut self) -> bool {
        let mci = self.prs().maximal_committed_index();
        self.raft_log.maybe_commit(mci, self.term)
    }

    /// Commit that the Raft peer has applied up to the given index.
    ///
    /// Registers the new applied index to the Raft log.
    ///
    /// # Hooks
    ///
    /// * Post: Checks to see if it's time to finalize a Joint Consensus state.
    pub fn commit_apply(&mut self, applied: u64) {
        #[allow(deprecated)]
        self.raft_log.applied_to(applied);

        // Check to see if we need to finalize a Joint Consensus state now.
        let start_index = self
            .pending_membership_change
            .as_ref()
            .map(|v| Some(v.get_start_index()))
            .unwrap_or(None);

        if let Some(index) = start_index {
            // Invariant: We know that if we have commited past some index, we can also commit that index.
            if applied >= index && self.state == StateRole::Leader {
                // We must replicate the commit entry.
                self.append_finalize_conf_change_entry();
            }
        }
    }

    fn append_finalize_conf_change_entry(&mut self) {
        let mut conf_change = ConfChange::new();
        conf_change.set_change_type(ConfChangeType::FinalizeMembershipChange);
        let data = protobuf::Message::write_to_bytes(&conf_change).unwrap();
        let mut entry = Entry::new();
        entry.set_entry_type(EntryType::EntryConfChange);
        entry.set_data(data);
        // Index/Term set here.
        self.append_entry(&mut [entry]);
        self.bcast_append();
    }

    /// Resets the current node to a given term.
    pub fn reset(&mut self, term: u64) {
        if self.term != term {
            self.term = term;
            self.vote = INVALID_ID;
        }
        self.leader_id = INVALID_ID;
        self.reset_randomized_election_timeout();
        self.election_elapsed = 0;
        self.heartbeat_elapsed = 0;

        self.abort_leader_transfer();

        self.votes.clear();

        self.pending_conf_index = 0;
        self.read_only = ReadOnly::new(self.read_only.option);

        let last_index = self.raft_log.last_index();
        let self_id = self.id;
        for (&id, pr) in self.mut_prs().iter_mut() {
            pr.reset(last_index + 1);
            if id == self_id {
                pr.matched = last_index;
            }
        }
    }

    /// Appends a slice of entries to the log. The entries are updated to match
    /// the current index and term.
    pub fn append_entry(&mut self, es: &mut [Entry]) {
        let mut li = self.raft_log.last_index();
        for (i, e) in es.iter_mut().enumerate() {
            e.set_term(self.term);
            e.set_index(li + 1 + i as u64);
        }
        // use latest "last" index after truncate/append
        li = self.raft_log.append(es);

        let self_id = self.id;
        self.mut_prs().get_mut(self_id).unwrap().maybe_update(li);

        // Regardless of maybe_commit's return, our caller will call bcastAppend.
        self.maybe_commit();
    }

    /// Returns true to indicate that there will probably be some readiness need to be handled.
    pub fn tick(&mut self) -> bool {
        match self.state {
            StateRole::Follower | StateRole::PreCandidate | StateRole::Candidate => {
                self.tick_election()
            }
            StateRole::Leader => self.tick_heartbeat(),
        }
    }

    // TODO: revoke pub when there is a better way to test.
    /// Run by followers and candidates after self.election_timeout.
    ///
    /// Returns true to indicate that there will probably be some readiness need to be handled.
    pub fn tick_election(&mut self) -> bool {
        self.election_elapsed += 1;
        if !self.pass_election_timeout() || !self.promotable() {
            return false;
        }

        self.election_elapsed = 0;
        let m = new_message(INVALID_ID, MessageType::MsgHup, Some(self.id));
        self.step(m).is_ok();
        true
    }

    // tick_heartbeat is run by leaders to send a MsgBeat after self.heartbeat_timeout.
    // Returns true to indicate that there will probably be some readiness need to be handled.
    fn tick_heartbeat(&mut self) -> bool {
        self.heartbeat_elapsed += 1;
        self.election_elapsed += 1;

        let mut has_ready = false;
        if self.election_elapsed >= self.election_timeout {
            self.election_elapsed = 0;
            if self.check_quorum {
                let m = new_message(INVALID_ID, MessageType::MsgCheckQuorum, Some(self.id));
                has_ready = true;
                self.step(m).is_ok();
            }
            if self.state == StateRole::Leader && self.lead_transferee.is_some() {
                self.abort_leader_transfer()
            }
        }

        if self.state != StateRole::Leader {
            return has_ready;
        }

        if self.heartbeat_elapsed >= self.heartbeat_timeout {
            self.heartbeat_elapsed = 0;
            has_ready = true;
            let m = new_message(INVALID_ID, MessageType::MsgBeat, Some(self.id));
            self.step(m).is_ok();
        }
        has_ready
    }

    /// Converts this node to a follower.
    pub fn become_follower(&mut self, term: u64, leader_id: u64) {
        self.reset(term);
        self.leader_id = leader_id;
        self.state = StateRole::Follower;
        info!("{} became follower at term {}", self.tag, self.term);
    }

    // TODO: revoke pub when there is a better way to test.
    /// Converts this node to a candidate
    ///
    /// # Panics
    ///
    /// Panics if a leader already exists.
    pub fn become_candidate(&mut self) {
        assert_ne!(
            self.state,
            StateRole::Leader,
            "invalid transition [leader -> candidate]"
        );
        let term = self.term + 1;
        self.reset(term);
        let id = self.id;
        self.vote = id;
        self.state = StateRole::Candidate;
        info!("{} became candidate at term {}", self.tag, self.term);
    }

    /// Converts this node to a pre-candidate
    ///
    /// # Panics
    ///
    /// Panics if a leader already exists.
    pub fn become_pre_candidate(&mut self) {
        assert_ne!(
            self.state,
            StateRole::Leader,
            "invalid transition [leader -> pre-candidate]"
        );
        // Becoming a pre-candidate changes our state.
        // but doesn't change anything else. In particular it does not increase
        // self.term or change self.vote.
        self.state = StateRole::PreCandidate;
        self.votes = HashMap::default();
        // If a network partition happens, and leader is in minority partition,
        // it will step down, and become follower without notifying others.
        self.leader_id = INVALID_ID;
        info!("{} became pre-candidate at term {}", self.tag, self.term);
    }

    // TODO: revoke pub when there is a better way to test.
    /// Makes this raft the leader.
    ///
    /// # Panics
    ///
    /// Panics if this is a follower node.
    pub fn become_leader(&mut self) {
        trace!("ENTER become_leader");
        assert_ne!(
            self.state,
            StateRole::Follower,
            "invalid transition [follower -> leader]"
        );
        let term = self.term;
        self.reset(term);
        self.leader_id = self.id;
        self.state = StateRole::Leader;

        // Followers enter replicate mode when they've been successfully probed
        // (perhaps after having received a snapshot as a result). The leader is
        // trivially in this state. Note that r.reset() has initialized this
        // progress with the last index already.
        let id = self.id;
        self.mut_prs().get_mut(id).unwrap().become_replicate();

        // Conservatively set the pending_conf_index to the last index in the
        // log. There may or may not be a pending config change, but it's
        // safe to delay any future proposals until we commit all our
        // pending log entries, and scanning the entire tail of the log
        // could be expensive.
        self.pending_conf_index = self.raft_log.last_index();

        self.append_entry(&mut [Entry::new()]);

        // In most cases, we append only a new entry marked with an index and term.
        // In the specific case of a node recovering while in the middle of a membership change,
        // and the finalization entry may have been lost, we must also append that, since it
        // would be overwritten by the term change.
        let change_start_index = self
            .pending_membership_change
            .as_ref()
            .map(|v| Some(v.get_start_index()))
            .unwrap_or(None);
        if let Some(index) = change_start_index {
            trace!(
                "Checking if we need to finalize again..., began: {}, applied: {}, committed: {}",
                index,
                self.raft_log.applied,
                self.raft_log.committed
            );
            if index <= self.raft_log.committed {
                self.append_finalize_conf_change_entry();
            }
        }

        info!("{} became leader at term {}", self.tag, self.term);
        trace!("EXIT become_leader");
    }

    fn num_pending_conf(&self, ents: &[Entry]) -> usize {
        ents.iter()
            .filter(|e| e.get_entry_type() == EntryType::EntryConfChange)
            .count()
    }

    /// Campaign to attempt to become a leader.
    ///
    /// If prevote is enabled, this is handled as well.
    pub fn campaign(&mut self, campaign_type: &[u8]) {
        let (vote_msg, term) = if campaign_type == CAMPAIGN_PRE_ELECTION {
            self.become_pre_candidate();
            // Pre-vote RPCs are sent for next term before we've incremented self.term.
            (MessageType::MsgRequestPreVote, self.term + 1)
        } else {
            self.become_candidate();
            (MessageType::MsgRequestVote, self.term)
        };
        let self_id = self.id;
        let acceptance = true;
        info!(
            "{} received {:?} from {} at term {}",
            self.id, vote_msg, self_id, self.term
        );
        self.register_vote(self_id, acceptance);
        if let CandidacyStatus::Elected = self.prs().candidacy_status(&self.votes) {
            // We won the election after voting for ourselves (which must mean that
            // this is a single-node cluster). Advance to the next state.
            if campaign_type == CAMPAIGN_PRE_ELECTION {
                self.campaign(CAMPAIGN_ELECTION);
            } else {
                self.become_leader();
            }
            return;
        }

        // Only send vote request to voters.
        let prs = self.take_prs();
        prs.voter_ids()
            .iter()
            .filter(|&id| *id != self_id)
            .for_each(|&id| {
                info!(
                    "{} [logterm: {}, index: {}] sent {:?} request to {} at term {}",
                    self.tag,
                    self.raft_log.last_term(),
                    self.raft_log.last_index(),
                    vote_msg,
                    id,
                    self.term
                );
                let mut m = new_message(id, vote_msg, None);
                m.set_term(term);
                m.set_index(self.raft_log.last_index());
                m.set_log_term(self.raft_log.last_term());
                if campaign_type == CAMPAIGN_TRANSFER {
                    m.set_context(campaign_type.to_vec());
                }
                self.send(m);
            });
        self.set_prs(prs);
    }

    /// Sets the vote of `id` to `vote`.
    fn register_vote(&mut self, id: u64, vote: bool) {
        self.votes.entry(id).or_insert(vote);
    }

    /// Steps the raft along via a message. This should be called everytime your raft receives a
    /// message from a peer.
    pub fn step(&mut self, m: Message) -> Result<()> {
        // Handle the message term, which may result in our stepping down to a follower.

        if m.get_term() == 0 {
            // local message
        } else if m.get_term() > self.term {
            if m.get_msg_type() == MessageType::MsgRequestVote
                || m.get_msg_type() == MessageType::MsgRequestPreVote
            {
                let force = m.get_context() == CAMPAIGN_TRANSFER;
                let in_lease = self.check_quorum
                    && self.leader_id != INVALID_ID
                    && self.election_elapsed < self.election_timeout;
                if !force && in_lease {
                    // if a server receives RequestVote request within the minimum election
                    // timeout of hearing from a current leader, it does not update its term
                    // or grant its vote
                    //
                    // This is included in the 3rd concern for Joint Consensus, where if another
                    // peer is removed from the cluster it may try to hold elections and disrupt
                    // stability.
                    info!(
                        "{} [logterm: {}, index: {}, vote: {}] ignored {:?} vote from \
                         {} [logterm: {}, index: {}] at term {}: lease is not expired \
                         (remaining ticks: {})",
                        self.tag,
                        self.raft_log.last_term(),
                        self.raft_log.last_index(),
                        self.vote,
                        m.get_msg_type(),
                        m.get_from(),
                        m.get_log_term(),
                        m.get_index(),
                        self.term,
                        self.election_timeout - self.election_elapsed
                    );

                    return Ok(());
                }
            }

            if m.get_msg_type() == MessageType::MsgRequestPreVote
                || (m.get_msg_type() == MessageType::MsgRequestPreVoteResponse && !m.get_reject())
            {
                // For a pre-vote request:
                // Never change our term in response to a pre-vote request.
                //
                // For a pre-vote response with pre-vote granted:
                // We send pre-vote requests with a term in our future. If the
                // pre-vote is granted, we will increment our term when we get a
                // quorum. If it is not, the term comes from the node that
                // rejected our vote so we should become a follower at the new
                // term.
            } else {
                info!(
                    "{} [term: {}] received a {:?} message with higher term from {} [term: {}]",
                    self.tag,
                    self.term,
                    m.get_msg_type(),
                    m.get_from(),
                    m.get_term()
                );
                if m.get_msg_type() == MessageType::MsgAppend
                    || m.get_msg_type() == MessageType::MsgHeartbeat
                    || m.get_msg_type() == MessageType::MsgSnapshot
                {
                    self.become_follower(m.get_term(), m.get_from());
                } else {
                    self.become_follower(m.get_term(), INVALID_ID);
                }
            }
        } else if m.get_term() < self.term {
            if (self.check_quorum || self.pre_vote)
                && (m.get_msg_type() == MessageType::MsgHeartbeat
                    || m.get_msg_type() == MessageType::MsgAppend)
            {
                // We have received messages from a leader at a lower term. It is possible
                // that these messages were simply delayed in the network, but this could
                // also mean that this node has advanced its term number during a network
                // partition, and it is now unable to either win an election or to rejoin
                // the majority on the old term. If checkQuorum is false, this will be
                // handled by incrementing term numbers in response to MsgVote with a higher
                // term, but if checkQuorum is true we may not advance the term on MsgVote and
                // must generate other messages to advance the term. The net result of these
                // two features is to minimize the disruption caused by nodes that have been
                // removed from the cluster's configuration: a removed node will send MsgVotes
                // which will be ignored, but it will not receive MsgApp or MsgHeartbeat, so it
                // will not create disruptive term increases, by notifying leader of this node's
                // activeness.
                // The above comments also true for Pre-Vote
                //
                // When follower gets isolated, it soon starts an election ending
                // up with a higher term than leader, although it won't receive enough
                // votes to win the election. When it regains connectivity, this response
                // with "pb.MsgAppResp" of higher term would force leader to step down.
                // However, this disruption is inevitable to free this stuck node with
                // fresh election. This can be prevented with Pre-Vote phase.
                let to_send = new_message(m.get_from(), MessageType::MsgAppendResponse, None);
                self.send(to_send);
            } else if m.get_msg_type() == MessageType::MsgRequestPreVote {
                // Before pre_vote enable, there may be a recieving candidate with higher term,
                // but less log. After update to pre_vote, the cluster may deadlock if
                // we drop messages with a lower term.
                info!(
                    "{} [log_term: {}, index: {}, vote: {}] rejected {:?} from {} [log_term: {}, index: {}] at term {}",
                    self.id,
                    self.raft_log.last_term(),
                    self.raft_log.last_index(),
                    self.vote,
                    m.get_msg_type(),
                    m.get_from(),
                    m.get_log_term(),
                    m.get_index(),
                    self.term,
                );

                let mut to_send =
                    new_message(m.get_from(), MessageType::MsgRequestPreVoteResponse, None);
                to_send.set_term(self.term);
                to_send.set_reject(true);
                self.send(to_send);
            } else {
                // ignore other cases
                info!(
                    "{} [term: {}] ignored a {:?} message with lower term from {} [term: {}]",
                    self.tag,
                    self.term,
                    m.get_msg_type(),
                    m.get_from(),
                    m.get_term()
                );
            }
            return Ok(());
        }

        #[cfg(feature = "failpoint")]
        fail_point!("before_step");

        match m.get_msg_type() {
            MessageType::MsgHup => {
                if self.state != StateRole::Leader {
                    let ents = self
                        .raft_log
                        .slice(
                            self.raft_log.applied + 1,
                            self.raft_log.committed + 1,
                            raft_log::NO_LIMIT,
                        )
                        .expect("unexpected error getting unapplied entries");
                    let n = self.num_pending_conf(&ents);
                    if n != 0 && self.raft_log.committed > self.raft_log.applied {
                        warn!(
                            "{} cannot campaign at term {} since there are still {} pending \
                             configuration changes to apply",
                            self.tag, self.term, n
                        );
                        return Ok(());
                    }
                    info!(
                        "{} is starting a new election at term {}",
                        self.tag, self.term
                    );
                    if self.pre_vote {
                        self.campaign(CAMPAIGN_PRE_ELECTION);
                    } else {
                        self.campaign(CAMPAIGN_ELECTION);
                    }
                } else {
                    debug!("{} ignoring MsgHup because already leader", self.tag);
                }
            }
            MessageType::MsgRequestVote | MessageType::MsgRequestPreVote => {
                // We can vote if this is a repeat of a vote we've already cast...
                let can_vote = (self.vote == m.get_from()) ||
                    // ...we haven't voted and we don't think there's a leader yet in this term...
                    (self.vote == INVALID_ID && self.leader_id == INVALID_ID) ||
                    // ...or this is a PreVote for a future term...
                    (m.msg_type == MessageType::MsgRequestPreVote && m.get_term() > self.term);
                // ...and we believe the candidate is up to date.
                if can_vote && self.raft_log.is_up_to_date(m.get_index(), m.get_log_term()) {
                    // When responding to Msg{Pre,}Vote messages we include the term
                    // from the message, not the local term. To see why consider the
                    // case where a single node was previously partitioned away and
                    // it's local term is now of date. If we include the local term
                    // (recall that for pre-votes we don't update the local term), the
                    // (pre-)campaigning node on the other end will proceed to ignore
                    // the message (it ignores all out of date messages).
                    // The term in the original message and current local term are the
                    // same in the case of regular votes, but different for pre-votes.
                    self.log_vote_approve(&m);
                    let mut to_send =
                        new_message(m.get_from(), vote_resp_msg_type(m.get_msg_type()), None);
                    to_send.set_reject(false);
                    to_send.set_term(m.get_term());
                    self.send(to_send);
                    if m.get_msg_type() == MessageType::MsgRequestVote {
                        // Only record real votes.
                        self.election_elapsed = 0;
                        self.vote = m.get_from();
                    }
                } else {
                    self.log_vote_reject(&m);
                    let mut to_send =
                        new_message(m.get_from(), vote_resp_msg_type(m.get_msg_type()), None);
                    to_send.set_reject(true);
                    to_send.set_term(self.term);
                    self.send(to_send);
                }
            }
            _ => match self.state {
                StateRole::PreCandidate | StateRole::Candidate => self.step_candidate(m)?,
                StateRole::Follower => self.step_follower(m)?,
                StateRole::Leader => self.step_leader(m)?,
            },
        }
        Ok(())
    }

    /// Apply a `BeginMembershipChange` variant `ConfChange`.
    ///
    /// When a Raft node applies this variant of a configuration change it will adopt a joint
    /// configuration state until the membership change is finalized.
    ///
    /// During this time the `Raft` will have two, possibly overlapping, cooperating quorums for
    /// both elections and log replication.
    ///
    /// # Implementation notes
    ///
    /// This uses a slightly modified "Joint Consensus" algorithm as detailed in Section 6 of the
    /// Raft paper.
    ///
    /// We apply the change when a node *applies* the entry, not when the entry is received.
    ///
    /// # Errors
    ///
    /// * `ConfChange.change_type` is not `BeginMembershipChange`
    /// * `ConfChange.configuration` does not exist.
    /// * `ConfChange.start_index` does not exist. It **must** equal the index of the
    ///   corresponding entry.
    #[inline(always)]
    pub fn begin_membership_change(&mut self, conf_change: &ConfChange) -> Result<()> {
        if conf_change.get_change_type() != ConfChangeType::BeginMembershipChange {
            return Err(Error::ViolatesContract(format!(
                "{:?} != BeginMembershipChange",
                conf_change.get_change_type()
            )));
        }
        let configuration = if conf_change.has_configuration() {
            conf_change.get_configuration().clone()
        } else {
            return Err(Error::ViolatesContract(
                "!ConfChange::has_configuration()".into(),
            ));
        };
        if conf_change.get_start_index() == 0 {
            return Err(Error::ViolatesContract(
                "!ConfChange::has_start_index()".into(),
            ));
        };

        self.set_pending_membership_change(conf_change.clone());
        let max_inflights = self.max_inflight;
        self.mut_prs()
            .begin_membership_change(configuration, Progress::new(1, max_inflights))?;
        Ok(())
    }

    /// Apply a `FinalizeMembershipChange` variant `ConfChange`.
    ///
    /// When a Raft node applies this variant of a configuration change it will finalize the
    /// transition begun by [`begin_membership_change`].
    ///
    /// Once this is called the Raft will no longer have two, possibly overlapping, cooperating
    /// qourums.
    ///
    /// # Implementation notes
    ///
    /// This uses a slightly modified "Joint Consensus" algorithm as detailed in Section 6 of the
    /// Raft paper.
    ///
    /// We apply the change when a node *applies* the entry, not when the entry is received.
    ///
    /// # Errors
    ///
    /// * This Raft is not in a configuration change via `begin_membership_change`.
    /// * `ConfChange.change_type` is not a `FinalizeMembershipChange`.
    /// * `ConfChange.configuration` value should not exist.
    /// * `ConfChange.start_index` value should not exist.
    #[inline(always)]
    pub fn finalize_membership_change(&mut self, conf_change: &ConfChange) -> Result<()> {
        if conf_change.get_change_type() != ConfChangeType::FinalizeMembershipChange {
            return Err(Error::ViolatesContract(format!(
                "{:?} != BeginMembershipChange",
                conf_change.get_change_type()
            )));
        }
        if conf_change.has_configuration() {
            return Err(Error::ViolatesContract(
                "ConfChange::has_configuration()".into(),
            ));
        };
        let leader_in_new_set = self
            .prs()
            .next_configuration()
            .as_ref()
            .map(|config| config.contains(self.leader_id))
            .ok_or_else(|| Error::NoPendingMembershipChange)?;

        // Joint Consensus, in the Raft paper, states the leader should step down and become a
        // follower if it is removed during a transition.
        if !leader_in_new_set {
            let last_term = self.raft_log.last_term();
            if self.state == StateRole::Leader {
                self.become_follower(last_term, INVALID_ID);
            } else {
                // It's no longer safe to lookup the ID in the ProgressSet, remove it.
                self.leader_id = INVALID_ID;
            }
        }

        self.mut_prs().finalize_membership_change()?;
        // Ensure we reset this on *any* node, since the leader might have failed
        // and we don't want to finalize twice.
        self.set_pending_membership_change(None);
        Ok(())
    }

    fn log_vote_approve(&self, m: &Message) {
        info!(
            "{} [logterm: {}, index: {}, vote: {}] cast {:?} for {} [logterm: {}, index: {}] \
             at term {}",
            self.tag,
            self.raft_log.last_term(),
            self.raft_log.last_index(),
            self.vote,
            m.get_msg_type(),
            m.get_from(),
            m.get_log_term(),
            m.get_index(),
            self.term
        );
    }

    fn log_vote_reject(&self, m: &Message) {
        info!(
            "{} [logterm: {}, index: {}, vote: {}] rejected {:?} from {} [logterm: {}, index: \
             {}] at term {}",
            self.tag,
            self.raft_log.last_term(),
            self.raft_log.last_index(),
            self.vote,
            m.get_msg_type(),
            m.get_from(),
            m.get_log_term(),
            m.get_index(),
            self.term
        );
    }

    fn handle_append_response(
        &mut self,
        m: &Message,
        prs: &mut ProgressSet,
        old_paused: &mut bool,
        send_append: &mut bool,
        maybe_commit: &mut bool,
    ) {
        let pr = prs.get_mut(m.get_from()).unwrap();
        pr.recent_active = true;

        if m.get_reject() {
            debug!(
                "{} received msgAppend rejection(lastindex: {}) from {} for index {}",
                self.tag,
                m.get_reject_hint(),
                m.get_from(),
                m.get_index()
            );

            if pr.maybe_decr_to(m.get_index(), m.get_reject_hint()) {
                debug!(
                    "{} decreased progress of {} to [{:?}]",
                    self.tag,
                    m.get_from(),
                    pr
                );
                if pr.state == ProgressState::Replicate {
                    pr.become_probe();
                }
                *send_append = true;
            }
            return;
        }

        *old_paused = pr.is_paused();
        if !pr.maybe_update(m.get_index()) {
            return;
        }

        // Transfer leadership is in progress.
        if let Some(lead_transferee) = self.lead_transferee {
            let last_index = self.raft_log.last_index();
            if m.get_from() == lead_transferee && pr.matched == last_index {
                info!(
                    "{} sent MsgTimeoutNow to {} after received MsgAppResp",
                    self.tag,
                    m.get_from()
                );
                self.send_timeout_now(m.get_from());
            }
        }

        match pr.state {
            ProgressState::Probe => pr.become_replicate(),
            ProgressState::Snapshot => {
                if !pr.maybe_snapshot_abort() {
                    return;
                }
                debug!(
                    "{} snapshot aborted, resumed sending replication messages to {} \
                     [{:?}]",
                    self.tag,
                    m.get_from(),
                    pr
                );
                pr.become_probe();
            }
            ProgressState::Replicate => pr.ins.free_to(m.get_index()),
        }
        *maybe_commit = true;
    }

    fn handle_heartbeat_response(
        &mut self,
        m: &Message,
        prs: &mut ProgressSet,
        send_append: &mut bool,
        more_to_send: &mut Option<Message>,
    ) {
        // Update the node. Drop the value explicitly since we'll check the qourum after.
        {
            let pr = prs.get_mut(m.get_from()).unwrap();
            pr.recent_active = true;
            pr.resume();

            // free one slot for the full inflights window to allow progress.
            if pr.state == ProgressState::Replicate && pr.ins.full() {
                pr.ins.free_first_one();
            }
            if pr.matched < self.raft_log.last_index() {
                *send_append = true;
            }

            if self.read_only.option != ReadOnlyOption::Safe || m.get_context().is_empty() {
                return;
            }
        }

        if !prs.has_quorum(&self.read_only.recv_ack(m)) {
            return;
        }

        let rss = self.read_only.advance(m);
        for rs in rss {
            let mut req = rs.req;
            if req.get_from() == INVALID_ID || req.get_from() == self.id {
                // from local member
                let rs = ReadState {
                    index: rs.index,
                    request_ctx: req.take_entries()[0].take_data(),
                };
                self.read_states.push(rs);
            } else {
                let mut to_send = Message::new();
                to_send.set_to(req.get_from());
                to_send.set_msg_type(MessageType::MsgReadIndexResp);
                to_send.set_index(rs.index);
                to_send.set_entries(req.take_entries());
                *more_to_send = Some(to_send);
            }
        }
    }

    fn handle_transfer_leader(&mut self, m: &Message, prs: &mut ProgressSet) {
        let from = m.get_from();
        if prs.learner_ids().contains(&from) {
            debug!("{} is learner. Ignored transferring leadership", from);
            return;
        }
        let lead_transferee = from;
        let last_lead_transferee = self.lead_transferee;
        if last_lead_transferee.is_some() {
            if last_lead_transferee.unwrap() == lead_transferee {
                info!(
                    "{} [term {}] transfer leadership to {} is in progress, ignores request \
                     to same node {}",
                    self.tag, self.term, lead_transferee, lead_transferee
                );
                return;
            }
            self.abort_leader_transfer();
            info!(
                "{} [term {}] abort previous transferring leadership to {}",
                self.tag,
                self.term,
                last_lead_transferee.unwrap()
            );
        }
        if lead_transferee == self.id {
            debug!(
                "{} is already leader. Ignored transferring leadership to self",
                self.tag
            );
            return;
        }
        // Transfer leadership to third party.
        info!(
            "{} [term {}] starts to transfer leadership to {}",
            self.tag, self.term, lead_transferee
        );
        // Transfer leadership should be finished in one electionTimeout
        // so reset r.electionElapsed.
        self.election_elapsed = 0;
        self.lead_transferee = Some(lead_transferee);
        let pr = prs.get_mut(from).unwrap();
        if pr.matched == self.raft_log.last_index() {
            self.send_timeout_now(lead_transferee);
            info!(
                "{} sends MsgTimeoutNow to {} immediately as {} already has up-to-date log",
                self.tag, lead_transferee, lead_transferee
            );
        } else {
            self.send_append(lead_transferee, pr);
        }
    }

    fn handle_snapshot_status(&mut self, m: &Message, pr: &mut Progress) {
        if m.get_reject() {
            pr.snapshot_failure();
            pr.become_probe();
            debug!(
                "{} snapshot failed, resumed sending replication messages to {} [{:?}]",
                self.tag,
                m.get_from(),
                pr
            );
        } else {
            pr.become_probe();
            debug!(
                "{} snapshot succeeded, resumed sending replication messages to {} [{:?}]",
                self.tag,
                m.get_from(),
                pr
            );
        }
        // If snapshot finish, wait for the msgAppResp from the remote node before sending
        // out the next msgAppend.
        // If snapshot failure, wait for a heartbeat interval before next try
        pr.pause();
    }

    /// Check message's progress to decide which action should be taken.
    fn check_message_with_progress(
        &mut self,
        m: &mut Message,
        send_append: &mut bool,
        old_paused: &mut bool,
        maybe_commit: &mut bool,
        more_to_send: &mut Option<Message>,
    ) {
        if self.prs().get(m.get_from()).is_none() {
            debug!("{} no progress available for {}", self.tag, m.get_from());
            return;
        }

        let mut prs = self.take_prs();
        match m.get_msg_type() {
            MessageType::MsgAppendResponse => {
                self.handle_append_response(m, &mut prs, old_paused, send_append, maybe_commit);
            }
            MessageType::MsgHeartbeatResponse => {
                self.handle_heartbeat_response(m, &mut prs, send_append, more_to_send);
            }
            MessageType::MsgSnapStatus => {
                let pr = prs.get_mut(m.get_from()).unwrap();
                if pr.state == ProgressState::Snapshot {
                    self.handle_snapshot_status(m, pr);
                }
            }
            MessageType::MsgUnreachable => {
                let pr = prs.get_mut(m.get_from()).unwrap();
                // During optimistic replication, if the remote becomes unreachable,
                // there is huge probability that a MsgAppend is lost.
                if pr.state == ProgressState::Replicate {
                    pr.become_probe();
                }
                debug!(
                    "{} failed to send message to {} because it is unreachable [{:?}]",
                    self.tag,
                    m.get_from(),
                    pr
                );
            }
            MessageType::MsgTransferLeader => {
                self.handle_transfer_leader(m, &mut prs);
            }
            _ => {}
        }
        self.set_prs(prs);
    }

    fn step_leader(&mut self, mut m: Message) -> Result<()> {
        // These message types do not require any progress for m.From.
        match m.get_msg_type() {
            MessageType::MsgBeat => {
                self.bcast_heartbeat();
                return Ok(());
            }
            MessageType::MsgCheckQuorum => {
                if !self.check_quorum_active() {
                    warn!(
                        "{} stepped down to follower since quorum is not active",
                        self.tag
                    );
                    let term = self.term;
                    self.become_follower(term, INVALID_ID);
                }
                return Ok(());
            }
            MessageType::MsgPropose => {
                if m.get_entries().is_empty() {
                    panic!("{} stepped empty MsgProp", self.tag);
                }
                if !self.prs().voter_ids().contains(&self.id) {
                    // If we are not currently a member of the range (i.e. this node
                    // was removed from the configuration while serving as leader),
                    // drop any new proposals.
                    return Err(Error::ProposalDropped);
                }
                if self.lead_transferee.is_some() {
                    debug!(
                        "{} [term {}] transfer leadership to {} is in progress; dropping \
                         proposal",
                        self.tag,
                        self.term,
                        self.lead_transferee.unwrap()
                    );
                    return Err(Error::ProposalDropped);
                }

                for (i, e) in m.mut_entries().iter_mut().enumerate() {
                    if e.get_entry_type() == EntryType::EntryConfChange {
                        if self.has_pending_conf() {
                            info!(
                                "propose conf {:?} ignored since pending unapplied \
                                 configuration [index {}, applied {}]",
                                e, self.pending_conf_index, self.raft_log.applied
                            );
                            *e = Entry::new();
                            e.set_entry_type(EntryType::EntryNormal);
                        } else {
                            self.pending_conf_index = self.raft_log.last_index() + i as u64 + 1;
                        }
                    }
                }
                self.append_entry(&mut m.mut_entries());
                self.bcast_append();
                return Ok(());
            }
            MessageType::MsgReadIndex => {
                if self.raft_log.term(self.raft_log.committed).unwrap_or(0) != self.term {
                    // Reject read only request when this leader has not committed any log entry
                    // in its term.
                    return Ok(());
                }

                let mut self_set = HashSet::default();
                self_set.insert(self.id);
                if !self.prs().has_quorum(&self_set) {
                    // thinking: use an interally defined context instead of the user given context.
                    // We can express this in terms of the term and index instead of
                    // a user-supplied value.
                    // This would allow multiple reads to piggyback on the same message.
                    match self.read_only.option {
                        ReadOnlyOption::Safe => {
                            let ctx = m.get_entries()[0].get_data().to_vec();
                            self.read_only.add_request(self.raft_log.committed, m);
                            self.bcast_heartbeat_with_ctx(Some(ctx));
                        }
                        ReadOnlyOption::LeaseBased => {
                            let mut read_index = self.raft_log.committed;
                            if m.get_from() == INVALID_ID || m.get_from() == self.id {
                                // from local member
                                let rs = ReadState {
                                    index: read_index,
                                    request_ctx: m.take_entries()[0].take_data(),
                                };
                                self.read_states.push(rs);
                            } else {
                                let mut to_send = Message::new();
                                to_send.set_to(m.get_from());
                                to_send.set_msg_type(MessageType::MsgReadIndexResp);
                                to_send.set_index(read_index);
                                to_send.set_entries(m.take_entries());
                                self.send(to_send);
                            }
                        }
                    }
                } else {
                    let rs = ReadState {
                        index: self.raft_log.committed,
                        request_ctx: m.take_entries()[0].take_data(),
                    };
                    self.read_states.push(rs);
                }
                return Ok(());
            }
            _ => {}
        }

        let mut send_append = false;
        let mut maybe_commit = false;
        let mut old_paused = false;
        let mut more_to_send = None;
        self.check_message_with_progress(
            &mut m,
            &mut send_append,
            &mut old_paused,
            &mut maybe_commit,
            &mut more_to_send,
        );
        if maybe_commit {
            if self.maybe_commit() {
                if self.should_bcast_commit() {
                    self.bcast_append();
                }
            } else if old_paused {
                // update() reset the wait state on this node. If we had delayed sending
                // an update before, send it now.
                send_append = true;
            }
        }

        if send_append {
            let from = m.get_from();
            let mut prs = self.take_prs();
            self.send_append(from, prs.get_mut(from).unwrap());
            self.set_prs(prs);
        }
        if let Some(to_send) = more_to_send {
            self.send(to_send)
        }

        Ok(())
    }

    // step_candidate is shared by state Candidate and PreCandidate; the difference is
    // whether they respond to MsgRequestVote or MsgRequestPreVote.
    fn step_candidate(&mut self, m: Message) -> Result<()> {
        match m.get_msg_type() {
            MessageType::MsgPropose => {
                info!(
                    "{} no leader at term {}; dropping proposal",
                    self.tag, self.term
                );
                return Err(Error::ProposalDropped);
            }
            MessageType::MsgAppend => {
                debug_assert_eq!(self.term, m.get_term());
                self.become_follower(m.get_term(), m.get_from());
                self.handle_append_entries(&m);
            }
            MessageType::MsgHeartbeat => {
                debug_assert_eq!(self.term, m.get_term());
                self.become_follower(m.get_term(), m.get_from());
                self.handle_heartbeat(m);
            }
            MessageType::MsgSnapshot => {
                debug_assert_eq!(self.term, m.get_term());
                self.become_follower(m.get_term(), m.get_from());
                self.handle_snapshot(m);
            }
            MessageType::MsgRequestPreVoteResponse | MessageType::MsgRequestVoteResponse => {
                // Only handle vote responses corresponding to our candidacy (while in
                // state Candidate, we may get stale MsgPreVoteResp messages in this term from
                // our pre-candidate state).
                if (self.state == StateRole::PreCandidate
                    && m.get_msg_type() != MessageType::MsgRequestPreVoteResponse)
                    || (self.state == StateRole::Candidate
                        && m.get_msg_type() != MessageType::MsgRequestVoteResponse)
                {
                    return Ok(());
                }

                let acceptance = !m.get_reject();
                let msg_type = m.get_msg_type();
                let from_id = m.get_from();
                info!(
                    "{} received {:?}{} from {} at term {}",
                    self.id,
                    msg_type,
                    if !acceptance { " rejection" } else { "" },
                    from_id,
                    self.term
                );
                self.register_vote(from_id, acceptance);
                match self.prs().candidacy_status(&self.votes) {
                    CandidacyStatus::Elected => {
                        if self.state == StateRole::PreCandidate {
                            self.campaign(CAMPAIGN_ELECTION);
                        } else {
                            self.become_leader();
                            self.bcast_append();
                        }
                    }
                    CandidacyStatus::Ineligible => {
                        // pb.MsgPreVoteResp contains future term of pre-candidate
                        // m.term > self.term; reuse self.term
                        let term = self.term;
                        self.become_follower(term, INVALID_ID);
                    }
                    CandidacyStatus::Eligible => (),
                };
            }
            MessageType::MsgTimeoutNow => debug!(
                "{} [term {} state {:?}] ignored MsgTimeoutNow from {}",
                self.tag,
                self.term,
                self.state,
                m.get_from()
            ),
            _ => {}
        }
        Ok(())
    }

    fn step_follower(&mut self, mut m: Message) -> Result<()> {
        match m.get_msg_type() {
            MessageType::MsgPropose => {
                if self.leader_id == INVALID_ID {
                    info!(
                        "{} no leader at term {}; dropping proposal",
                        self.tag, self.term
                    );
                    return Err(Error::ProposalDropped);
                }
                m.set_to(self.leader_id);
                self.send(m);
            }
            MessageType::MsgAppend => {
                self.election_elapsed = 0;
                self.leader_id = m.get_from();
                self.handle_append_entries(&m);
            }
            MessageType::MsgHeartbeat => {
                self.election_elapsed = 0;
                self.leader_id = m.get_from();
                self.handle_heartbeat(m);
            }
            MessageType::MsgSnapshot => {
                self.election_elapsed = 0;
                self.leader_id = m.get_from();
                self.handle_snapshot(m);
            }
            MessageType::MsgTransferLeader => {
                if self.leader_id == INVALID_ID {
                    info!(
                        "{} no leader at term {}; dropping leader transfer msg",
                        self.tag, self.term
                    );
                    return Ok(());
                }
                m.set_to(self.leader_id);
                self.send(m);
            }
            MessageType::MsgTimeoutNow => {
                if self.promotable() {
                    info!(
                        "{} [term {}] received MsgTimeoutNow from {} and starts an election to \
                         get leadership.",
                        self.tag,
                        self.term,
                        m.get_from()
                    );
                    // Leadership transfers never use pre-vote even if self.pre_vote is true; we
                    // know we are not recovering from a partition so there is no need for the
                    // extra round trip.
                    self.campaign(CAMPAIGN_TRANSFER);
                } else {
                    info!(
                        "{} received MsgTimeoutNow from {} but is not promotable",
                        self.tag,
                        m.get_from()
                    );
                }
            }
            MessageType::MsgReadIndex => {
                if self.leader_id == INVALID_ID {
                    info!(
                        "{} no leader at term {}; dropping index reading msg",
                        self.tag, self.term
                    );
                    return Ok(());
                }
                m.set_to(self.leader_id);
                self.send(m);
            }
            MessageType::MsgReadIndexResp => {
                if m.get_entries().len() != 1 {
                    error!(
                        "{} invalid format of MsgReadIndexResp from {}, entries count: {}",
                        self.tag,
                        m.get_from(),
                        m.get_entries().len()
                    );
                    return Ok(());
                }
                let rs = ReadState {
                    index: m.get_index(),
                    request_ctx: m.take_entries()[0].take_data(),
                };
                self.read_states.push(rs);
            }
            _ => {}
        }
        Ok(())
    }

    // TODO: revoke pub when there is a better way to test.
    /// For a given message, append the entries to the log.
    pub fn handle_append_entries(&mut self, m: &Message) {
        if m.get_index() < self.raft_log.committed {
            debug!("{} Got message with lower index than committed.", self.tag);
            let mut to_send = Message::new();
            to_send.set_to(m.get_from());
            to_send.set_msg_type(MessageType::MsgAppendResponse);
            to_send.set_index(self.raft_log.committed);
            self.send(to_send);
            return;
        }
        let mut to_send = Message::new();
        to_send.set_to(m.get_from());
        to_send.set_msg_type(MessageType::MsgAppendResponse);
        match self.raft_log.maybe_append(
            m.get_index(),
            m.get_log_term(),
            m.get_commit(),
            m.get_entries(),
        ) {
            Some(mlast_index) => {
                to_send.set_index(mlast_index);
                self.send(to_send);
            }
            None => {
                debug!(
                    "{} [logterm: {:?}, index: {}] rejected msgApp [logterm: {}, index: {}] \
                     from {}",
                    self.tag,
                    self.raft_log.term(m.get_index()),
                    m.get_index(),
                    m.get_log_term(),
                    m.get_index(),
                    m.get_from()
                );
                to_send.set_index(m.get_index());
                to_send.set_reject(true);
                to_send.set_reject_hint(self.raft_log.last_index());
                self.send(to_send);
            }
        }
    }

    // TODO: revoke pub when there is a better way to test.
    /// For a message, commit and send out heartbeat.
    pub fn handle_heartbeat(&mut self, mut m: Message) {
        self.raft_log.commit_to(m.get_commit());
        let mut to_send = Message::new();
        to_send.set_to(m.get_from());
        to_send.set_msg_type(MessageType::MsgHeartbeatResponse);
        to_send.set_context(m.take_context());
        self.send(to_send);
    }

    fn handle_snapshot(&mut self, mut m: Message) {
        let (sindex, sterm) = (
            m.get_snapshot().get_metadata().get_index(),
            m.get_snapshot().get_metadata().get_term(),
        );
        if self.restore(m.take_snapshot()) {
            info!(
                "{} [commit: {}, term: {}] restored snapshot [index: {}, term: {}]",
                self.tag, self.term, self.raft_log.committed, sindex, sterm
            );
            let mut to_send = Message::new();
            to_send.set_to(m.get_from());
            to_send.set_msg_type(MessageType::MsgAppendResponse);
            to_send.set_index(self.raft_log.last_index());
            self.send(to_send);
        } else {
            info!(
                "{} [commit: {}] ignored snapshot [index: {}, term: {}]",
                self.tag, self.raft_log.committed, sindex, sterm
            );
            let mut to_send = Message::new();
            to_send.set_to(m.get_from());
            to_send.set_msg_type(MessageType::MsgAppendResponse);
            to_send.set_index(self.raft_log.committed);
            self.send(to_send);
        }
    }

    fn restore_raft(&mut self, snap: &Snapshot) -> Option<bool> {
        let meta = snap.get_metadata();

        if snap.get_metadata().has_pending_membership_change() {
            let meta = snap.get_metadata();
            let change = meta.get_pending_membership_change().clone();
            let index = meta.get_pending_membership_change_index();
            let change = ConfChange::from((index, change));
            // We already started this change, so it must be safe. We can't bail here.
            self.begin_membership_change(&change).unwrap();
        }

        if self.raft_log.match_term(meta.get_index(), meta.get_term()) {
            info!(
                "{} [commit: {}, lastindex: {}, lastterm: {}] fast-forwarded commit to \
                 snapshot [index: {}, term: {}]",
                self.tag,
                self.raft_log.committed,
                self.raft_log.last_index(),
                self.raft_log.last_term(),
                meta.get_index(),
                meta.get_term()
            );
            self.raft_log.commit_to(meta.get_index());
            return Some(false);
        }

        // Both of learners and voters are empty means the peer is created by ConfChange.
        if self.prs().iter().len() != 0 && !self.is_learner {
            for &id in meta.get_conf_state().get_learners() {
                if id == self.id {
                    error!(
                        "{} can't become learner when restores snapshot [index: {}, term: {}]",
                        self.tag,
                        meta.get_index(),
                        meta.get_term(),
                    );
                    return Some(false);
                }
            }
        }

        info!(
            "{} [commit: {}, lastindex: {}, lastterm: {}] starts to restore snapshot \
             [index: {}, term: {}]",
            self.tag,
            self.raft_log.committed,
            self.raft_log.last_index(),
            self.raft_log.last_term(),
            meta.get_index(),
            meta.get_term()
        );

        let nodes = meta.get_conf_state().get_nodes();
        let learners = meta.get_conf_state().get_learners();
        self.prs = Some(ProgressSet::with_capacity(nodes.len(), learners.len()));

        for &(is_learner, nodes) in &[(false, nodes), (true, learners)] {
            for &n in nodes {
                let next_index = self.raft_log.last_index() + 1;
                let mut matched = 0;
                if n == self.id {
                    matched = next_index - 1;
                    self.is_learner = is_learner;
                }
                self.set_progress(n, matched, next_index, is_learner);
                info!(
                    "{} restored progress of {} [{:?}]",
                    self.tag,
                    n,
                    self.prs().get(n)
                );
            }
        }

        if meta.has_pending_membership_change() {
            let state = meta.get_pending_membership_change();
            let start_index = meta.get_pending_membership_change_index();
            let change = ConfChange::from((start_index, state.clone()));
            let config = Configuration::from(state.clone());

            let (voters, learners) = {
                let voters = config
                    .voters()
                    .difference(self.prs().configuration().voters())
                    .cloned()
                    .collect::<Vec<u64>>();
                let learners = config
                    .learners()
                    .difference(self.prs().configuration().learners())
                    .cloned()
                    .collect::<Vec<u64>>();
                (voters, learners)
            };
            for &(is_learner, ref nodes) in &[(false, voters), (true, learners)] {
                for &n in nodes {
                    let next_index = self.raft_log.last_index() + 1;
                    let mut matched = 0;
                    if n == self.id {
                        matched = next_index - 1;
                        self.is_learner = is_learner;
                    }
                    self.set_progress(n, matched, next_index, is_learner);
                    info!(
                        "{} restored progress of {} [{:?}]",
                        self.tag,
                        n,
                        self.prs().get(n)
                    );
                }
            }
            self.begin_membership_change(&change)
                .expect("Expected already valid change to still be valid.");
        }

        None
    }

    /// Recovers the state machine from a snapshot. It restores the log and the
    /// configuration of state machine.
    pub fn restore(&mut self, snap: Snapshot) -> bool {
        if snap.get_metadata().get_index() < self.raft_log.committed {
            return false;
        }
        if let Some(b) = self.restore_raft(&snap) {
            return b;
        }

        self.raft_log.restore(snap);
        true
    }

    /// Check if there is any pending confchange.
    ///
    /// This method can be false positive.
    #[inline]
    pub fn has_pending_conf(&self) -> bool {
        self.pending_conf_index > self.raft_log.applied || self.pending_membership_change.is_some()
    }

    /// Specifies if the commit should be broadcast.
    pub fn should_bcast_commit(&self) -> bool {
        !self.skip_bcast_commit || self.has_pending_conf()
    }

    /// Indicates whether state machine can be promoted to leader,
    /// which is true when its own id is in progress list.
    pub fn promotable(&self) -> bool {
        self.prs().voter_ids().contains(&self.id)
    }

    /// Propose that the peer group change its active set to a new set.
    ///
    /// ```rust
    /// use raft::{Raft, Config, storage::MemStorage, eraftpb::ConfState};
    /// let config = Config {
    ///     id: 1,
    ///     peers: vec![1],
    ///     ..Default::default()
    /// };
    /// let mut raft = Raft::new(&config, MemStorage::default()).unwrap();
    /// raft.become_candidate();
    /// raft.become_leader(); // It must be a leader!
    ///
    /// let mut conf = ConfState::default();
    /// conf.set_nodes(vec![1,2,3]);
    /// conf.set_learners(vec![4]);
    /// if let Err(e) = raft.propose_membership_change(conf) {
    ///     panic!("{}", e);
    /// }
    /// ```
    ///
    /// # Errors
    ///
    /// * This Peer is not leader.
    /// * `voters` and `learners` are not mutually exclusive.
    /// * `voters` is empty.
    pub fn propose_membership_change(&mut self, config: impl Into<Configuration>) -> Result<()> {
        if self.state != StateRole::Leader {
            return Err(Error::InvalidState(self.state));
        }
        let config = config.into();
        config.valid()?;
        debug!(
            "Replicating SetNodes with voters ({:?}), learners ({:?}).",
            config.voters(),
            config.learners()
        );
        let destination_index = self.raft_log.last_index() + 1;
        // Prep a configuration change to append.
        let mut conf_change = ConfChange::new();
        conf_change.set_change_type(ConfChangeType::BeginMembershipChange);
        conf_change.set_configuration(config.into());
        conf_change.set_start_index(destination_index);
        let data = protobuf::Message::write_to_bytes(&conf_change)?;
        let mut entry = Entry::new();
        entry.set_entry_type(EntryType::EntryConfChange);
        entry.set_data(data);
        let mut message = Message::new();
        message.set_msg_type(MessageType::MsgPropose);
        message.set_from(self.id);
        message.set_index(destination_index);
        message.set_entries(RepeatedField::from_vec(vec![entry]));
        // `append_entry` sets term, index for us.
        self.step(message)?;
        Ok(())
    }

    /// # Errors
    ///
    /// * `id` is already a voter.
    /// * `id` is already a learner.
    /// * There is a pending membership change. (See `is_in_membership_change()`)
    fn add_voter_or_learner(&mut self, id: u64, learner: bool) -> Result<()> {
        debug!(
            "Adding node (learner: {}) with ID {} to peers.",
            learner, id
        );

        let result = if learner {
            let progress = Progress::new(self.raft_log.last_index() + 1, self.max_inflight);
            self.mut_prs().insert_learner(id, progress)
        } else if self.prs().learner_ids().contains(&id) {
            self.mut_prs().promote_learner(id)
        } else {
            let progress = Progress::new(self.raft_log.last_index() + 1, self.max_inflight);
            self.mut_prs().insert_voter(id, progress)
        };

        if let Err(e) = result {
            error!("{}", e);
            return Err(e);
        }
        if self.id == id {
            self.is_learner = learner
        };
        // When a node is first added/promoted, we should mark it as recently active.
        // Otherwise, check_quorum may cause us to step down if it is invoked
        // before the added node has a chance to commuicate with us.
        self.mut_prs().get_mut(id).unwrap().recent_active = true;
        result
    }

    /// Adds a new node to the cluster.
    ///
    /// # Errors
    ///
    /// * `id` is already a voter.
    /// * `id` is already a learner.
    /// * There is a pending membership change. (See `is_in_membership_change()`)
    pub fn add_node(&mut self, id: u64) -> Result<()> {
        self.add_voter_or_learner(id, false)
    }

    /// Adds a learner node.
    ///
    /// # Errors
    ///
    /// * `id` is already a voter.
    /// * `id` is already a learner.
    /// * There is a pending membership change. (See `is_in_membership_change()`)
    pub fn add_learner(&mut self, id: u64) -> Result<()> {
        self.add_voter_or_learner(id, true)
    }

    /// Removes a node from the raft.
    ///
    /// # Errors
    ///
    /// * `id` is not a voter or learner.
    /// * There is a pending membership change. (See `is_in_membership_change()`)
    pub fn remove_node(&mut self, id: u64) -> Result<()> {
        self.mut_prs().remove(id)?;

        // do not try to commit or abort transferring if there are no nodes in the cluster.
        if self.prs().voter_ids().is_empty() && self.prs().learner_ids().is_empty() {
            return Ok(());
        }

        // The quorum size is now smaller, so see if any pending entries can
        // be committed.
        if self.maybe_commit() {
            self.bcast_append();
        }
        // If the removed node is the lead_transferee, then abort the leadership transferring.
        if self.state == StateRole::Leader && self.lead_transferee == Some(id) {
            self.abort_leader_transfer();
        }

        Ok(())
    }

    /// Updates the progress of the learner or voter.
    pub fn set_progress(&mut self, id: u64, matched: u64, next_idx: u64, is_learner: bool) {
        let mut p = Progress::new(next_idx, self.max_inflight);
        p.matched = matched;
        if is_learner {
            if let Err(e) = self.mut_prs().insert_learner(id, p) {
                panic!("{}", e);
            }
        } else if let Err(e) = self.mut_prs().insert_voter(id, p) {
            panic!("{}", e);
        }
    }

    /// Takes the progress set (destructively turns to `None`).
    pub fn take_prs(&mut self) -> ProgressSet {
        self.prs.take().unwrap()
    }

    /// Sets the progress set.
    pub fn set_prs(&mut self, prs: ProgressSet) {
        self.prs = Some(prs);
    }

    /// Returns a read-only reference to the progress set.
    pub fn prs(&self) -> &ProgressSet {
        self.prs.as_ref().unwrap()
    }

    /// Returns a mutable reference to the progress set.
    pub fn mut_prs(&mut self) -> &mut ProgressSet {
        self.prs.as_mut().unwrap()
    }

    // TODO: revoke pub when there is a better way to test.
    /// For a given hardstate, load the state into self.
    pub fn load_state(&mut self, hs: &HardState) {
        if hs.get_commit() < self.raft_log.committed || hs.get_commit() > self.raft_log.last_index()
        {
            panic!(
                "{} hs.commit {} is out of range [{}, {}]",
                self.tag,
                hs.get_commit(),
                self.raft_log.committed,
                self.raft_log.last_index()
            )
        }
        self.raft_log.committed = hs.get_commit();
        self.term = hs.get_term();
        self.vote = hs.get_vote();
    }

    /// `pass_election_timeout` returns true iff `election_elapsed` is greater
    /// than or equal to the randomized election timeout in
    /// [`election_timeout`, 2 * `election_timeout` - 1].
    pub fn pass_election_timeout(&self) -> bool {
        self.election_elapsed >= self.randomized_election_timeout
    }

    /// Regenerates and stores the election timeout.
    pub fn reset_randomized_election_timeout(&mut self) {
        let prev_timeout = self.randomized_election_timeout;
        let timeout =
            rand::thread_rng().gen_range(self.min_election_timeout, self.max_election_timeout);
        debug!(
            "{} reset election timeout {} -> {} at {}",
            self.tag, prev_timeout, timeout, self.election_elapsed
        );
        self.randomized_election_timeout = timeout;
    }

    // check_quorum_active returns true if the quorum is active from
    // the view of the local raft state machine. Otherwise, it returns
    // false.
    // check_quorum_active also resets all recent_active to false.
    // check_quorum_active can only called by leader.
    fn check_quorum_active(&mut self) -> bool {
        let self_id = self.id;
        self.mut_prs().quorum_recently_active(self_id)
    }

    /// Issues a message to timeout immediately.
    pub fn send_timeout_now(&mut self, to: u64) {
        let msg = new_message(to, MessageType::MsgTimeoutNow, None);
        self.send(msg);
    }

    /// Stops the tranfer of a leader.
    pub fn abort_leader_transfer(&mut self) {
        self.lead_transferee = None;
    }

    /// Determine if the Raft is in a transition state under Joint Consensus.
    pub fn is_in_membership_change(&self) -> bool {
        self.prs().is_in_membership_change()
    }
}<|MERGE_RESOLUTION|>--- conflicted
+++ resolved
@@ -27,16 +27,11 @@
 
 use std::cmp;
 
-<<<<<<< HEAD
 use eraftpb::{
     ConfChange, ConfChangeType, Entry, EntryType, HardState, Message, MessageType, Snapshot,
 };
-use fxhash::{FxHashMap, FxHashSet};
+use hashbrown::{HashMap, HashSet};
 use protobuf;
-=======
-use eraftpb::{Entry, EntryType, HardState, Message, MessageType, Snapshot};
-use hashbrown::{HashMap, HashSet};
->>>>>>> 3aead26d
 use protobuf::RepeatedField;
 use rand::{self, Rng};
 
