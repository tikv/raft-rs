// Copyright 2016 PingCAP, Inc.
//
// Licensed under the Apache License, Version 2.0 (the "License");
// you may not use this file except in compliance with the License.
// You may obtain a copy of the License at
//
//     http://www.apache.org/licenses/LICENSE-2.0
//
// Unless required by applicable law or agreed to in writing, software
// distributed under the License is distributed on an "AS IS" BASIS,
// See the License for the specific language governing permissions and
// limitations under the License.

// Copyright 2015 The etcd Authors
//
// Licensed under the Apache License, Version 2.0 (the "License");
// you may not use this file except in compliance with the License.
// You may obtain a copy of the License at
//
//     http://www.apache.org/licenses/LICENSE-2.0
//
// Unless required by applicable law or agreed to in writing, software
// distributed under the License is distributed on an "AS IS" BASIS,
// WITHOUT WARRANTIES OR CONDITIONS OF ANY KIND, either express or implied.
// See the License for the specific language governing permissions and
// limitations under the License.

use std::cmp;

use eraftpb::{Entry, EntryType, HardState, Message, MessageType, Snapshot};
use fxhash::FxHashMap;
use protobuf::RepeatedField;
use rand::{self, Rng};

use super::errors::{Error, Result, StorageError};
use super::progress::{Inflights, Progress, ProgressSet, ProgressState};
use super::raft_log::{self, RaftLog};
use super::read_only::{ReadOnly, ReadOnlyOption, ReadState};
use super::storage::Storage;
use super::Config;

// CAMPAIGN_PRE_ELECTION represents the first phase of a normal election when
// Config.pre_vote is true.
const CAMPAIGN_PRE_ELECTION: &[u8] = b"CampaignPreElection";
// CAMPAIGN_ELECTION represents a normal (time-based) election (the second phase
// of the election when Config.pre_vote is true).
const CAMPAIGN_ELECTION: &[u8] = b"CampaignElection";
// CAMPAIGN_TRANSFER represents the type of leader transfer.
const CAMPAIGN_TRANSFER: &[u8] = b"CampaignTransfer";

/// The role of the node.
#[derive(Debug, PartialEq, Clone, Copy)]
pub enum StateRole {
    /// The node is a follower of the leader.
    Follower,
    /// The node could become a leader.
    Candidate,
    /// The node is a leader.
    Leader,
    /// The node could become a candidate, if `prevote` is enabled.
    PreCandidate,
}

impl Default for StateRole {
    fn default() -> StateRole {
        StateRole::Follower
    }
}

/// A constant represents invalid id of raft.
pub const INVALID_ID: u64 = 0;
/// A constant represents invalid index of raft log.
pub const INVALID_INDEX: u64 = 0;

/// SoftState provides state that is useful for logging and debugging.
/// The state is volatile and does not need to be persisted to the WAL.
#[derive(Default, PartialEq, Debug)]
pub struct SoftState {
    /// The potential leader of the cluster.
    pub leader_id: u64,
    /// The soft role this node may take.
    pub raft_state: StateRole,
}

/// A struct that represents the raft consensus itself. Stores details concerning the current
/// and possible state the system can take.
#[derive(Default)]
pub struct Raft<T: Storage> {
    /// The current election term.
    pub term: u64,

    /// Which peer this raft is voting for.
    pub vote: u64,

    /// The ID of this node.
    pub id: u64,

    /// The current read states
    pub read_states: Vec<ReadState>,

    /// The log
    pub raft_log: RaftLog<T>,

    /// The maximum number of messages that can be inflight.
    pub max_inflight: usize,

    /// The maximum length (in bytes) of all the entries.
    pub max_msg_size: u64,

    prs: Option<ProgressSet>,

    /// The current role of this node.
    pub state: StateRole,

    /// Whether this is a learner node.
    pub is_learner: bool,

    /// The current votes.
    pub votes: FxHashMap<u64, bool>,

    /// The list of messages.
    pub msgs: Vec<Message>,

    /// The leader id
    pub leader_id: u64,

    /// ID of the leader transfer target when its value is not None.
    /// Follow the procedure defined in raft thesis 3.10.
    pub lead_transferee: Option<u64>,

    /// Only one conf change may be pending (in the log, but not yet
    /// applied) at a time. This is enforced via pending_conf_index, which
    /// is set to a value >= the log index of the latest pending
    /// configuration change (if any). Config changes are only allowed to
    /// be proposed if the leader's applied index is greater than this
    /// value.
    pub pending_conf_index: u64,

    /// The queue of read-only requests.
    pub read_only: ReadOnly,

    /// Ticks since it reached last electionTimeout when it is leader or candidate.
    /// Number of ticks since it reached last electionTimeout or received a
    /// valid message from current leader when it is a follower.
    pub election_elapsed: usize,

    /// Number of ticks since it reached last heartbeatTimeout.
    /// only leader keeps heartbeatElapsed.
    heartbeat_elapsed: usize,

    /// Whether to check the quorum
    pub check_quorum: bool,
    #[doc(hidden)]
    pub pre_vote: bool,
    skip_bcast_commit: bool,

    heartbeat_timeout: usize,
    election_timeout: usize,

    // randomized_election_timeout is a random number between
    // [min_election_timeout, max_election_timeout - 1]. It gets reset
    // when raft changes its state to follower or candidate.
    randomized_election_timeout: usize,
    min_election_timeout: usize,
    max_election_timeout: usize,

    /// Will be called when step** is about to be called.
    /// return false will skip step**. Only used for test purpose.
    #[doc(hidden)]
    pub before_step_state: Option<Box<FnMut(&Message) -> bool + Send>>,

    /// Tag is only used for logging
    tag: String,
}

trait AssertSend: Send {}

impl<T: Storage + Send> AssertSend for Raft<T> {}

fn new_progress(next_idx: u64, ins_size: usize) -> Progress {
    Progress {
        next_idx,
        ins: Inflights::new(ins_size),
        ..Default::default()
    }
}

fn new_message(to: u64, field_type: MessageType, from: Option<u64>) -> Message {
    let mut m = Message::new();
    m.set_to(to);
    if let Some(id) = from {
        m.set_from(id);
    }
    m.set_msg_type(field_type);
    m
}

/// Maps vote and pre_vote message types to their correspond responses.
pub fn vote_resp_msg_type(t: MessageType) -> MessageType {
    match t {
        MessageType::MsgRequestVote => MessageType::MsgRequestVoteResponse,
        MessageType::MsgRequestPreVote => MessageType::MsgRequestPreVoteResponse,
        _ => panic!("Not a vote message: {:?}", t),
    }
}

/// Calculate the quorum of a Raft cluster with the specified total nodes.
pub fn quorum(total: usize) -> usize {
    total / 2 + 1
}

impl<T: Storage> Raft<T> {
    /// Creates a new raft for use on the node.
    pub fn new(c: &Config, store: T) -> Raft<T> {
        c.validate().expect("configuration is invalid");
        let rs = store.initial_state().expect("");
        let conf_state = &rs.conf_state;
        let raft_log = RaftLog::new(store, c.tag.clone());
        let mut peers: &[u64] = &c.peers;
        let mut learners: &[u64] = &c.learners;
        if !conf_state.get_nodes().is_empty() || !conf_state.get_learners().is_empty() {
            if !peers.is_empty() || !learners.is_empty() {
                // TODO: the peers argument is always nil except in
                // tests; the argument should be removed and these tests should be
                // updated to specify their nodes through a snap
                panic!(
                    "{} cannot specify both new(peers/learners) and ConfState.(Nodes/Learners)",
                    c.tag
                )
            }
            peers = conf_state.get_nodes();
            learners = conf_state.get_learners();
        }
        let mut r = Raft {
            id: c.id,
            read_states: Default::default(),
            raft_log,
            max_inflight: c.max_inflight_msgs,
            max_msg_size: c.max_size_per_msg,
            prs: Some(ProgressSet::new(peers.len(), learners.len())),
            state: StateRole::Follower,
            is_learner: false,
            check_quorum: c.check_quorum,
            pre_vote: c.pre_vote,
            read_only: ReadOnly::new(c.read_only_option),
            heartbeat_timeout: c.heartbeat_tick,
            election_timeout: c.election_tick,
            votes: Default::default(),
            msgs: Default::default(),
            leader_id: Default::default(),
            lead_transferee: None,
            term: Default::default(),
            election_elapsed: Default::default(),
            pending_conf_index: Default::default(),
            before_step_state: None,
            vote: Default::default(),
            heartbeat_elapsed: Default::default(),
            randomized_election_timeout: 0,
            min_election_timeout: c.min_election_tick(),
            max_election_timeout: c.max_election_tick(),
            skip_bcast_commit: c.skip_bcast_commit,
            tag: c.tag.to_owned(),
        };
        for p in peers {
            let pr = new_progress(1, r.max_inflight);
            r.mut_prs().insert_voter(*p, pr);
        }
        for p in learners {
            let mut pr = new_progress(1, r.max_inflight);
            pr.is_learner = true;
            r.mut_prs().insert_learner(*p, pr);
            if *p == r.id {
                r.is_learner = true;
            }
        }

        if rs.hard_state != HardState::new() {
            r.load_state(&rs.hard_state);
        }
        if c.applied > 0 {
            r.raft_log.applied_to(c.applied);
        }
        let term = r.term;
        r.become_follower(term, INVALID_ID);
        info!(
            "{} newRaft [peers: {:?}, term: {:?}, commit: {}, applied: {}, last_index: {}, \
             last_term: {}]",
            r.tag,
            r.prs().nodes(),
            r.term,
            r.raft_log.committed,
            r.raft_log.get_applied(),
            r.raft_log.last_index(),
            r.raft_log.last_term()
        );
        r
    }

    /// Grabs an immutable reference to the store.
    #[inline]
    pub fn get_store(&self) -> &T {
        self.raft_log.get_store()
    }

    /// Grabs a mutable reference to the store.
    #[inline]
    pub fn mut_store(&mut self) -> &mut T {
        self.raft_log.mut_store()
    }

    /// Grabs a reference to the snapshot
    #[inline]
    pub fn get_snap(&self) -> Option<&Snapshot> {
        self.raft_log.get_unstable().snapshot.as_ref()
    }

    /// Returns the number of pending read-only messages.
    #[inline]
    pub fn pending_read_count(&self) -> usize {
        self.read_only.pending_read_count()
    }

    /// Returns how many read states exist.
    #[inline]
    pub fn ready_read_count(&self) -> usize {
        self.read_states.len()
    }

    /// Returns a value representing the softstate at the time of calling.
    pub fn soft_state(&self) -> SoftState {
        SoftState {
            leader_id: self.leader_id,
            raft_state: self.state,
        }
    }

    /// Returns a value representing the hardstate at the time of calling.
    pub fn hard_state(&self) -> HardState {
        let mut hs = HardState::new();
        hs.set_term(self.term);
        hs.set_vote(self.vote);
        hs.set_commit(self.raft_log.committed);
        hs
    }

    /// Returns whether the current raft is in lease.
    pub fn in_lease(&self) -> bool {
        self.state == StateRole::Leader && self.check_quorum
    }

    fn quorum(&self) -> usize {
        quorum(self.prs().voters().len())
    }

    /// For testing leader lease
    pub fn set_randomized_election_timeout(&mut self, t: usize) {
        assert!(self.min_election_timeout <= t && t < self.max_election_timeout);
        self.randomized_election_timeout = t;
    }

    /// Fetch the length of the election timeout.
    pub fn get_election_timeout(&self) -> usize {
        self.election_timeout
    }

    /// Fetch the length of the heartbeat timeout
    pub fn get_heartbeat_timeout(&self) -> usize {
        self.heartbeat_timeout
    }

    /// Return the length of the current randomized election timeout.
    pub fn get_randomized_election_timeout(&self) -> usize {
        self.randomized_election_timeout
    }

    // send persists state to stable storage and then sends to its mailbox.
    fn send(&mut self, mut m: Message) {
        m.set_from(self.id);
        if m.get_msg_type() == MessageType::MsgRequestVote
            || m.get_msg_type() == MessageType::MsgRequestPreVote
            || m.get_msg_type() == MessageType::MsgRequestVoteResponse
            || m.get_msg_type() == MessageType::MsgRequestPreVoteResponse
        {
            if m.get_term() == 0 {
                // All {pre-,}campaign messages need to have the term set when
                // sending.
                // - MsgVote: m.Term is the term the node is campaigning for,
                //   non-zero as we increment the term when campaigning.
                // - MsgVoteResp: m.Term is the new r.Term if the MsgVote was
                //   granted, non-zero for the same reason MsgVote is
                // - MsgPreVote: m.Term is the term the node will campaign,
                //   non-zero as we use m.Term to indicate the next term we'll be
                //   campaigning for
                // - MsgPreVoteResp: m.Term is the term received in the original
                //   MsgPreVote if the pre-vote was granted, non-zero for the
                //   same reasons MsgPreVote is
                panic!(
                    "{} term should be set when sending {:?}",
                    self.tag,
                    m.get_msg_type()
                );
            }
        } else {
            if m.get_term() != 0 {
                panic!(
                    "{} term should not be set when sending {:?} (was {})",
                    self.tag,
                    m.get_msg_type(),
                    m.get_term()
                );
            }
            // do not attach term to MsgPropose, MsgReadIndex
            // proposals are a way to forward to the leader and
            // should be treated as local message.
            // MsgReadIndex is also forwarded to leader.
            if m.get_msg_type() != MessageType::MsgPropose
                && m.get_msg_type() != MessageType::MsgReadIndex
            {
                m.set_term(self.term);
            }
        }
        self.msgs.push(m);
    }

    fn prepare_send_snapshot(&mut self, m: &mut Message, pr: &mut Progress, to: u64) -> bool {
        if !pr.recent_active {
            debug!(
                "{} ignore sending snapshot to {} since it is not recently active",
                self.tag, to
            );
            return false;
        }

        m.set_msg_type(MessageType::MsgSnapshot);
        let snapshot_r = self.raft_log.snapshot();
        if let Err(e) = snapshot_r {
            if e == Error::Store(StorageError::SnapshotTemporarilyUnavailable) {
                debug!(
                    "{} failed to send snapshot to {} because snapshot is temporarily \
                     unavailable",
                    self.tag, to
                );
                return false;
            }
            panic!("{} unexpected error: {:?}", self.tag, e);
        }
        let snapshot = snapshot_r.unwrap();
        if snapshot.get_metadata().get_index() == 0 {
            panic!("{} need non-empty snapshot", self.tag);
        }
        let (sindex, sterm) = (
            snapshot.get_metadata().get_index(),
            snapshot.get_metadata().get_term(),
        );
        m.set_snapshot(snapshot);
        debug!(
            "{} [firstindex: {}, commit: {}] sent snapshot[index: {}, term: {}] to {} \
             [{:?}]",
            self.tag,
            self.raft_log.first_index(),
            self.raft_log.committed,
            sindex,
            sterm,
            to,
            pr
        );
        pr.become_snapshot(sindex);
        debug!(
            "{} paused sending replication messages to {} [{:?}]",
            self.tag, to, pr
        );
        true
    }

    fn prepare_send_entries(
        &mut self,
        m: &mut Message,
        pr: &mut Progress,
        term: u64,
        ents: Vec<Entry>,
    ) {
        m.set_msg_type(MessageType::MsgAppend);
        m.set_index(pr.next_idx - 1);
        m.set_log_term(term);
        m.set_entries(RepeatedField::from_vec(ents));
        m.set_commit(self.raft_log.committed);
        if !m.get_entries().is_empty() {
            match pr.state {
                ProgressState::Replicate => {
                    let last = m.get_entries().last().unwrap().get_index();
                    pr.optimistic_update(last);
                    pr.ins.add(last);
                }
                ProgressState::Probe => pr.pause(),
                _ => panic!(
                    "{} is sending append in unhandled state {:?}",
                    self.tag, pr.state
                ),
            }
        }
    }

    /// Sends RPC, with entries to the given peer.
    pub fn send_append(&mut self, to: u64, pr: &mut Progress) {
        if pr.is_paused() {
            return;
        }
        let term = self.raft_log.term(pr.next_idx - 1);
        let ents = self.raft_log.entries(pr.next_idx, self.max_msg_size);
        let mut m = Message::new();
        m.set_to(to);
        if term.is_err() || ents.is_err() {
            // send snapshot if we failed to get term or entries
            if !self.prepare_send_snapshot(&mut m, pr, to) {
                return;
            }
        } else {
            self.prepare_send_entries(&mut m, pr, term.unwrap(), ents.unwrap());
        }
        self.send(m);
    }

    // send_heartbeat sends an empty MsgAppend
    fn send_heartbeat(&mut self, to: u64, pr: &Progress, ctx: Option<Vec<u8>>) {
        // Attach the commit as min(to.matched, self.raft_log.committed).
        // When the leader sends out heartbeat message,
        // the receiver(follower) might not be matched with the leader
        // or it might not have all the committed entries.
        // The leader MUST NOT forward the follower's commit to
        // an unmatched index.
        let mut m = Message::new();
        m.set_to(to);
        m.set_msg_type(MessageType::MsgHeartbeat);
        let commit = cmp::min(pr.matched, self.raft_log.committed);
        m.set_commit(commit);
        if let Some(context) = ctx {
            m.set_context(context);
        }
        self.send(m);
    }

    /// Sends RPC, with entries to all peers that are not up-to-date
    /// according to the progress recorded in r.prs().
    pub fn bcast_append(&mut self) {
        let self_id = self.id;
        let mut prs = self.take_prs();
        prs.iter_mut()
            .filter(|&(id, _)| *id != self_id)
            .for_each(|(id, pr)| self.send_append(*id, pr));
        self.set_prs(prs);
    }

    /// Sends RPC, without entries to all the peers.
    pub fn bcast_heartbeat(&mut self) {
        let ctx = self.read_only.last_pending_request_ctx();
        self.bcast_heartbeat_with_ctx(ctx)
    }

    #[allow(needless_pass_by_value)]
    fn bcast_heartbeat_with_ctx(&mut self, ctx: Option<Vec<u8>>) {
        let self_id = self.id;
        let mut prs = self.take_prs();
        prs.iter_mut()
            .filter(|&(id, _)| *id != self_id)
            .for_each(|(id, pr)| self.send_heartbeat(*id, pr, ctx.clone()));
        self.set_prs(prs);
    }

    /// Attempts to advance the commit index. Returns true if the commit index
    /// changed (in which case the caller should call `r.bcast_append`).
    pub fn maybe_commit(&mut self) -> bool {
        let mut mis_arr = [0; 5];
        let mut mis_vec;
        let mis = if self.prs().voters().len() <= 5 {
            &mut mis_arr[..self.prs().voters().len()]
        } else {
            mis_vec = vec![0; self.prs().voters().len()];
            mis_vec.as_mut_slice()
        };
        for (i, pr) in self.prs().voters().values().enumerate() {
            mis[i] = pr.matched;
        }
        // reverse sort
        mis.sort_by(|a, b| b.cmp(a));
        let mci = mis[self.quorum() - 1];
        self.raft_log.maybe_commit(mci, self.term)
    }

    /// Resets the current node to a given term.
    pub fn reset(&mut self, term: u64) {
        if self.term != term {
            self.term = term;
            self.vote = INVALID_ID;
        }
        self.leader_id = INVALID_ID;
        self.reset_randomized_election_timeout();
        self.election_elapsed = 0;
        self.heartbeat_elapsed = 0;

        self.abort_leader_transfer();

        self.votes = FxHashMap::default();

        self.pending_conf_index = 0;
        self.read_only = ReadOnly::new(self.read_only.option);

        let (last_index, max_inflight) = (self.raft_log.last_index(), self.max_inflight);
        let self_id = self.id;
        for (&id, pr) in self.mut_prs().iter_mut() {
            let is_learner = pr.is_learner;
            *pr = new_progress(last_index + 1, max_inflight);
            pr.is_learner = is_learner;
            if id == self_id {
                pr.matched = last_index;
            }
        }
    }

    /// Appends a slice of entries to the log. The entries are updated to match
    /// the current index and term.
    pub fn append_entry(&mut self, es: &mut [Entry]) {
        let mut li = self.raft_log.last_index();
        for (i, e) in es.iter_mut().enumerate() {
            e.set_term(self.term);
            e.set_index(li + 1 + i as u64);
        }
        // use latest "last" index after truncate/append
        li = self.raft_log.append(es);

        let self_id = self.id;
        self.mut_prs().get_mut(self_id).unwrap().maybe_update(li);

        // Regardless of maybe_commit's return, our caller will call bcastAppend.
        self.maybe_commit();
    }

    /// Returns true to indicate that there will probably be some readiness need to be handled.
    pub fn tick(&mut self) -> bool {
        match self.state {
            StateRole::Follower | StateRole::PreCandidate | StateRole::Candidate => {
                self.tick_election()
            }
            StateRole::Leader => self.tick_heartbeat(),
        }
    }

    // TODO: revoke pub when there is a better way to test.
    /// Run by followers and candidates after self.election_timeout.
    ///
    /// Returns true to indicate that there will probably be some readiness need to be handled.
    pub fn tick_election(&mut self) -> bool {
        self.election_elapsed += 1;
        if !self.pass_election_timeout() || !self.promotable() {
            return false;
        }

        self.election_elapsed = 0;
        let m = new_message(INVALID_ID, MessageType::MsgHup, Some(self.id));
        self.step(m).is_ok();
        true
    }

    // tick_heartbeat is run by leaders to send a MsgBeat after self.heartbeat_timeout.
    // Returns true to indicate that there will probably be some readiness need to be handled.
    fn tick_heartbeat(&mut self) -> bool {
        self.heartbeat_elapsed += 1;
        self.election_elapsed += 1;

        let mut has_ready = false;
        if self.election_elapsed >= self.election_timeout {
            self.election_elapsed = 0;
            if self.check_quorum {
                let m = new_message(INVALID_ID, MessageType::MsgCheckQuorum, Some(self.id));
                has_ready = true;
                self.step(m).is_ok();
            }
            if self.state == StateRole::Leader && self.lead_transferee.is_some() {
                self.abort_leader_transfer()
            }
        }

        if self.state != StateRole::Leader {
            return has_ready;
        }

        if self.heartbeat_elapsed >= self.heartbeat_timeout {
            self.heartbeat_elapsed = 0;
            has_ready = true;
            let m = new_message(INVALID_ID, MessageType::MsgBeat, Some(self.id));
            self.step(m).is_ok();
        }
        has_ready
    }

    /// Converts this node to a follower.
    pub fn become_follower(&mut self, term: u64, leader_id: u64) {
        self.reset(term);
        self.leader_id = leader_id;
        self.state = StateRole::Follower;
        info!("{} became follower at term {}", self.tag, self.term);
    }

    // TODO: revoke pub when there is a better way to test.
    /// Converts this node to a candidate
    ///
    /// # Panics
    ///
    /// Panics if a leader already exists.
    pub fn become_candidate(&mut self) {
        assert_ne!(
            self.state,
            StateRole::Leader,
            "invalid transition [leader -> candidate]"
        );
        let term = self.term + 1;
        self.reset(term);
        let id = self.id;
        self.vote = id;
        self.state = StateRole::Candidate;
        info!("{} became candidate at term {}", self.tag, self.term);
    }

    /// Converts this node to a pre-candidate
    ///
    /// # Panics
    ///
    /// Panics if a leader already exists.
    pub fn become_pre_candidate(&mut self) {
        assert_ne!(
            self.state,
            StateRole::Leader,
            "invalid transition [leader -> pre-candidate]"
        );
        // Becoming a pre-candidate changes our state.
        // but doesn't change anything else. In particular it does not increase
        // self.term or change self.vote.
        self.state = StateRole::PreCandidate;
        self.votes = FxHashMap::default();
        // If a network partition happens, and leader is in minority partition,
        // it will step down, and become follower without notifying others.
        self.leader_id = INVALID_ID;
        info!("{} became pre-candidate at term {}", self.tag, self.term);
    }

    // TODO: revoke pub when there is a better way to test.
    /// Makes this raft the leader.
    ///
    /// # Panics
    ///
    /// Panics if this is a follower node.
    pub fn become_leader(&mut self) {
        assert_ne!(
            self.state,
            StateRole::Follower,
            "invalid transition [follower -> leader]"
        );
        let term = self.term;
        self.reset(term);
        self.leader_id = self.id;
        self.state = StateRole::Leader;
<<<<<<< HEAD
=======
        let begin = self.raft_log.committed + 1;
        let ents = self
            .raft_log
            .entries(begin, raft_log::NO_LIMIT)
            .expect("unexpected error getting uncommitted entries");
>>>>>>> 5020b803
        // Conservatively set the pending_conf_index to the last index in the
        // log. There may or may not be a pending config change, but it's
        // safe to delay any future proposals until we commit all our
        // pending log entries, and scanning the entire tail of the log
        // could be expensive.
        self.pending_conf_index = self.raft_log.last_index();

        self.append_entry(&mut [Entry::new()]);
        info!("{} became leader at term {}", self.tag, self.term);
    }

    fn num_pending_conf(&self, ents: &[Entry]) -> usize {
        ents.into_iter()
            .filter(|e| e.get_entry_type() == EntryType::EntryConfChange)
            .count()
    }

    fn campaign(&mut self, campaign_type: &[u8]) {
        let (vote_msg, term) = if campaign_type == CAMPAIGN_PRE_ELECTION {
            self.become_pre_candidate();
            // Pre-vote RPCs are sent for next term before we've incremented self.term.
            (MessageType::MsgRequestPreVote, self.term + 1)
        } else {
            self.become_candidate();
            (MessageType::MsgRequestVote, self.term)
        };
        let self_id = self.id;
        if self.quorum() == self.poll(self_id, vote_resp_msg_type(vote_msg), true) {
            // We won the election after voting for ourselves (which must mean that
            // this is a single-node cluster). Advance to the next state.
            if campaign_type == CAMPAIGN_PRE_ELECTION {
                self.campaign(CAMPAIGN_ELECTION);
            } else {
                self.become_leader();
            }
            return;
        }

        // Only send vote request to voters.
        let prs = self.take_prs();
        prs.voters()
            .keys()
            .filter(|&id| *id != self_id)
            .for_each(|&id| {
                info!(
                    "{} [logterm: {}, index: {}] sent {:?} request to {} at term {}",
                    self.tag,
                    self.raft_log.last_term(),
                    self.raft_log.last_index(),
                    vote_msg,
                    id,
                    self.term
                );
                let mut m = new_message(id, vote_msg, None);
                m.set_term(term);
                m.set_index(self.raft_log.last_index());
                m.set_log_term(self.raft_log.last_term());
                if campaign_type == CAMPAIGN_TRANSFER {
                    m.set_context(campaign_type.to_vec());
                }
                self.send(m);
            });
        self.set_prs(prs);
    }

    fn poll(&mut self, id: u64, t: MessageType, v: bool) -> usize {
        if v {
            info!(
                "{} received {:?} from {} at term {}",
                self.tag, t, id, self.term
            )
        } else {
            info!(
                "{} received {:?} rejection from {} at term {}",
                self.tag, t, id, self.term
            )
        }
        self.votes.entry(id).or_insert(v);
        self.votes.values().filter(|x| **x).count()
    }

    /// Steps the raft along via a message. This should be called everytime your raft receives a
    /// message from a peer.
    pub fn step(&mut self, m: Message) -> Result<()> {
        // Handle the message term, which may result in our stepping down to a follower.

        if m.get_term() == 0 {
            // local message
        } else if m.get_term() > self.term {
            if m.get_msg_type() == MessageType::MsgRequestVote
                || m.get_msg_type() == MessageType::MsgRequestPreVote
            {
                let force = m.get_context() == CAMPAIGN_TRANSFER;
                let in_lease = self.check_quorum
                    && self.leader_id != INVALID_ID
                    && self.election_elapsed < self.election_timeout;
                if !force && in_lease {
                    // if a server receives RequestVote request within the minimum election
                    // timeout of hearing from a current leader, it does not update its term
                    // or grant its vote
                    info!(
                        "{} [logterm: {}, index: {}, vote: {}] ignored {:?} vote from \
                         {} [logterm: {}, index: {}] at term {}: lease is not expired \
                         (remaining ticks: {})",
                        self.tag,
                        self.raft_log.last_term(),
                        self.raft_log.last_index(),
                        self.vote,
                        m.get_msg_type(),
                        m.get_from(),
                        m.get_log_term(),
                        m.get_index(),
                        self.term,
                        self.election_timeout - self.election_elapsed
                    );

                    return Ok(());
                }
            }

            if m.get_msg_type() == MessageType::MsgRequestPreVote
                || (m.get_msg_type() == MessageType::MsgRequestPreVoteResponse && !m.get_reject())
            {
                // For a pre-vote request:
                // Never change our term in response to a pre-vote request.
                //
                // For a pre-vote response with pre-vote granted:
                // We send pre-vote requests with a term in our future. If the
                // pre-vote is granted, we will increment our term when we get a
                // quorum. If it is not, the term comes from the node that
                // rejected our vote so we should become a follower at the new
                // term.
            } else {
                info!(
                    "{} [term: {}] received a {:?} message with higher term from {} [term: {}]",
                    self.tag,
                    self.term,
                    m.get_msg_type(),
                    m.get_from(),
                    m.get_term()
                );
                if m.get_msg_type() == MessageType::MsgAppend
                    || m.get_msg_type() == MessageType::MsgHeartbeat
                    || m.get_msg_type() == MessageType::MsgSnapshot
                {
                    self.become_follower(m.get_term(), m.get_from());
                } else {
                    self.become_follower(m.get_term(), INVALID_ID);
                }
            }
        } else if m.get_term() < self.term {
            if (self.check_quorum || self.pre_vote)
                && (m.get_msg_type() == MessageType::MsgHeartbeat
                    || m.get_msg_type() == MessageType::MsgAppend)
            {
                // We have received messages from a leader at a lower term. It is possible
                // that these messages were simply delayed in the network, but this could
                // also mean that this node has advanced its term number during a network
                // partition, and it is now unable to either win an election or to rejoin
                // the majority on the old term. If checkQuorum is false, this will be
                // handled by incrementing term numbers in response to MsgVote with a higher
                // term, but if checkQuorum is true we may not advance the term on MsgVote and
                // must generate other messages to advance the term. The net result of these
                // two features is to minimize the disruption caused by nodes that have been
                // removed from the cluster's configuration: a removed node will send MsgVotes
                // which will be ignored, but it will not receive MsgApp or MsgHeartbeat, so it
                // will not create disruptive term increases, by notifying leader of this node's
                // activeness.
                // The above comments also true for Pre-Vote
                //
                // When follower gets isolated, it soon starts an election ending
                // up with a higher term than leader, although it won't receive enough
                // votes to win the election. When it regains connectivity, this response
                // with "pb.MsgAppResp" of higher term would force leader to step down.
                // However, this disruption is inevitable to free this stuck node with
                // fresh election. This can be prevented with Pre-Vote phase.
                let to_send = new_message(m.get_from(), MessageType::MsgAppendResponse, None);
                self.send(to_send);
            } else if m.get_msg_type() == MessageType::MsgRequestPreVote {
                // Before pre_vote enable, there may be a recieving candidate with higher term,
                // but less log. After update to pre_vote, the cluster may deadlock if
                // we drop messages with a lower term.
                info!(
                    "{} [log_term: {}, index: {}, vote: {}] rejected {:?} from {} [log_term: {}, index: {}] at term {}",
                    self.id,
                    self.raft_log.last_term(),
                    self.raft_log.last_index(),
                    self.vote,
                    m.get_msg_type(),
                    m.get_from(),
                    m.get_log_term(),
                    m.get_index(),
                    self.term,
                );

                let mut to_send =
                    new_message(m.get_from(), MessageType::MsgRequestPreVoteResponse, None);
                to_send.set_term(self.term);
                to_send.set_reject(true);
                self.send(to_send);
            } else {
                // ignore other cases
                info!(
                    "{} [term: {}] ignored a {:?} message with lower term from {} [term: {}]",
                    self.tag,
                    self.term,
                    m.get_msg_type(),
                    m.get_from(),
                    m.get_term()
                );
            }
            return Ok(());
        }

        if let Some(ref mut f) = self.before_step_state {
            if !f(&m) {
                // skip step**
                return Ok(());
            }
        }

        match m.get_msg_type() {
            MessageType::MsgHup => if self.state != StateRole::Leader {
                let ents = self
                    .raft_log
                    .slice(
                        self.raft_log.applied + 1,
                        self.raft_log.committed + 1,
                        raft_log::NO_LIMIT,
                    )
                    .expect("unexpected error getting unapplied entries");
                let n = self.num_pending_conf(&ents);
                if n != 0 && self.raft_log.committed > self.raft_log.applied {
                    warn!(
                        "{} cannot campaign at term {} since there are still {} pending \
                         configuration changes to apply",
                        self.tag, self.term, n
                    );
                    return Ok(());
                }
                info!(
                    "{} is starting a new election at term {}",
                    self.tag, self.term
                );
                if self.pre_vote {
                    self.campaign(CAMPAIGN_PRE_ELECTION);
                } else {
                    self.campaign(CAMPAIGN_ELECTION);
                }
            } else {
                debug!("{} ignoring MsgHup because already leader", self.tag);
            },
            MessageType::MsgRequestVote | MessageType::MsgRequestPreVote => {
                // We can vote if this is a repeat of a vote we've already cast...
                let can_vote = (self.vote == m.get_from()) ||
                    // ...we haven't voted and we don't think there's a leader yet in this term...
                    (self.vote == INVALID_ID && self.leader_id == INVALID_ID) ||
                    // ...or this is a PreVote for a future term...
                    (m.msg_type == MessageType::MsgRequestPreVote && m.get_term() > self.term);
                // ...and we believe the candidate is up to date.
                if can_vote && self.raft_log.is_up_to_date(m.get_index(), m.get_log_term()) {
                    // When responding to Msg{Pre,}Vote messages we include the term
                    // from the message, not the local term. To see why consider the
                    // case where a single node was previously partitioned away and
                    // it's local term is now of date. If we include the local term
                    // (recall that for pre-votes we don't update the local term), the
                    // (pre-)campaigning node on the other end will proceed to ignore
                    // the message (it ignores all out of date messages).
                    // The term in the original message and current local term are the
                    // same in the case of regular votes, but different for pre-votes.
                    self.log_vote_approve(&m);
                    let mut to_send =
                        new_message(m.get_from(), vote_resp_msg_type(m.get_msg_type()), None);
                    to_send.set_reject(false);
                    to_send.set_term(m.get_term());
                    self.send(to_send);
                    if m.get_msg_type() == MessageType::MsgRequestVote {
                        // Only record real votes.
                        self.election_elapsed = 0;
                        self.vote = m.get_from();
                    }
                } else {
                    self.log_vote_reject(&m);
                    let mut to_send =
                        new_message(m.get_from(), vote_resp_msg_type(m.get_msg_type()), None);
                    to_send.set_reject(true);
                    to_send.set_term(self.term);
                    self.send(to_send);
                }
            }
            _ => match self.state {
                StateRole::PreCandidate | StateRole::Candidate => self.step_candidate(m)?,
                StateRole::Follower => self.step_follower(m)?,
                StateRole::Leader => self.step_leader(m)?,
            },
        }

        Ok(())
    }

    fn log_vote_approve(&self, m: &Message) {
        info!(
            "{} [logterm: {}, index: {}, vote: {}] cast {:?} for {} [logterm: {}, index: {}] \
             at term {}",
            self.tag,
            self.raft_log.last_term(),
            self.raft_log.last_index(),
            self.vote,
            m.get_msg_type(),
            m.get_from(),
            m.get_log_term(),
            m.get_index(),
            self.term
        );
    }

    fn log_vote_reject(&self, m: &Message) {
        info!(
            "{} [logterm: {}, index: {}, vote: {}] rejected {:?} from {} [logterm: {}, index: \
             {}] at term {}",
            self.tag,
            self.raft_log.last_term(),
            self.raft_log.last_index(),
            self.vote,
            m.get_msg_type(),
            m.get_from(),
            m.get_log_term(),
            m.get_index(),
            self.term
        );
    }

    fn handle_append_response(
        &mut self,
        m: &Message,
        prs: &mut ProgressSet,
        old_paused: &mut bool,
        send_append: &mut bool,
        maybe_commit: &mut bool,
    ) {
        let pr = prs.get_mut(m.get_from()).unwrap();
        pr.recent_active = true;

        if m.get_reject() {
            debug!(
                "{} received msgAppend rejection(lastindex: {}) from {} for index {}",
                self.tag,
                m.get_reject_hint(),
                m.get_from(),
                m.get_index()
            );

            if pr.maybe_decr_to(m.get_index(), m.get_reject_hint()) {
                debug!(
                    "{} decreased progress of {} to [{:?}]",
                    self.tag,
                    m.get_from(),
                    pr
                );
                if pr.state == ProgressState::Replicate {
                    pr.become_probe();
                }
                *send_append = true;
            }
            return;
        }

        *old_paused = pr.is_paused();
        if !pr.maybe_update(m.get_index()) {
            return;
        }

        // Transfer leadership is in progress.
        if let Some(lead_transferee) = self.lead_transferee {
            let last_index = self.raft_log.last_index();
            if m.get_from() == lead_transferee && pr.matched == last_index {
                info!(
                    "{} sent MsgTimeoutNow to {} after received MsgAppResp",
                    self.tag,
                    m.get_from()
                );
                self.send_timeout_now(m.get_from());
            }
        }

        match pr.state {
            ProgressState::Probe => pr.become_replicate(),
            ProgressState::Snapshot => {
                if !pr.maybe_snapshot_abort() {
                    return;
                }
                debug!(
                    "{} snapshot aborted, resumed sending replication messages to {} \
                     [{:?}]",
                    self.tag,
                    m.get_from(),
                    pr
                );
                pr.become_probe();
            }
            ProgressState::Replicate => pr.ins.free_to(m.get_index()),
        }
        *maybe_commit = true;
    }

    fn handle_heartbeat_response(
        &mut self,
        m: &Message,
        prs: &mut ProgressSet,
        quorum: usize,
        send_append: &mut bool,
        more_to_send: &mut Option<Message>,
    ) {
        let pr = prs.get_mut(m.get_from()).unwrap();
        pr.recent_active = true;
        pr.resume();

        // free one slot for the full inflights window to allow progress.
        if pr.state == ProgressState::Replicate && pr.ins.full() {
            pr.ins.free_first_one();
        }
        if pr.matched < self.raft_log.last_index() {
            *send_append = true;
        }

        if self.read_only.option != ReadOnlyOption::Safe || m.get_context().is_empty() {
            return;
        }

        if self.read_only.recv_ack(m) < quorum {
            return;
        }

        let rss = self.read_only.advance(m);
        for rs in rss {
            let mut req = rs.req;
            if req.get_from() == INVALID_ID || req.get_from() == self.id {
                // from local member
                let rs = ReadState {
                    index: rs.index,
                    request_ctx: req.take_entries()[0].take_data(),
                };
                self.read_states.push(rs);
            } else {
                let mut to_send = Message::new();
                to_send.set_to(req.get_from());
                to_send.set_msg_type(MessageType::MsgReadIndexResp);
                to_send.set_index(rs.index);
                to_send.set_entries(req.take_entries());
                *more_to_send = Some(to_send);
            }
        }
    }

    fn handle_transfer_leader(&mut self, m: &Message, pr: &mut Progress) {
        if self.is_learner {
            debug!("{} is learner. Ignored transferring leadership", self.tag);
            return;
        }

        let lead_transferee = m.get_from();
        let last_lead_transferee = self.lead_transferee;
        if last_lead_transferee.is_some() {
            if last_lead_transferee.unwrap() == lead_transferee {
                info!(
                    "{} [term {}] transfer leadership to {} is in progress, ignores request \
                     to same node {}",
                    self.tag, self.term, lead_transferee, lead_transferee
                );
                return;
            }
            self.abort_leader_transfer();
            info!(
                "{} [term {}] abort previous transferring leadership to {}",
                self.tag,
                self.term,
                last_lead_transferee.unwrap()
            );
        }
        if lead_transferee == self.id {
            debug!(
                "{} is already leader. Ignored transferring leadership to self",
                self.tag
            );
            return;
        }
        // Transfer leadership to third party.
        info!(
            "{} [term {}] starts to transfer leadership to {}",
            self.tag, self.term, lead_transferee
        );
        // Transfer leadership should be finished in one electionTimeout
        // so reset r.electionElapsed.
        self.election_elapsed = 0;
        self.lead_transferee = Some(lead_transferee);
        if pr.matched == self.raft_log.last_index() {
            self.send_timeout_now(lead_transferee);
            info!(
                "{} sends MsgTimeoutNow to {} immediately as {} already has up-to-date log",
                self.tag, lead_transferee, lead_transferee
            );
        } else {
            self.send_append(lead_transferee, pr);
        }
    }

    fn handle_snapshot_status(&mut self, m: &Message, pr: &mut Progress) {
        if m.get_reject() {
            pr.snapshot_failure();
            pr.become_probe();
            debug!(
                "{} snapshot failed, resumed sending replication messages to {} [{:?}]",
                self.tag,
                m.get_from(),
                pr
            );
        } else {
            pr.become_probe();
            debug!(
                "{} snapshot succeeded, resumed sending replication messages to {} [{:?}]",
                self.tag,
                m.get_from(),
                pr
            );
        }
        // If snapshot finish, wait for the msgAppResp from the remote node before sending
        // out the next msgAppend.
        // If snapshot failure, wait for a heartbeat interval before next try
        pr.pause();
    }

    /// Check message's progress to decide which action should be taken.
    fn check_message_with_progress(
        &mut self,
        m: &mut Message,
        send_append: &mut bool,
        old_paused: &mut bool,
        maybe_commit: &mut bool,
        more_to_send: &mut Option<Message>,
    ) {
        if self.prs().get(m.get_from()).is_none() {
            debug!("{} no progress available for {}", self.tag, m.get_from());
            return;
        }

        let mut prs = self.take_prs();
        match m.get_msg_type() {
            MessageType::MsgAppendResponse => {
                self.handle_append_response(m, &mut prs, old_paused, send_append, maybe_commit);
            }
            MessageType::MsgHeartbeatResponse => {
                let quorum = quorum(prs.voters().len());
                self.handle_heartbeat_response(m, &mut prs, quorum, send_append, more_to_send);
            }
            MessageType::MsgSnapStatus => {
                let pr = prs.get_mut(m.get_from()).unwrap();
                if pr.state == ProgressState::Snapshot {
                    self.handle_snapshot_status(m, pr);
                }
            }
            MessageType::MsgUnreachable => {
                let pr = prs.get_mut(m.get_from()).unwrap();
                // During optimistic replication, if the remote becomes unreachable,
                // there is huge probability that a MsgAppend is lost.
                if pr.state == ProgressState::Replicate {
                    pr.become_probe();
                }
                debug!(
                    "{} failed to send message to {} because it is unreachable [{:?}]",
                    self.tag,
                    m.get_from(),
                    pr
                );
            }
            MessageType::MsgTransferLeader => {
                let pr = prs.get_mut(m.get_from()).unwrap();
                self.handle_transfer_leader(m, pr);
            }
            _ => {}
        }
        self.set_prs(prs);
    }

    fn step_leader(&mut self, mut m: Message) -> Result<()> {
        // These message types do not require any progress for m.From.
        match m.get_msg_type() {
            MessageType::MsgBeat => {
                self.bcast_heartbeat();
                return Ok(());
            }
            MessageType::MsgCheckQuorum => {
                if !self.check_quorum_active() {
                    warn!(
                        "{} stepped down to follower since quorum is not active",
                        self.tag
                    );
                    let term = self.term;
                    self.become_follower(term, INVALID_ID);
                }
                return Ok(());
            }
            MessageType::MsgPropose => {
                if m.get_entries().is_empty() {
                    panic!("{} stepped empty MsgProp", self.tag);
                }
                if !self.prs().voters().contains_key(&self.id) {
                    // If we are not currently a member of the range (i.e. this node
                    // was removed from the configuration while serving as leader),
                    // drop any new proposals.
                    return Err(Error::ProposalDropped);
                }
                if self.lead_transferee.is_some() {
                    debug!(
                        "{} [term {}] transfer leadership to {} is in progress; dropping \
                         proposal",
                        self.tag,
                        self.term,
                        self.lead_transferee.unwrap()
                    );
                    return Err(Error::ProposalDropped);
                }

                for (i, e) in m.mut_entries().iter_mut().enumerate() {
                    if e.get_entry_type() == EntryType::EntryConfChange {
                        if self.has_pending_conf() {
                            info!(
                                "propose conf {:?} ignored since pending unapplied \
                                 configuration [index {}, applied {}]",
                                e, self.pending_conf_index, self.raft_log.applied
                            );
                            *e = Entry::new();
                            e.set_entry_type(EntryType::EntryNormal);
                        } else {
                            self.pending_conf_index = self.raft_log.last_index() + i as u64 + 1;
                        }
                    }
                }
                self.append_entry(&mut m.mut_entries());
                self.bcast_append();
                return Ok(());
            }
            MessageType::MsgReadIndex => {
                if self.raft_log.term(self.raft_log.committed).unwrap_or(0) != self.term {
                    // Reject read only request when this leader has not committed any log entry
                    // in its term.
                    return Ok(());
                }

                if self.quorum() > 1 {
                    // thinking: use an interally defined context instead of the user given context.
                    // We can express this in terms of the term and index instead of
                    // a user-supplied value.
                    // This would allow multiple reads to piggyback on the same message.
                    match self.read_only.option {
                        ReadOnlyOption::Safe => {
                            let ctx = m.get_entries()[0].get_data().to_vec();
                            self.read_only.add_request(self.raft_log.committed, m);
                            self.bcast_heartbeat_with_ctx(Some(ctx));
                        }
                        ReadOnlyOption::LeaseBased => {
                            let mut read_index = INVALID_INDEX;
                            if self.check_quorum {
                                read_index = self.raft_log.committed
                            }
                            if m.get_from() == INVALID_ID || m.get_from() == self.id {
                                // from local member
                                let rs = ReadState {
                                    index: self.raft_log.committed,
                                    request_ctx: m.take_entries()[0].take_data(),
                                };
                                self.read_states.push(rs);
                            } else {
                                let mut to_send = Message::new();
                                to_send.set_to(m.get_from());
                                to_send.set_msg_type(MessageType::MsgReadIndexResp);
                                to_send.set_index(read_index);
                                to_send.set_entries(m.take_entries());
                                self.send(to_send);
                            }
                        }
                    }
                } else {
                    let rs = ReadState {
                        index: self.raft_log.committed,
                        request_ctx: m.take_entries()[0].take_data(),
                    };
                    self.read_states.push(rs);
                }
                return Ok(());
            }
            _ => {}
        }

        let mut send_append = false;
        let mut maybe_commit = false;
        let mut old_paused = false;
        let mut more_to_send = None;
        self.check_message_with_progress(
            &mut m,
            &mut send_append,
            &mut old_paused,
            &mut maybe_commit,
            &mut more_to_send,
        );
        if maybe_commit {
            if self.maybe_commit() {
                if self.should_bcast_commit() {
                    self.bcast_append();
                }
            } else if old_paused {
                // update() reset the wait state on this node. If we had delayed sending
                // an update before, send it now.
                send_append = true;
            }
        }

        if send_append {
            let from = m.get_from();
            let mut prs = self.take_prs();
            self.send_append(from, prs.get_mut(from).unwrap());
            self.set_prs(prs);
        }
        if let Some(to_send) = more_to_send {
            self.send(to_send)
        }

        Ok(())
    }

    // step_candidate is shared by state Candidate and PreCandidate; the difference is
    // whether they respond to MsgRequestVote or MsgRequestPreVote.
    fn step_candidate(&mut self, m: Message) -> Result<()> {
        match m.get_msg_type() {
            MessageType::MsgPropose => {
                info!(
                    "{} no leader at term {}; dropping proposal",
                    self.tag, self.term
                );
                return Err(Error::ProposalDropped);
            }
            MessageType::MsgAppend => {
                debug_assert_eq!(self.term, m.get_term());
                self.become_follower(m.get_term(), m.get_from());
                self.handle_append_entries(&m);
            }
            MessageType::MsgHeartbeat => {
                debug_assert_eq!(self.term, m.get_term());
                self.become_follower(m.get_term(), m.get_from());
                self.handle_heartbeat(m);
            }
            MessageType::MsgSnapshot => {
                debug_assert_eq!(self.term, m.get_term());
                self.become_follower(m.get_term(), m.get_from());
                self.handle_snapshot(m);
            }
            MessageType::MsgRequestPreVoteResponse | MessageType::MsgRequestVoteResponse => {
                // Only handle vote responses corresponding to our candidacy (while in
                // state Candidate, we may get stale MsgPreVoteResp messages in this term from
                // our pre-candidate state).
                if (self.state == StateRole::PreCandidate
                    && m.get_msg_type() != MessageType::MsgRequestPreVoteResponse)
                    || (self.state == StateRole::Candidate
                        && m.get_msg_type() != MessageType::MsgRequestVoteResponse)
                {
                    return Ok(());
                }

                let gr = self.poll(m.get_from(), m.get_msg_type(), !m.get_reject());
                info!(
                    "{} [quorum:{}] has received {} {:?} votes and {} vote rejections",
                    self.tag,
                    self.quorum(),
                    gr,
                    m.get_msg_type(),
                    self.votes.len() - gr
                );
                if self.quorum() == gr {
                    if self.state == StateRole::PreCandidate {
                        self.campaign(CAMPAIGN_ELECTION);
                    } else {
                        self.become_leader();
                        self.bcast_append();
                    }
                } else if self.quorum() == self.votes.len() - gr {
                    // pb.MsgPreVoteResp contains future term of pre-candidate
                    // m.term > self.term; reuse self.term
                    let term = self.term;
                    self.become_follower(term, INVALID_ID);
                }
            }
            MessageType::MsgTimeoutNow => debug!(
                "{} [term {} state {:?}] ignored MsgTimeoutNow from {}",
                self.tag,
                self.term,
                self.state,
                m.get_from()
            ),
            _ => {}
        }
        Ok(())
    }

    fn step_follower(&mut self, mut m: Message) -> Result<()> {
        match m.get_msg_type() {
            MessageType::MsgPropose => {
                if self.leader_id == INVALID_ID {
                    info!(
                        "{} no leader at term {}; dropping proposal",
                        self.tag, self.term
                    );
                    return Err(Error::ProposalDropped);
                }
                m.set_to(self.leader_id);
                self.send(m);
            }
            MessageType::MsgAppend => {
                self.election_elapsed = 0;
                self.leader_id = m.get_from();
                self.handle_append_entries(&m);
            }
            MessageType::MsgHeartbeat => {
                self.election_elapsed = 0;
                self.leader_id = m.get_from();
                self.handle_heartbeat(m);
            }
            MessageType::MsgSnapshot => {
                self.election_elapsed = 0;
                self.leader_id = m.get_from();
                self.handle_snapshot(m);
            }
            MessageType::MsgTransferLeader => {
                if self.leader_id == INVALID_ID {
                    info!(
                        "{} no leader at term {}; dropping leader transfer msg",
                        self.tag, self.term
                    );
                    return Ok(());
                }
                m.set_to(self.leader_id);
                self.send(m);
            }
            MessageType::MsgTimeoutNow => {
                if self.promotable() {
                    info!(
                        "{} [term {}] received MsgTimeoutNow from {} and starts an election to \
                         get leadership.",
                        self.tag,
                        self.term,
                        m.get_from()
                    );
                    // Leadership transfers never use pre-vote even if self.pre_vote is true; we
                    // know we are not recovering from a partition so there is no need for the
                    // extra round trip.
                    self.campaign(CAMPAIGN_TRANSFER);
                } else {
                    info!(
                        "{} received MsgTimeoutNow from {} but is not promotable",
                        self.tag,
                        m.get_from()
                    );
                }
            }
            MessageType::MsgReadIndex => {
                if self.leader_id == INVALID_ID {
                    info!(
                        "{} no leader at term {}; dropping index reading msg",
                        self.tag, self.term
                    );
                    return Ok(());
                }
                m.set_to(self.leader_id);
                self.send(m);
            }
            MessageType::MsgReadIndexResp => {
                if m.get_entries().len() != 1 {
                    error!(
                        "{} invalid format of MsgReadIndexResp from {}, entries count: {}",
                        self.tag,
                        m.get_from(),
                        m.get_entries().len()
                    );
                    return Ok(());
                }
                let rs = ReadState {
                    index: m.get_index(),
                    request_ctx: m.take_entries()[0].take_data(),
                };
                self.read_states.push(rs);
            }
            _ => {}
        }
        Ok(())
    }

    // TODO: revoke pub when there is a better way to test.
    /// For a given message, append the entries to the log.
    pub fn handle_append_entries(&mut self, m: &Message) {
        if m.get_index() < self.raft_log.committed {
            let mut to_send = Message::new();
            to_send.set_to(m.get_from());
            to_send.set_msg_type(MessageType::MsgAppendResponse);
            to_send.set_index(self.raft_log.committed);
            self.send(to_send);
            return;
        }
        let mut to_send = Message::new();
        to_send.set_to(m.get_from());
        to_send.set_msg_type(MessageType::MsgAppendResponse);
        match self.raft_log.maybe_append(
            m.get_index(),
            m.get_log_term(),
            m.get_commit(),
            m.get_entries(),
        ) {
            Some(mlast_index) => {
                to_send.set_index(mlast_index);
                self.send(to_send);
            }
            None => {
                debug!(
                    "{} [logterm: {}, index: {}] rejected msgApp [logterm: {}, index: {}] \
                     from {}",
                    self.tag,
                    self.raft_log.term(m.get_index()).unwrap_or(0),
                    m.get_index(),
                    m.get_log_term(),
                    m.get_index(),
                    m.get_from()
                );
                to_send.set_index(m.get_index());
                to_send.set_reject(true);
                to_send.set_reject_hint(self.raft_log.last_index());
                self.send(to_send);
            }
        }
    }

    // TODO: revoke pub when there is a better way to test.
    /// For a message, commit and send out heartbeat.
    pub fn handle_heartbeat(&mut self, mut m: Message) {
        self.raft_log.commit_to(m.get_commit());
        let mut to_send = Message::new();
        to_send.set_to(m.get_from());
        to_send.set_msg_type(MessageType::MsgHeartbeatResponse);
        to_send.set_context(m.take_context());
        self.send(to_send);
    }

    fn handle_snapshot(&mut self, mut m: Message) {
        let (sindex, sterm) = (
            m.get_snapshot().get_metadata().get_index(),
            m.get_snapshot().get_metadata().get_term(),
        );
        if self.restore(m.take_snapshot()) {
            info!(
                "{} [commit: {}] restored snapshot [index: {}, term: {}]",
                self.tag, self.raft_log.committed, sindex, sterm
            );
            let mut to_send = Message::new();
            to_send.set_to(m.get_from());
            to_send.set_msg_type(MessageType::MsgAppendResponse);
            to_send.set_index(self.raft_log.last_index());
            self.send(to_send);
        } else {
            info!(
                "{} [commit: {}] ignored snapshot [index: {}, term: {}]",
                self.tag, self.raft_log.committed, sindex, sterm
            );
            let mut to_send = Message::new();
            to_send.set_to(m.get_from());
            to_send.set_msg_type(MessageType::MsgAppendResponse);
            to_send.set_index(self.raft_log.committed);
            self.send(to_send);
        }
    }

    fn restore_raft(&mut self, snap: &Snapshot) -> Option<bool> {
        let meta = snap.get_metadata();
        if self.raft_log.match_term(meta.get_index(), meta.get_term()) {
            info!(
                "{} [commit: {}, lastindex: {}, lastterm: {}] fast-forwarded commit to \
                 snapshot [index: {}, term: {}]",
                self.tag,
                self.raft_log.committed,
                self.raft_log.last_index(),
                self.raft_log.last_term(),
                meta.get_index(),
                meta.get_term()
            );
            self.raft_log.commit_to(meta.get_index());
            return Some(false);
        }

        // Both of learners and voters are empty means the peer is created by ConfChange.
        if (!self.prs().voters().is_empty() || !self.prs().learners().is_empty())
            && !self.is_learner
        {
            for &id in meta.get_conf_state().get_learners() {
                if id == self.id {
                    error!(
                        "{} can't become learner when restores snapshot [index: {}, term: {}]",
                        self.tag,
                        meta.get_index(),
                        meta.get_term(),
                    );
                    return Some(false);
                }
            }
        }

        info!(
            "{} [commit: {}, lastindex: {}, lastterm: {}] starts to restore snapshot \
             [index: {}, term: {}]",
            self.tag,
            self.raft_log.committed,
            self.raft_log.last_index(),
            self.raft_log.last_term(),
            meta.get_index(),
            meta.get_term()
        );

        let nodes = meta.get_conf_state().get_nodes();
        let learners = meta.get_conf_state().get_learners();
        self.prs = Some(ProgressSet::new(nodes.len(), learners.len()));

        for &(is_learner, nodes) in &[(false, nodes), (true, learners)] {
            for &n in nodes {
                let next_index = self.raft_log.last_index() + 1;
                let mut matched = 0;
                if n == self.id {
                    matched = next_index - 1;
                    self.is_learner = is_learner;
                }
                self.set_progress(n, matched, next_index, is_learner);
                info!(
                    "{} restored progress of {} [{:?}]",
                    self.tag,
                    n,
                    self.prs().get(n)
                );
            }
        }
        None
    }

    /// Recovers the state machine from a snapshot. It restores the log and the
    /// configuration of state machine.
    pub fn restore(&mut self, snap: Snapshot) -> bool {
        if snap.get_metadata().get_index() < self.raft_log.committed {
            return false;
        }
        if let Some(b) = self.restore_raft(&snap) {
            return b;
        }

        self.raft_log.restore(snap);
        true
    }

    /// Check if there is any pending confchange.
    ///
    /// This method can be false positive.
    #[inline]
    pub fn has_pending_conf(&self) -> bool {
        self.pending_conf_index > self.raft_log.applied
    }

    /// Specifies if the commit should be broadcast.
    pub fn should_bcast_commit(&self) -> bool {
        !self.skip_bcast_commit || self.has_pending_conf()
    }

    /// Indicates whether state machine can be promoted to leader,
    /// which is true when its own id is in progress list.
    pub fn promotable(&self) -> bool {
        self.prs().voters().contains_key(&self.id)
    }

    fn add_voter_or_learner(&mut self, id: u64, is_learner: bool) {
        if self.prs().voters().contains_key(&id) {
            if is_learner {
                info!(
                    "{} ignored add learner: do not support changing {} from voter to learner",
                    self.tag, id
                );
            }
            // Ignore redundant add voter.
            return;
        } else if self.prs().learners().contains_key(&id) {
            if is_learner {
                // Ignore redundant add learner.
                return;
            }
            self.mut_prs().promote_learner(id);
            if id == self.id {
                self.is_learner = false;
            }
        } else {
            // New progress.
            let last_index = self.raft_log.last_index();
            self.set_progress(id, 0, last_index + 1, is_learner);
        }
        // When a node is first added/promoted, we should mark it as recently active.
        // Otherwise, check_quorum may cause us to step down if it is invoked
        // before the added node has a chance to commuicate with us.
        self.mut_prs().get_mut(id).unwrap().recent_active = true;
    }

    /// Adds a new node to the cluster.
    pub fn add_node(&mut self, id: u64) {
        self.add_voter_or_learner(id, false);
    }

    /// Adds a learner node.
    pub fn add_learner(&mut self, id: u64) {
        self.add_voter_or_learner(id, true);
    }

    /// Removes a node from the raft.
    pub fn remove_node(&mut self, id: u64) {
        self.mut_prs().remove(id);

        // do not try to commit or abort transferring if there are no nodes in the cluster.
        if self.prs().voters().is_empty() && self.prs().learners().is_empty() {
            return;
        }

        // The quorum size is now smaller, so see if any pending entries can
        // be committed.
        if self.maybe_commit() {
            self.bcast_append();
        }
        // If the removed node is the lead_transferee, then abort the leadership transferring.
        if self.state == StateRole::Leader && self.lead_transferee == Some(id) {
            self.abort_leader_transfer()
        }
    }

    /// Updates the progress of the learner or voter.
    pub fn set_progress(&mut self, id: u64, matched: u64, next_idx: u64, is_learner: bool) {
        let mut p = new_progress(next_idx, self.max_inflight);
        p.matched = matched;
        p.is_learner = is_learner;
        if is_learner {
            self.mut_prs().insert_learner(id, p);
        } else {
            self.mut_prs().insert_voter(id, p);
        }
    }

    /// Takes the progress set (destructively turns to `None`).
    pub fn take_prs(&mut self) -> ProgressSet {
        self.prs.take().unwrap()
    }

    /// Sets the progress set.
    pub fn set_prs(&mut self, prs: ProgressSet) {
        self.prs = Some(prs);
    }

    /// Returns a read-only reference to the progress set.
    pub fn prs(&self) -> &ProgressSet {
        self.prs.as_ref().unwrap()
    }

    /// Returns a mutable reference to the progress set.
    pub fn mut_prs(&mut self) -> &mut ProgressSet {
        self.prs.as_mut().unwrap()
    }

    // TODO: revoke pub when there is a better way to test.
    /// For a given hardstate, load the state into self.
    pub fn load_state(&mut self, hs: &HardState) {
        if hs.get_commit() < self.raft_log.committed || hs.get_commit() > self.raft_log.last_index()
        {
            panic!(
                "{} hs.commit {} is out of range [{}, {}]",
                self.tag,
                hs.get_commit(),
                self.raft_log.committed,
                self.raft_log.last_index()
            )
        }
        self.raft_log.committed = hs.get_commit();
        self.term = hs.get_term();
        self.vote = hs.get_vote();
    }

    /// `pass_election_timeout` returns true iff `election_elapsed` is greater
    /// than or equal to the randomized election timeout in
    /// [`election_timeout`, 2 * `election_timeout` - 1].
    pub fn pass_election_timeout(&self) -> bool {
        self.election_elapsed >= self.randomized_election_timeout
    }

    /// Regenerates and stores the election timeout.
    pub fn reset_randomized_election_timeout(&mut self) {
        let prev_timeout = self.randomized_election_timeout;
        let timeout =
            rand::thread_rng().gen_range(self.min_election_timeout, self.max_election_timeout);
        debug!(
            "{} reset election timeout {} -> {} at {}",
            self.tag, prev_timeout, timeout, self.election_elapsed
        );
        self.randomized_election_timeout = timeout;
    }

    // check_quorum_active returns true if the quorum is active from
    // the view of the local raft state machine. Otherwise, it returns
    // false.
    // check_quorum_active also resets all recent_active to false.
    // check_quorum_active can only called by leader.
    fn check_quorum_active(&mut self) -> bool {
        let self_id = self.id;
        let mut act = 0;
        for (&id, pr) in self.mut_prs().iter_mut() {
            if id == self_id {
                act += 1;
                continue;
            }
            if !pr.is_learner && pr.recent_active {
                act += 1;
            }
            pr.recent_active = false;
        }
        act >= self.quorum()
    }

    /// Issues a message to timeout immediately.
    pub fn send_timeout_now(&mut self, to: u64) {
        let msg = new_message(to, MessageType::MsgTimeoutNow, None);
        self.send(msg);
    }

    /// Stops the tranfer of a leader.
    pub fn abort_leader_transfer(&mut self) {
        self.lead_transferee = None;
    }
}<|MERGE_RESOLUTION|>--- conflicted
+++ resolved
@@ -758,14 +758,7 @@
         self.reset(term);
         self.leader_id = self.id;
         self.state = StateRole::Leader;
-<<<<<<< HEAD
-=======
-        let begin = self.raft_log.committed + 1;
-        let ents = self
-            .raft_log
-            .entries(begin, raft_log::NO_LIMIT)
-            .expect("unexpected error getting uncommitted entries");
->>>>>>> 5020b803
+
         // Conservatively set the pending_conf_index to the last index in the
         // log. There may or may not be a pending config change, but it's
         // safe to delay any future proposals until we commit all our
