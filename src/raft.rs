--- conflicted
+++ resolved
@@ -241,29 +241,10 @@
         c.validate()?;
         let raft_state = store.initial_state()?;
         let conf_state = &raft_state.conf_state;
-<<<<<<< HEAD
-        let raft_log = RaftLog::new(store, c.tag.clone());
-        let mut peers: &[u64] = &c.peers;
-        let mut learners: &[u64] = &c.learners;
-        if !conf_state.get_nodes().is_empty() || !conf_state.get_learners().is_empty() {
-            if !peers.is_empty() || !learners.is_empty() {
-                // TODO: the peers argument is always nil except in
-                // tests; the argument should be removed and these tests should be
-                // updated to specify their nodes through a snap
-                panic!(
-                    "{} cannot specify both new(peers/learners) and ConfState.(Nodes/Learners)",
-                    c.tag
-                )
-            }
-            peers = conf_state.get_nodes();
-            learners = conf_state.get_learners();
-        }
-        let imitators = conf_state.get_imitators();
-=======
         let peers = conf_state.get_nodes();
         let learners = conf_state.get_learners();
 
->>>>>>> 01a6df8c
+        let imitators = conf_state.get_imitators();
         let mut r = Raft {
             id: c.id,
             read_states: Default::default(),
@@ -686,7 +667,6 @@
         self.set_prs(prs);
     }
 
-<<<<<<< HEAD
 
     /// Sends RPC, with entries to given peers that are not up-to-date
     /// according to the progress recorded in r.prs().
@@ -697,7 +677,8 @@
             .filter(|&(id, _)| *id != self_id && ids.contains(id))
             .for_each(|(id, pr)| self.send_append(*id, pr));
         self.set_prs(prs);
-=======
+    }
+
     /// Broadcast heartbeats to all the followers.
     ///
     /// If it's not leader, nothing will happen.
@@ -705,7 +686,6 @@
         if self.state == StateRole::Leader {
             self.bcast_heartbeat();
         }
->>>>>>> 01a6df8c
     }
 
     /// Sends RPC, without entries to all the peers.
