// Copyright 2016 PingCAP, Inc.
//
// Licensed under the Apache License, Version 2.0 (the "License");
// you may not use this file except in compliance with the License.
// You may obtain a copy of the License at
//
//     http://www.apache.org/licenses/LICENSE-2.0
//
// Unless required by applicable law or agreed to in writing, software
// distributed under the License is distributed on an "AS IS" BASIS,
// See the License for the specific language governing permissions and
// limitations under the License.

// Copyright 2015 The etcd Authors
//
// Licensed under the Apache License, Version 2.0 (the "License");
// you may not use this file except in compliance with the License.
// You may obtain a copy of the License at
//
//     http://www.apache.org/licenses/LICENSE-2.0
//
// Unless required by applicable law or agreed to in writing, software
// distributed under the License is distributed on an "AS IS" BASIS,
// WITHOUT WARRANTIES OR CONDITIONS OF ANY KIND, either express or implied.
// See the License for the specific language governing permissions and
// limitations under the License.

use std::cmp;

use crate::eraftpb::{
    ConfChange, ConfChangeType, Entry, EntryType, HardState, Message, MessageType, Snapshot,
};
use hashbrown::{HashMap, HashSet};
use prost::Message as ProstMsg;
use rand::{self, Rng};

use super::errors::{Error, Result, StorageError};
use super::progress::progress_set::{CandidacyStatus, Configuration, ProgressSet};
use super::progress::{Progress, ProgressState};
use super::raft_log::RaftLog;
use super::read_only::{ReadOnly, ReadOnlyOption, ReadState};
use super::storage::Storage;
use super::Config;
use crate::util;

// CAMPAIGN_PRE_ELECTION represents the first phase of a normal election when
// Config.pre_vote is true.
const CAMPAIGN_PRE_ELECTION: &[u8] = b"CampaignPreElection";
// CAMPAIGN_ELECTION represents a normal (time-based) election (the second phase
// of the election when Config.pre_vote is true).
const CAMPAIGN_ELECTION: &[u8] = b"CampaignElection";
// CAMPAIGN_TRANSFER represents the type of leader transfer.
const CAMPAIGN_TRANSFER: &[u8] = b"CampaignTransfer";

/// The role of the node.
#[derive(Debug, PartialEq, Clone, Copy)]
pub enum StateRole {
    /// The node is a follower of the leader.
    Follower,
    /// The node could become a leader.
    Candidate,
    /// The node is a leader.
    Leader,
    /// The node could become a candidate, if `prevote` is enabled.
    PreCandidate,
}

impl Default for StateRole {
    fn default() -> StateRole {
        StateRole::Follower
    }
}

/// A constant represents invalid id of raft.
pub const INVALID_ID: u64 = 0;
/// A constant represents invalid index of raft log.
pub const INVALID_INDEX: u64 = 0;

/// SoftState provides state that is useful for logging and debugging.
/// The state is volatile and does not need to be persisted to the WAL.
#[derive(Default, PartialEq, Debug)]
pub struct SoftState {
    /// The potential leader of the cluster.
    pub leader_id: u64,
    /// The soft role this node may take.
    pub raft_state: StateRole,
}

/// A struct that represents the raft consensus itself. Stores details concerning the current
/// and possible state the system can take.
#[derive(Default, Getters)]
pub struct Raft<T: Storage> {
    /// The current election term.
    pub term: u64,

    /// Which peer this raft is voting for.
    pub vote: u64,

    /// The ID of this node.
    pub id: u64,

    /// The current read states.
    pub read_states: Vec<ReadState>,

    /// The persistent log.
    pub raft_log: RaftLog<T>,

    /// The maximum number of messages that can be inflight.
    pub max_inflight: usize,

    /// The maximum length (in bytes) of all the entries.
    pub max_msg_size: u64,

    prs: Option<ProgressSet>,

    /// The current role of this node.
    pub state: StateRole,

    /// Whether this is a learner node.
    ///
    /// Learners are not permitted to vote in elections, and are not counted for commit quorums.
    /// They do replicate data from the leader.
    pub is_learner: bool,

    /// The current votes for this node in an election.
    ///
    /// Reset when changing role.
    pub votes: HashMap<u64, bool>,

    /// The list of messages.
    pub msgs: Vec<Message>,

    /// The leader id
    pub leader_id: u64,

    /// ID of the leader transfer target when its value is not None.
    ///
    /// If this is Some(id), we follow the procedure defined in raft thesis 3.10.
    pub lead_transferee: Option<u64>,

    /// Only one conf change may be pending (in the log, but not yet
    /// applied) at a time. This is enforced via `pending_conf_index`, which
    /// is set to a value >= the log index of the latest pending
    /// configuration change (if any). Config changes are only allowed to
    /// be proposed if the leader's applied index is greater than this
    /// value.
    ///
    /// This value is conservatively set in cases where there may be a configuration change pending,
    /// but scanning the log is possibly expensive. This implies that the index stated here may not
    /// necessarily be a config change entry, and it may not be a `BeginMembershipChange` entry, even if
    /// we set this to one.
    pub pending_conf_index: u64,

    /// The last `BeginMembershipChange` entry. Once we make this change we exit the joint state.
    ///
    /// This is different than `pending_conf_index` since it is more specific, and also exact.
    /// While `pending_conf_index` is conservatively set at times to ensure safety in the
    /// one-by-one change method, in joint consensus based changes we track the state exactly. The
    /// index here **must** only be set when a `BeginMembershipChange` is present at that index.
    ///
    /// # Caveats
    ///
    /// It is important that whenever this is set that `pending_conf_index` is also set to the
    /// value if it is greater than the existing value.
    ///
    /// **Use `Raft::set_pending_membership_change()` to change this value.**
    #[get = "pub"]
    pending_membership_change: Option<ConfChange>,

    /// The queue of read-only requests.
    pub read_only: ReadOnly,

    /// Ticks since it reached last electionTimeout when it is leader or candidate.
    /// Number of ticks since it reached last electionTimeout or received a
    /// valid message from current leader when it is a follower.
    pub election_elapsed: usize,

    /// Number of ticks since it reached last heartbeatTimeout.
    /// only leader keeps heartbeatElapsed.
    heartbeat_elapsed: usize,

    /// Whether to check the quorum
    pub check_quorum: bool,

    /// Enable the prevote algorithm.
    ///
    /// This enables a pre-election vote round on Candidates prior to disrupting the cluster.
    ///
    /// Enable this if greater cluster stability is preferred over faster elections.
    pub pre_vote: bool,

    skip_bcast_commit: bool,
    batch_append: bool,

    heartbeat_timeout: usize,
    election_timeout: usize,

    // randomized_election_timeout is a random number between
    // [min_election_timeout, max_election_timeout - 1]. It gets reset
    // when raft changes its state to follower or candidate.
    randomized_election_timeout: usize,
    min_election_timeout: usize,
    max_election_timeout: usize,

    /// Tag is only used for logging
    tag: String,
}

trait AssertSend: Send {}

impl<T: Storage + Send> AssertSend for Raft<T> {}

fn new_message(to: u64, field_type: MessageType, from: Option<u64>) -> Message {
    let mut m = Message::default();
    m.set_to(to);
    if let Some(id) = from {
        m.set_from(id);
    }
    m.set_msg_type(field_type);
    m
}

/// Maps vote and pre_vote message types to their correspond responses.
pub fn vote_resp_msg_type(t: MessageType) -> MessageType {
    match t {
        MessageType::MsgRequestVote => MessageType::MsgRequestVoteResponse,
        MessageType::MsgRequestPreVote => MessageType::MsgRequestPreVoteResponse,
        _ => panic!("Not a vote message: {:?}", t),
    }
}

impl<T: Storage> Raft<T> {
    /// Creates a new raft for use on the node.
    #[allow(clippy::new_ret_no_self)]
    pub fn new(c: &Config, store: T) -> Result<Raft<T>> {
        c.validate()?;
        let raft_state = store.initial_state()?;
        let conf_state = &raft_state.conf_state;
        let peers = &conf_state.nodes;
        let learners = &conf_state.learners;

        let mut r = Raft {
            id: c.id,
            read_states: Default::default(),
            raft_log: RaftLog::new(store, c.tag.clone()),
            max_inflight: c.max_inflight_msgs,
            max_msg_size: c.max_size_per_msg,
            prs: Some(ProgressSet::with_capacity(peers.len(), learners.len())),
            state: StateRole::Follower,
            is_learner: false,
            check_quorum: c.check_quorum,
            pre_vote: c.pre_vote,
            read_only: ReadOnly::new(c.read_only_option),
            heartbeat_timeout: c.heartbeat_tick,
            election_timeout: c.election_tick,
            votes: Default::default(),
            msgs: Default::default(),
            leader_id: Default::default(),
            lead_transferee: None,
            term: Default::default(),
            election_elapsed: Default::default(),
            pending_conf_index: Default::default(),
            pending_membership_change: Default::default(),
            vote: Default::default(),
            heartbeat_elapsed: Default::default(),
            randomized_election_timeout: 0,
            min_election_timeout: c.min_election_tick(),
            max_election_timeout: c.max_election_tick(),
            skip_bcast_commit: c.skip_bcast_commit,
            tag: c.tag.to_owned(),
            batch_append: c.batch_append,
        };
        for p in peers {
            let pr = Progress::new(1, r.max_inflight);
            if let Err(e) = r.mut_prs().insert_voter(*p, pr) {
                panic!("{}", e);
            }
        }
        for p in learners {
            let pr = Progress::new(1, r.max_inflight);
            if let Err(e) = r.mut_prs().insert_learner(*p, pr) {
                panic!("{}", e);
            };
            if *p == r.id {
                r.is_learner = true;
            }
        }

        if raft_state.hard_state != HardState::default() {
            r.load_state(&raft_state.hard_state);
        }
        if c.applied > 0 {
            r.commit_apply(c.applied);
        }
        let term = r.term;
        r.become_follower(term, INVALID_ID);

        // Used to resume Joint Consensus Changes
        let pending_conf_state = raft_state.pending_conf_state();
        let pending_conf_state_start_index = raft_state.pending_conf_state_start_index();
        match (pending_conf_state, pending_conf_state_start_index) {
            (Some(state), Some(idx)) => {
                r.begin_membership_change(&ConfChange::from((*idx, state.clone())))?;
            }
            (None, None) => (),
            _ => unreachable!("Should never find pending_conf_change without an index."),
        };

        info!(
            "{} newRaft [peers: {:?}, term: {:?}, commit: {}, applied: {}, last_index: {}, \
             last_term: {}, pending_membership_change: {:?}]",
            r.tag,
            r.prs().voters().collect::<Vec<_>>(),
            r.term,
            r.raft_log.committed,
<<<<<<< HEAD
            r.raft_log.applied(),
=======
            r.raft_log.applied,
>>>>>>> f58f67d1
            r.raft_log.last_index(),
            r.raft_log.last_term(),
            r.pending_membership_change(),
        );
        Ok(r)
    }

    /// Grabs an immutable reference to the store.
    #[inline]
<<<<<<< HEAD
    pub fn store(&self) -> &T {
        self.raft_log.store()
=======
    pub fn get_store(&self) -> &T {
        &self.raft_log.store
>>>>>>> f58f67d1
    }

    /// Grabs a mutable reference to the store.
    #[inline]
    pub fn mut_store(&mut self) -> &mut T {
        &mut self.raft_log.store
    }

    /// Grabs a reference to the snapshot
    #[inline]
<<<<<<< HEAD
    pub fn snap(&self) -> Option<&Snapshot> {
        self.raft_log.unstable().snapshot.as_ref()
=======
    pub fn get_snap(&self) -> Option<&Snapshot> {
        self.raft_log.unstable.snapshot.as_ref()
>>>>>>> f58f67d1
    }

    /// Returns the number of pending read-only messages.
    #[inline]
    pub fn pending_read_count(&self) -> usize {
        self.read_only.pending_read_count()
    }

    /// Returns how many read states exist.
    #[inline]
    pub fn ready_read_count(&self) -> usize {
        self.read_states.len()
    }

    /// Returns a value representing the softstate at the time of calling.
    pub fn soft_state(&self) -> SoftState {
        SoftState {
            leader_id: self.leader_id,
            raft_state: self.state,
        }
    }

    /// Returns a value representing the hardstate at the time of calling.
    pub fn hard_state(&self) -> HardState {
        let mut hs = HardState::default();
        hs.set_term(self.term);
        hs.set_vote(self.vote);
        hs.set_commit(self.raft_log.committed);
        hs
    }

    /// Returns whether the current raft is in lease.
    pub fn in_lease(&self) -> bool {
        self.state == StateRole::Leader && self.check_quorum
    }

    /// For testing leader lease
    #[doc(hidden)]
    pub fn set_randomized_election_timeout(&mut self, t: usize) {
        assert!(self.min_election_timeout <= t && t < self.max_election_timeout);
        self.randomized_election_timeout = t;
    }

    /// Fetch the length of the election timeout.
    pub fn election_timeout(&self) -> usize {
        self.election_timeout
    }

    /// Fetch the length of the heartbeat timeout
    pub fn heartbeat_timeout(&self) -> usize {
        self.heartbeat_timeout
    }

    /// Fetch the number of ticks elapsed since last heartbeat.
    pub fn heartbeat_elapsed(&self) -> usize {
        self.heartbeat_elapsed
    }

    /// Return the length of the current randomized election timeout.
    pub fn randomized_election_timeout(&self) -> usize {
        self.randomized_election_timeout
    }

    /// Set whether skip broadcast empty commit messages at runtime.
    #[inline]
    pub fn skip_bcast_commit(&mut self, skip: bool) {
        self.skip_bcast_commit = skip;
    }

    /// Set when the peer began a joint consensus change.
    ///
    /// This will also set `pending_conf_index` if it is larger than the existing number.
    #[inline]
    fn set_pending_membership_change(&mut self, maybe_change: impl Into<Option<ConfChange>>) {
        let maybe_change = maybe_change.into();
        if let Some(ref change) = maybe_change {
            let index = change.start_index;
            assert!(self.pending_membership_change.is_none() || index == self.pending_conf_index);
            if index > self.pending_conf_index {
                self.pending_conf_index = index;
            }
        }
        self.pending_membership_change = maybe_change.clone();
    }

    /// Get the index which the pending membership change started at.
    ///
    /// > **Note:** This is an experimental feature.
    #[inline]
    pub fn began_membership_change_at(&self) -> Option<u64> {
        self.pending_membership_change
            .as_ref()
            .map(|c| c.start_index)
    }

    /// Set whether batch append msg at runtime.
    #[inline]
    pub fn set_batch_append(&mut self, batch_append: bool) {
        self.batch_append = batch_append;
    }

    // send persists state to stable storage and then sends to its mailbox.
    fn send(&mut self, mut m: Message) {
        debug!("Sending from {} to {}: {:?}", self.id, m.to, m);
        m.set_from(self.id);
        if m.msg_type() == MessageType::MsgRequestVote
            || m.msg_type() == MessageType::MsgRequestPreVote
            || m.msg_type() == MessageType::MsgRequestVoteResponse
            || m.msg_type() == MessageType::MsgRequestPreVoteResponse
        {
            if m.term == 0 {
                // All {pre-,}campaign messages need to have the term set when
                // sending.
                // - MsgVote: m.Term is the term the node is campaigning for,
                //   non-zero as we increment the term when campaigning.
                // - MsgVoteResp: m.Term is the new r.Term if the MsgVote was
                //   granted, non-zero for the same reason MsgVote is
                // - MsgPreVote: m.Term is the term the node will campaign,
                //   non-zero as we use m.Term to indicate the next term we'll be
                //   campaigning for
                // - MsgPreVoteResp: m.Term is the term received in the original
                //   MsgPreVote if the pre-vote was granted, non-zero for the
                //   same reasons MsgPreVote is
                panic!(
                    "{} term should be set when sending {:?}",
                    self.tag,
                    m.msg_type()
                );
            }
        } else {
            if m.term != 0 {
                panic!(
                    "{} term should not be set when sending {:?} (was {})",
                    self.tag,
                    m.msg_type(),
                    m.term
                );
            }
            // do not attach term to MsgPropose, MsgReadIndex
            // proposals are a way to forward to the leader and
            // should be treated as local message.
            // MsgReadIndex is also forwarded to leader.
            if m.msg_type() != MessageType::MsgPropose && m.msg_type() != MessageType::MsgReadIndex
            {
                m.set_term(self.term);
            }
        }
        self.msgs.push(m);
    }

    fn prepare_send_snapshot(&mut self, m: &mut Message, pr: &mut Progress, to: u64) -> bool {
        if !pr.recent_active {
            debug!(
                "{} ignore sending snapshot to {} since it is not recently active",
                self.tag, to
            );
            return false;
        }

        m.set_msg_type(MessageType::MsgSnapshot);
        let snapshot_r = self.raft_log.snapshot();
        if let Err(e) = snapshot_r {
            if e == Error::Store(StorageError::SnapshotTemporarilyUnavailable) {
                debug!(
                    "{} failed to send snapshot to {} because snapshot is temporarily \
                     unavailable",
                    self.tag, to
                );
                return false;
            }
            panic!("{} unexpected error: {:?}", self.tag, e);
        }
        let snapshot = snapshot_r.unwrap();
        if snapshot.get_metadata().index == 0 {
            panic!("{} need non-empty snapshot", self.tag);
        }
        let (sindex, sterm) = (snapshot.get_metadata().index, snapshot.get_metadata().term);
        m.set_snapshot(snapshot);
        debug!(
            "{} [firstindex: {}, commit: {}] sent snapshot[index: {}, term: {}] to {} \
             [{:?}]",
            self.tag,
            self.raft_log.first_index(),
            self.raft_log.committed,
            sindex,
            sterm,
            to,
            pr
        );
        pr.become_snapshot(sindex);
        debug!(
            "{} paused sending replication messages to {} [{:?}]",
            self.tag, to, pr
        );
        true
    }

    fn prepare_send_entries(
        &mut self,
        m: &mut Message,
        pr: &mut Progress,
        term: u64,
        ents: Vec<Entry>,
    ) {
        m.set_msg_type(MessageType::MsgAppend);
        m.set_index(pr.next_idx - 1);
        m.set_log_term(term);
        m.set_entries(ents);
        m.set_commit(self.raft_log.committed);
        if !m.entries.is_empty() {
            let last = m.entries.last().unwrap().index;
            pr.update_state(last);
        }
    }

    fn try_batching(&mut self, to: u64, pr: &mut Progress, ents: &mut Vec<Entry>) -> bool {
        // if MsgAppend for the receiver already exists, try_batching
        // will append the entries to the existing MsgAppend
        let mut is_batched = false;
        for msg in &mut self.msgs {
            if msg.msg_type() == MessageType::MsgAppend && msg.to == to {
                if !ents.is_empty() {
                    if !util::is_continuous_ents(msg, ents) {
                        return is_batched;
                    }
                    let mut batched_entries = msg.take_entries();
                    batched_entries.append(ents);
                    msg.set_entries(batched_entries);
                    let last_idx = msg.entries.last().unwrap().index;
                    pr.update_state(last_idx);
                }
                msg.set_commit(self.raft_log.committed);
                is_batched = true;
                break;
            }
        }
        is_batched
    }

    /// Sends RPC, with entries to the given peer.
    pub fn send_append(&mut self, to: u64, pr: &mut Progress) {
        if pr.is_paused() {
            trace!(
                "Skipping sending to {}, it's paused. Progress: {:?}",
                to,
                pr
            );
            return;
        }
        let term = self.raft_log.term(pr.next_idx - 1);
        let ents = self.raft_log.entries(pr.next_idx, self.max_msg_size);
        let mut m = Message::default();
        m.set_to(to);
        if term.is_err() || ents.is_err() {
            // send snapshot if we failed to get term or entries
            trace!(
                "{} Skipping sending to {}, term: {:?}, index: {}, ents: {:?}",
                self.tag,
                to,
                term,
                pr.next_idx,
                ents,
            );
            if !self.prepare_send_snapshot(&mut m, pr, to) {
                return;
            }
        } else {
            let mut ents = ents.unwrap();
            if self.batch_append {
                let batched = self.try_batching(to, pr, &mut ents);
                if batched {
                    return;
                }
            }
            let term = term.unwrap();
            self.prepare_send_entries(&mut m, pr, term, ents);
        }
        self.send(m);
    }

    // send_heartbeat sends an empty MsgAppend
    fn send_heartbeat(&mut self, to: u64, pr: &Progress, ctx: Option<Vec<u8>>) {
        // Attach the commit as min(to.matched, self.raft_log.committed).
        // When the leader sends out heartbeat message,
        // the receiver(follower) might not be matched with the leader
        // or it might not have all the committed entries.
        // The leader MUST NOT forward the follower's commit to
        // an unmatched index.
        let mut m = Message::default();
        m.set_to(to);
        m.set_msg_type(MessageType::MsgHeartbeat);
        let commit = cmp::min(pr.matched, self.raft_log.committed);
        m.set_commit(commit);
        if let Some(context) = ctx {
            m.set_context(context);
        }
        self.send(m);
    }

    /// Sends RPC, with entries to all peers that are not up-to-date
    /// according to the progress recorded in r.prs().
    pub fn bcast_append(&mut self) {
        let self_id = self.id;
        let mut prs = self.take_prs();
        prs.iter_mut()
            .filter(|&(id, _)| *id != self_id)
            .for_each(|(id, pr)| self.send_append(*id, pr));
        self.set_prs(prs);
    }

    /// Broadcast heartbeats to all the followers.
    ///
    /// If it's not leader, nothing will happen.
    pub fn ping(&mut self) {
        if self.state == StateRole::Leader {
            self.bcast_heartbeat();
        }
    }

    /// Sends RPC, without entries to all the peers.
    pub fn bcast_heartbeat(&mut self) {
        let ctx = self.read_only.last_pending_request_ctx();
        self.bcast_heartbeat_with_ctx(ctx)
    }

    #[cfg_attr(feature = "cargo-clippy", allow(clippy::needless_pass_by_value))]
    fn bcast_heartbeat_with_ctx(&mut self, ctx: Option<Vec<u8>>) {
        let self_id = self.id;
        let mut prs = self.take_prs();
        prs.iter_mut()
            .filter(|&(id, _)| *id != self_id)
            .for_each(|(id, pr)| self.send_heartbeat(*id, pr, ctx.clone()));
        self.set_prs(prs);
    }

    /// Attempts to advance the commit index. Returns true if the commit index
    /// changed (in which case the caller should call `r.bcast_append`).
    pub fn maybe_commit(&mut self) -> bool {
        let mci = self.prs().maximal_committed_index();
        self.raft_log.maybe_commit(mci, self.term)
    }

    /// Commit that the Raft peer has applied up to the given index.
    ///
    /// Registers the new applied index to the Raft log.
    ///
    /// # Hooks
    ///
    /// * Post: Checks to see if it's time to finalize a Joint Consensus state.
    pub fn commit_apply(&mut self, applied: u64) {
        #[allow(deprecated)]
        self.raft_log.applied_to(applied);

        // Check to see if we need to finalize a Joint Consensus state now.
        let start_index = self
            .pending_membership_change
            .as_ref()
            .map(|v| Some(v.start_index))
            .unwrap_or(None);

        if let Some(index) = start_index {
            // Invariant: We know that if we have committed past some index, we can also commit that index.
            if applied >= index && self.state == StateRole::Leader {
                // We must replicate the commit entry.
                self.append_finalize_conf_change_entry();
            }
        }
    }

    fn append_finalize_conf_change_entry(&mut self) {
        let mut conf_change = ConfChange::default();
        conf_change.set_change_type(ConfChangeType::FinalizeMembershipChange);
        let mut data = Vec::with_capacity(ProstMsg::encoded_len(&conf_change));
        conf_change.encode(&mut data).unwrap();
        let mut entry = Entry::default();
        entry.set_entry_type(EntryType::EntryConfChange);
        entry.set_data(data);
        // Index/Term set here.
        self.append_entry(&mut [entry]);
        self.bcast_append();
    }

    /// Resets the current node to a given term.
    pub fn reset(&mut self, term: u64) {
        if self.term != term {
            self.term = term;
            self.vote = INVALID_ID;
        }
        self.leader_id = INVALID_ID;
        self.reset_randomized_election_timeout();
        self.election_elapsed = 0;
        self.heartbeat_elapsed = 0;

        self.abort_leader_transfer();

        self.votes.clear();

        self.pending_conf_index = 0;
        self.read_only = ReadOnly::new(self.read_only.option);

        let last_index = self.raft_log.last_index();
        let self_id = self.id;
        for (&id, mut pr) in self.mut_prs().iter_mut() {
            pr.reset(last_index + 1);
            if id == self_id {
                pr.matched = last_index;
            }
        }
    }

    /// Appends a slice of entries to the log. The entries are updated to match
    /// the current index and term.
    pub fn append_entry(&mut self, es: &mut [Entry]) {
        let mut li = self.raft_log.last_index();
        for (i, e) in es.iter_mut().enumerate() {
            e.set_term(self.term);
            e.set_index(li + 1 + i as u64);
        }
        // use latest "last" index after truncate/append
        li = self.raft_log.append(es);

        let self_id = self.id;
        self.mut_prs().get_mut(self_id).unwrap().maybe_update(li);

        // Regardless of maybe_commit's return, our caller will call bcastAppend.
        self.maybe_commit();
    }

    /// Returns true to indicate that there will probably be some readiness need to be handled.
    pub fn tick(&mut self) -> bool {
        match self.state {
            StateRole::Follower | StateRole::PreCandidate | StateRole::Candidate => {
                self.tick_election()
            }
            StateRole::Leader => self.tick_heartbeat(),
        }
    }

    // TODO: revoke pub when there is a better way to test.
    /// Run by followers and candidates after self.election_timeout.
    ///
    /// Returns true to indicate that there will probably be some readiness need to be handled.
    pub fn tick_election(&mut self) -> bool {
        self.election_elapsed += 1;
        if !self.pass_election_timeout() || !self.promotable() {
            return false;
        }

        self.election_elapsed = 0;
        let m = new_message(INVALID_ID, MessageType::MsgHup, Some(self.id));
        let _ = self.step(m);
        true
    }

    // tick_heartbeat is run by leaders to send a MsgBeat after self.heartbeat_timeout.
    // Returns true to indicate that there will probably be some readiness need to be handled.
    fn tick_heartbeat(&mut self) -> bool {
        self.heartbeat_elapsed += 1;
        self.election_elapsed += 1;

        let mut has_ready = false;
        if self.election_elapsed >= self.election_timeout {
            self.election_elapsed = 0;
            if self.check_quorum {
                let m = new_message(INVALID_ID, MessageType::MsgCheckQuorum, Some(self.id));
                has_ready = true;
                let _ = self.step(m);
            }
            if self.state == StateRole::Leader && self.lead_transferee.is_some() {
                self.abort_leader_transfer()
            }
        }

        if self.state != StateRole::Leader {
            return has_ready;
        }

        if self.heartbeat_elapsed >= self.heartbeat_timeout {
            self.heartbeat_elapsed = 0;
            has_ready = true;
            let m = new_message(INVALID_ID, MessageType::MsgBeat, Some(self.id));
            let _ = self.step(m);
        }
        has_ready
    }

    /// Converts this node to a follower.
    pub fn become_follower(&mut self, term: u64, leader_id: u64) {
        self.reset(term);
        self.leader_id = leader_id;
        self.state = StateRole::Follower;
        info!("{} became follower at term {}", self.tag, self.term);
    }

    // TODO: revoke pub when there is a better way to test.
    /// Converts this node to a candidate
    ///
    /// # Panics
    ///
    /// Panics if a leader already exists.
    pub fn become_candidate(&mut self) {
        assert_ne!(
            self.state,
            StateRole::Leader,
            "invalid transition [leader -> candidate]"
        );
        let term = self.term + 1;
        self.reset(term);
        let id = self.id;
        self.vote = id;
        self.state = StateRole::Candidate;
        info!("{} became candidate at term {}", self.tag, self.term);
    }

    /// Converts this node to a pre-candidate
    ///
    /// # Panics
    ///
    /// Panics if a leader already exists.
    pub fn become_pre_candidate(&mut self) {
        assert_ne!(
            self.state,
            StateRole::Leader,
            "invalid transition [leader -> pre-candidate]"
        );
        // Becoming a pre-candidate changes our state.
        // but doesn't change anything else. In particular it does not increase
        // self.term or change self.vote.
        self.state = StateRole::PreCandidate;
        self.votes = HashMap::default();
        // If a network partition happens, and leader is in minority partition,
        // it will step down, and become follower without notifying others.
        self.leader_id = INVALID_ID;
        info!("{} became pre-candidate at term {}", self.tag, self.term);
    }

    // TODO: revoke pub when there is a better way to test.
    /// Makes this raft the leader.
    ///
    /// # Panics
    ///
    /// Panics if this is a follower node.
    pub fn become_leader(&mut self) {
        trace!("ENTER become_leader");
        assert_ne!(
            self.state,
            StateRole::Follower,
            "invalid transition [follower -> leader]"
        );
        let term = self.term;
        self.reset(term);
        self.leader_id = self.id;
        self.state = StateRole::Leader;

        // Followers enter replicate mode when they've been successfully probed
        // (perhaps after having received a snapshot as a result). The leader is
        // trivially in this state. Note that r.reset() has initialized this
        // progress with the last index already.
        let id = self.id;
        self.mut_prs().get_mut(id).unwrap().become_replicate();

        // Conservatively set the pending_conf_index to the last index in the
        // log. There may or may not be a pending config change, but it's
        // safe to delay any future proposals until we commit all our
        // pending log entries, and scanning the entire tail of the log
        // could be expensive.
        self.pending_conf_index = self.raft_log.last_index();

        self.append_entry(&mut [Entry::default()]);

        // In most cases, we append only a new entry marked with an index and term.
        // In the specific case of a node recovering while in the middle of a membership change,
        // and the finalization entry may have been lost, we must also append that, since it
        // would be overwritten by the term change.
        let change_start_index = self
            .pending_membership_change
            .as_ref()
            .map(|v| Some(v.start_index))
            .unwrap_or(None);
        if let Some(index) = change_start_index {
            trace!(
                "Checking if we need to finalize again..., began: {}, applied: {}, committed: {}",
                index,
                self.raft_log.applied,
                self.raft_log.committed
            );
            if index <= self.raft_log.committed {
                self.append_finalize_conf_change_entry();
            }
        }

        info!("{} became leader at term {}", self.tag, self.term);
        trace!("EXIT become_leader");
    }

    fn num_pending_conf(&self, ents: &[Entry]) -> usize {
        ents.iter()
            .filter(|e| e.entry_type() == EntryType::EntryConfChange)
            .count()
    }

    /// Campaign to attempt to become a leader.
    ///
    /// If prevote is enabled, this is handled as well.
    pub fn campaign(&mut self, campaign_type: &[u8]) {
        let (vote_msg, term) = if campaign_type == CAMPAIGN_PRE_ELECTION {
            self.become_pre_candidate();
            // Pre-vote RPCs are sent for next term before we've incremented self.term.
            (MessageType::MsgRequestPreVote, self.term + 1)
        } else {
            self.become_candidate();
            (MessageType::MsgRequestVote, self.term)
        };
        let self_id = self.id;
        let acceptance = true;
        info!(
            "{} received {:?} from {} at term {}",
            self.id, vote_msg, self_id, self.term
        );
        self.register_vote(self_id, acceptance);
        if let CandidacyStatus::Elected = self.prs().candidacy_status(&self.votes) {
            // We won the election after voting for ourselves (which must mean that
            // this is a single-node cluster). Advance to the next state.
            if campaign_type == CAMPAIGN_PRE_ELECTION {
                self.campaign(CAMPAIGN_ELECTION);
            } else {
                self.become_leader();
            }
            return;
        }

        // Only send vote request to voters.
        let prs = self.take_prs();
        prs.voter_ids()
            .iter()
            .filter(|&id| *id != self_id)
            .for_each(|&id| {
                info!(
                    "{} [logterm: {}, index: {}] sent {:?} request to {} at term {}",
                    self.tag,
                    self.raft_log.last_term(),
                    self.raft_log.last_index(),
                    vote_msg,
                    id,
                    self.term
                );
                let mut m = new_message(id, vote_msg, None);
                m.set_term(term);
                m.set_index(self.raft_log.last_index());
                m.set_log_term(self.raft_log.last_term());
                if campaign_type == CAMPAIGN_TRANSFER {
                    m.set_context(campaign_type.to_vec());
                }
                self.send(m);
            });
        self.set_prs(prs);
    }

    /// Sets the vote of `id` to `vote`.
    fn register_vote(&mut self, id: u64, vote: bool) {
        self.votes.entry(id).or_insert(vote);
    }

    /// Steps the raft along via a message. This should be called everytime your raft receives a
    /// message from a peer.
    pub fn step(&mut self, m: Message) -> Result<()> {
        // Handle the message term, which may result in our stepping down to a follower.
        if m.term == 0 {
            // local message
        } else if m.term > self.term {
            if m.msg_type() == MessageType::MsgRequestVote
                || m.msg_type() == MessageType::MsgRequestPreVote
            {
                let force = m.context == CAMPAIGN_TRANSFER;
                let in_lease = self.check_quorum
                    && self.leader_id != INVALID_ID
                    && self.election_elapsed < self.election_timeout;
                if !force && in_lease {
                    // if a server receives RequestVote request within the minimum election
                    // timeout of hearing from a current leader, it does not update its term
                    // or grant its vote
                    //
                    // This is included in the 3rd concern for Joint Consensus, where if another
                    // peer is removed from the cluster it may try to hold elections and disrupt
                    // stability.
                    info!(
                        "{} [logterm: {}, index: {}, vote: {}] ignored {:?} vote from \
                         {} [logterm: {}, index: {}] at term {}: lease is not expired \
                         (remaining ticks: {})",
                        self.tag,
                        self.raft_log.last_term(),
                        self.raft_log.last_index(),
                        self.vote,
                        m.msg_type(),
                        m.from,
                        m.log_term,
                        m.index,
                        self.term,
                        self.election_timeout - self.election_elapsed
                    );

                    return Ok(());
                }
            }

            if m.msg_type() == MessageType::MsgRequestPreVote
                || (m.msg_type() == MessageType::MsgRequestPreVoteResponse && !m.reject)
            {
                // For a pre-vote request:
                // Never change our term in response to a pre-vote request.
                //
                // For a pre-vote response with pre-vote granted:
                // We send pre-vote requests with a term in our future. If the
                // pre-vote is granted, we will increment our term when we get a
                // quorum. If it is not, the term comes from the node that
                // rejected our vote so we should become a follower at the new
                // term.
            } else {
                info!(
                    "{} [term: {}] received a {:?} message with higher term from {} [term: {}]",
                    self.tag,
                    self.term,
                    m.msg_type(),
                    m.from,
                    m.term
                );
                if m.msg_type() == MessageType::MsgAppend
                    || m.msg_type() == MessageType::MsgHeartbeat
                    || m.msg_type() == MessageType::MsgSnapshot
                {
                    self.become_follower(m.term, m.from);
                } else {
                    self.become_follower(m.term, INVALID_ID);
                }
            }
        } else if m.term < self.term {
            if (self.check_quorum || self.pre_vote)
                && (m.msg_type() == MessageType::MsgHeartbeat
                    || m.msg_type() == MessageType::MsgAppend)
            {
                // We have received messages from a leader at a lower term. It is possible
                // that these messages were simply delayed in the network, but this could
                // also mean that this node has advanced its term number during a network
                // partition, and it is now unable to either win an election or to rejoin
                // the majority on the old term. If checkQuorum is false, this will be
                // handled by incrementing term numbers in response to MsgVote with a higher
                // term, but if checkQuorum is true we may not advance the term on MsgVote and
                // must generate other messages to advance the term. The net result of these
                // two features is to minimize the disruption caused by nodes that have been
                // removed from the cluster's configuration: a removed node will send MsgVotes
                // which will be ignored, but it will not receive MsgApp or MsgHeartbeat, so it
                // will not create disruptive term increases, by notifying leader of this node's
                // activeness.
                // The above comments also true for Pre-Vote
                //
                // When follower gets isolated, it soon starts an election ending
                // up with a higher term than leader, although it won't receive enough
                // votes to win the election. When it regains connectivity, this response
                // with "pb.MsgAppResp" of higher term would force leader to step down.
                // However, this disruption is inevitable to free this stuck node with
                // fresh election. This can be prevented with Pre-Vote phase.
                let to_send = new_message(m.from, MessageType::MsgAppendResponse, None);
                self.send(to_send);
            } else if m.msg_type() == MessageType::MsgRequestPreVote {
                // Before pre_vote enable, there may be a recieving candidate with higher term,
                // but less log. After update to pre_vote, the cluster may deadlock if
                // we drop messages with a lower term.
                info!(
                    "{} [log_term: {}, index: {}, vote: {}] rejected {:?} from {} [log_term: {}, index: {}] at term {}",
                    self.id,
                    self.raft_log.last_term(),
                    self.raft_log.last_index(),
                    self.vote,
                    m.msg_type(),
                    m.from,
                    m.log_term,
                    m.index,
                    self.term,
                );

                let mut to_send = new_message(m.from, MessageType::MsgRequestPreVoteResponse, None);
                to_send.set_term(self.term);
                to_send.set_reject(true);
                self.send(to_send);
            } else {
                // ignore other cases
                info!(
                    "{} [term: {}] ignored a {:?} message with lower term from {} [term: {}]",
                    self.tag,
                    self.term,
                    m.msg_type(),
                    m.from,
                    m.term
                );
            }
            return Ok(());
        }

        #[cfg(feature = "failpoint")]
        fail_point!("before_step");

        match m.get_msg_type() {
            MessageType::MsgHup => self.hup(false),
            MessageType::MsgRequestVote | MessageType::MsgRequestPreVote => {
                debug_assert!(m.log_term != 0, "{:?} log term can't be 0", m);

                // We can vote if this is a repeat of a vote we've already cast...
                let can_vote = (self.vote == m.from) ||
                    // ...we haven't voted and we don't think there's a leader yet in this term...
                    (self.vote == INVALID_ID && self.leader_id == INVALID_ID) ||
                    // ...or this is a PreVote for a future term...
                    (m.msg_type == MessageType::MsgRequestPreVote as i32 && m.term > self.term);
                // ...and we believe the candidate is up to date.
                if can_vote && self.raft_log.is_up_to_date(m.index, m.log_term) {
                    // When responding to Msg{Pre,}Vote messages we include the term
                    // from the message, not the local term. To see why consider the
                    // case where a single node was previously partitioned away and
                    // it's local term is now of date. If we include the local term
                    // (recall that for pre-votes we don't update the local term), the
                    // (pre-)campaigning node on the other end will proceed to ignore
                    // the message (it ignores all out of date messages).
                    // The term in the original message and current local term are the
                    // same in the case of regular votes, but different for pre-votes.
                    self.log_vote_approve(&m);
                    let mut to_send = new_message(m.from, vote_resp_msg_type(m.msg_type()), None);
                    to_send.set_reject(false);
                    to_send.set_term(m.term);
                    self.send(to_send);
                    if m.msg_type() == MessageType::MsgRequestVote {
                        // Only record real votes.
                        self.election_elapsed = 0;
                        self.vote = m.from;
                    }
                } else {
                    self.log_vote_reject(&m);
                    let mut to_send = new_message(m.from, vote_resp_msg_type(m.msg_type()), None);
                    to_send.set_reject(true);
                    to_send.set_term(self.term);
                    self.send(to_send);
                }
            }
            _ => match self.state {
                StateRole::PreCandidate | StateRole::Candidate => self.step_candidate(m)?,
                StateRole::Follower => self.step_follower(m)?,
                StateRole::Leader => self.step_leader(m)?,
            },
        }
        Ok(())
    }

    fn hup(&mut self, transfer_leader: bool) {
        if self.state == StateRole::Leader {
            debug!("{} ignoring MsgHup because already leader", self.tag);
            return;
        }

        // If there is a pending snapshot, its index will be returned by
        // `maybe_first_index`. Note that snapshot updates configuration
        // already, so as long as pending entries don't contain conf change
        // it's safe to start campaign.
        let first_index = match self.raft_log.unstable.maybe_first_index() {
            Some(idx) => idx,
            None => self.raft_log.applied + 1,
        };

        let ents = self
            .raft_log
            .slice(first_index, self.raft_log.committed + 1, None)
            .unwrap_or_else(|e| {
                panic!(
                    "{} unexpected error getting unapplied entries [{}, {}): {:?}",
                    self.tag,
                    first_index,
                    self.raft_log.committed + 1,
                    e
                );
            });
        let n = self.num_pending_conf(&ents);
        if n != 0 {
            warn!(
                "{} cannot campaign at term {} since there are still {} pending \
                 configuration changes to apply",
                self.tag, self.term, n
            );
            return;
        }
        info!(
            "{} is starting a new election at term {}",
            self.tag, self.term
        );
        if transfer_leader {
            self.campaign(CAMPAIGN_TRANSFER);
        } else if self.pre_vote {
            self.campaign(CAMPAIGN_PRE_ELECTION);
        } else {
            self.campaign(CAMPAIGN_ELECTION);
        }
    }

    /// Apply a `BeginMembershipChange` variant `ConfChange`.
    ///
    /// > **Note:** This is an experimental feature.
    ///
    /// When a Raft node applies this variant of a configuration change it will adopt a joint
    /// configuration state until the membership change is finalized.
    ///
    /// During this time the `Raft` will have two, possibly overlapping, cooperating quorums for
    /// both elections and log replication.
    ///
    /// # Errors
    ///
    /// * `ConfChange.change_type` is not `BeginMembershipChange`
    /// * `ConfChange.configuration` does not exist.
    /// * `ConfChange.start_index` does not exist. It **must** equal the index of the
    ///   corresponding entry.
    #[inline(always)]
    pub fn begin_membership_change(&mut self, conf_change: &ConfChange) -> Result<()> {
        if conf_change.change_type() != ConfChangeType::BeginMembershipChange {
            return Err(Error::ViolatesContract(format!(
                "{:?} != BeginMembershipChange",
                conf_change.change_type
            )));
        }
        let configuration = if conf_change.has_configuration() {
            conf_change.get_configuration().clone()
        } else {
            return Err(Error::ViolatesContract(
                "!ConfChange::has_configuration()".into(),
            ));
        };
        if conf_change.start_index == 0 {
            return Err(Error::ViolatesContract(
                "!ConfChange::has_start_index()".into(),
            ));
        };

        self.set_pending_membership_change(conf_change.clone());
        let pr = Progress::new(self.raft_log.last_index() + 1, self.max_inflight);
        self.mut_prs().begin_membership_change(configuration, pr)?;
        Ok(())
    }

    /// Apply a `FinalizeMembershipChange` variant `ConfChange`.
    ///
    /// > **Note:** This is an experimental feature.
    ///
    /// When a Raft node applies this variant of a configuration change it will finalize the
    /// transition begun by [`begin_membership_change`].
    ///
    /// Once this is called the Raft will no longer have two, possibly overlapping, cooperating
    /// qourums.
    ///
    /// # Errors
    ///
    /// * This Raft is not in a configuration change via `begin_membership_change`.
    /// * `ConfChange.change_type` is not a `FinalizeMembershipChange`.
    /// * `ConfChange.configuration` value should not exist.
    /// * `ConfChange.start_index` value should not exist.
    #[inline(always)]
    pub fn finalize_membership_change(&mut self, conf_change: &ConfChange) -> Result<()> {
        if conf_change.change_type() != ConfChangeType::FinalizeMembershipChange {
            return Err(Error::ViolatesContract(format!(
                "{:?} != BeginMembershipChange",
                conf_change.change_type
            )));
        }
        if conf_change.has_configuration() {
            return Err(Error::ViolatesContract(
                "ConfChange::has_configuration()".into(),
            ));
        };
        let leader_in_new_set = self
            .prs()
            .next_configuration()
            .as_ref()
            .map(|config| config.contains(self.leader_id))
            .ok_or_else(|| Error::NoPendingMembershipChange)?;

        // Joint Consensus, in the Raft paper, states the leader should step down and become a
        // follower if it is removed during a transition.
        if !leader_in_new_set {
            let last_term = self.raft_log.last_term();
            if self.state == StateRole::Leader {
                self.become_follower(last_term, INVALID_ID);
            } else {
                // It's no longer safe to lookup the ID in the ProgressSet, remove it.
                self.leader_id = INVALID_ID;
            }
        }

        self.mut_prs().finalize_membership_change()?;
        // Ensure we reset this on *any* node, since the leader might have failed
        // and we don't want to finalize twice.
        self.set_pending_membership_change(None);
        Ok(())
    }

    fn log_vote_approve(&self, m: &Message) {
        info!(
            "{} [logterm: {}, index: {}, vote: {}] cast {:?} for {} [logterm: {}, index: {}] \
             at term {}",
            self.tag,
            self.raft_log.last_term(),
            self.raft_log.last_index(),
            self.vote,
            m.msg_type(),
            m.from,
            m.log_term,
            m.index,
            self.term
        );
    }

    fn log_vote_reject(&self, m: &Message) {
        info!(
            "{} [logterm: {}, index: {}, vote: {}] rejected {:?} from {} [logterm: {}, index: \
             {}] at term {}",
            self.tag,
            self.raft_log.last_term(),
            self.raft_log.last_index(),
            self.vote,
            m.msg_type(),
            m.from,
            m.log_term,
            m.index,
            self.term
        );
    }

    fn handle_append_response(
        &mut self,
        m: &Message,
        prs: &mut ProgressSet,
        old_paused: &mut bool,
        send_append: &mut bool,
        maybe_commit: &mut bool,
    ) {
        let pr = prs.get_mut(m.from).unwrap();
        pr.recent_active = true;

        if m.reject {
            debug!(
                "{} received msgAppend rejection(lastindex: {}) from {} for index {}",
                self.tag, m.reject_hint, m.from, m.index
            );

            if pr.maybe_decr_to(m.index, m.reject_hint) {
                debug!(
                    "{} decreased progress of {} to [{:?}]",
                    self.tag, m.from, pr
                );
                if pr.state == ProgressState::Replicate {
                    pr.become_probe();
                }
                *send_append = true;
            }
            return;
        }

        *old_paused = pr.is_paused();
        if !pr.maybe_update(m.index) {
            return;
        }

        // Transfer leadership is in progress.
        if let Some(lead_transferee) = self.lead_transferee {
            let last_index = self.raft_log.last_index();
            if m.from == lead_transferee && pr.matched == last_index {
                info!(
                    "{} sent MsgTimeoutNow to {} after received MsgAppResp",
                    self.tag, m.from
                );
                self.send_timeout_now(m.from);
            }
        }

        match pr.state {
            ProgressState::Probe => pr.become_replicate(),
            ProgressState::Snapshot => {
                if !pr.maybe_snapshot_abort() {
                    return;
                }
                debug!(
                    "{} snapshot aborted, resumed sending replication messages to {} \
                     [{:?}]",
                    self.tag, m.from, pr
                );
                pr.become_probe();
            }
            ProgressState::Replicate => pr.ins.free_to(m.index),
        }
        *maybe_commit = true;
    }

    fn handle_heartbeat_response(
        &mut self,
        m: &Message,
        prs: &mut ProgressSet,
        send_append: &mut bool,
        more_to_send: &mut Vec<Message>,
    ) {
        // Update the node. Drop the value explicitly since we'll check the qourum after.
        {
            let pr = prs.get_mut(m.from).unwrap();
            pr.recent_active = true;
            pr.resume();

            // free one slot for the full inflights window to allow progress.
            if pr.state == ProgressState::Replicate && pr.ins.full() {
                pr.ins.free_first_one();
            }
            if pr.matched < self.raft_log.last_index() {
                *send_append = true;
            }

            if self.read_only.option != ReadOnlyOption::Safe || m.context.is_empty() {
                return;
            }
        }

        if !prs.has_quorum(&self.read_only.recv_ack(m)) {
            return;
        }

        let rss = self.read_only.advance(m);
        for rs in rss {
            let mut req = rs.req;
            if req.from == INVALID_ID || req.from == self.id {
                // from local member
                let rs = ReadState {
                    index: rs.index,
                    request_ctx: req.take_entries()[0].take_data(),
                };
                self.read_states.push(rs);
            } else {
                let mut to_send = Message::default();
                to_send.set_to(req.from);
                to_send.set_msg_type(MessageType::MsgReadIndexResp);
                to_send.set_index(rs.index);
                to_send.set_entries(req.take_entries());
                more_to_send.push(to_send);
            }
        }
    }

    fn handle_transfer_leader(&mut self, m: &Message, prs: &mut ProgressSet) {
        let from = m.from;
        if prs.learner_ids().contains(&from) {
            debug!("{} is learner. Ignored transferring leadership", from);
            return;
        }
        let lead_transferee = from;
        let last_lead_transferee = self.lead_transferee;
        if last_lead_transferee.is_some() {
            if last_lead_transferee.unwrap() == lead_transferee {
                info!(
                    "{} [term {}] transfer leadership to {} is in progress, ignores request \
                     to same node {}",
                    self.tag, self.term, lead_transferee, lead_transferee
                );
                return;
            }
            self.abort_leader_transfer();
            info!(
                "{} [term {}] abort previous transferring leadership to {}",
                self.tag,
                self.term,
                last_lead_transferee.unwrap()
            );
        }
        if lead_transferee == self.id {
            debug!(
                "{} is already leader. Ignored transferring leadership to self",
                self.tag
            );
            return;
        }
        // Transfer leadership to third party.
        info!(
            "{} [term {}] starts to transfer leadership to {}",
            self.tag, self.term, lead_transferee
        );
        // Transfer leadership should be finished in one electionTimeout
        // so reset r.electionElapsed.
        self.election_elapsed = 0;
        self.lead_transferee = Some(lead_transferee);
        let pr = prs.get_mut(from).unwrap();
        if pr.matched == self.raft_log.last_index() {
            self.send_timeout_now(lead_transferee);
            info!(
                "{} sends MsgTimeoutNow to {} immediately as {} already has up-to-date log",
                self.tag, lead_transferee, lead_transferee
            );
        } else {
            self.send_append(lead_transferee, pr);
        }
    }

    fn handle_snapshot_status(&mut self, m: &Message, pr: &mut Progress) {
        if m.reject {
            pr.snapshot_failure();
            pr.become_probe();
            debug!(
                "{} snapshot failed, resumed sending replication messages to {} [{:?}]",
                self.tag, m.from, pr
            );
        } else {
            pr.become_probe();
            debug!(
                "{} snapshot succeeded, resumed sending replication messages to {} [{:?}]",
                self.tag, m.from, pr
            );
        }
        // If snapshot finish, wait for the msgAppResp from the remote node before sending
        // out the next msgAppend.
        // If snapshot failure, wait for a heartbeat interval before next try
        pr.pause();
    }

    /// Check message's progress to decide which action should be taken.
    fn check_message_with_progress(
        &mut self,
        m: &mut Message,
        send_append: &mut bool,
        old_paused: &mut bool,
        maybe_commit: &mut bool,
        more_to_send: &mut Vec<Message>,
    ) {
        if self.prs().get(m.from).is_none() {
            debug!("{} no progress available for {}", self.tag, m.from);
            return;
        }

        let mut prs = self.take_prs();
        match m.msg_type() {
            MessageType::MsgAppendResponse => {
                self.handle_append_response(m, &mut prs, old_paused, send_append, maybe_commit);
            }
            MessageType::MsgHeartbeatResponse => {
                self.handle_heartbeat_response(m, &mut prs, send_append, more_to_send);
            }
            MessageType::MsgSnapStatus => {
                let pr = prs.get_mut(m.from).unwrap();
                if pr.state == ProgressState::Snapshot {
                    self.handle_snapshot_status(m, pr);
                }
            }
            MessageType::MsgUnreachable => {
                let pr = prs.get_mut(m.from).unwrap();
                // During optimistic replication, if the remote becomes unreachable,
                // there is huge probability that a MsgAppend is lost.
                if pr.state == ProgressState::Replicate {
                    pr.become_probe();
                }
                debug!(
                    "{} failed to send message to {} because it is unreachable [{:?}]",
                    self.tag, m.from, pr
                );
            }
            MessageType::MsgTransferLeader => {
                self.handle_transfer_leader(m, &mut prs);
            }
            _ => {}
        }
        self.set_prs(prs);
    }

    fn step_leader(&mut self, mut m: Message) -> Result<()> {
        // These message types do not require any progress for m.From.
        match m.msg_type() {
            MessageType::MsgBeat => {
                self.bcast_heartbeat();
                return Ok(());
            }
            MessageType::MsgCheckQuorum => {
                if !self.check_quorum_active() {
                    warn!(
                        "{} stepped down to follower since quorum is not active",
                        self.tag
                    );
                    let term = self.term;
                    self.become_follower(term, INVALID_ID);
                }
                return Ok(());
            }
            MessageType::MsgPropose => {
                if m.entries.is_empty() {
                    panic!("{} stepped empty MsgProp", self.tag);
                }
                if !self.prs().voter_ids().contains(&self.id) {
                    // If we are not currently a member of the range (i.e. this node
                    // was removed from the configuration while serving as leader),
                    // drop any new proposals.
                    return Err(Error::ProposalDropped);
                }
                if self.lead_transferee.is_some() {
                    debug!(
                        "{} [term {}] transfer leadership to {} is in progress; dropping \
                         proposal",
                        self.tag,
                        self.term,
                        self.lead_transferee.unwrap()
                    );
                    return Err(Error::ProposalDropped);
                }

                for (i, e) in m.mut_entries().iter_mut().enumerate() {
                    if e.entry_type() == EntryType::EntryConfChange {
                        if self.has_pending_conf() {
                            info!(
                                "propose conf {:?} ignored since pending unapplied \
                                 configuration [index {}, applied {}]",
                                e, self.pending_conf_index, self.raft_log.applied
                            );
                            *e = Entry::default();
                            e.set_entry_type(EntryType::EntryNormal);
                        } else {
                            self.pending_conf_index = self.raft_log.last_index() + i as u64 + 1;
                        }
                    }
                }
                self.append_entry(&mut m.mut_entries());
                self.bcast_append();
                return Ok(());
            }
            MessageType::MsgReadIndex => {
                if self.raft_log.term(self.raft_log.committed).unwrap_or(0) != self.term {
                    // Reject read only request when this leader has not committed any log entry
                    // in its term.
                    return Ok(());
                }

                let mut self_set = HashSet::default();
                self_set.insert(self.id);
                if !self.prs().has_quorum(&self_set) {
                    // thinking: use an interally defined context instead of the user given context.
                    // We can express this in terms of the term and index instead of
                    // a user-supplied value.
                    // This would allow multiple reads to piggyback on the same message.
                    match self.read_only.option {
                        ReadOnlyOption::Safe => {
                            let ctx = m.entries[0].data.to_vec();
                            self.read_only.add_request(self.raft_log.committed, m);
                            self.bcast_heartbeat_with_ctx(Some(ctx));
                        }
                        ReadOnlyOption::LeaseBased => {
                            let read_index = self.raft_log.committed;
                            if m.from == INVALID_ID || m.from == self.id {
                                // from local member
                                let rs = ReadState {
                                    index: read_index,
                                    request_ctx: m.take_entries()[0].take_data(),
                                };
                                self.read_states.push(rs);
                            } else {
                                let mut to_send = Message::default();
                                to_send.set_to(m.from);
                                to_send.set_msg_type(MessageType::MsgReadIndexResp);
                                to_send.set_index(read_index);
                                to_send.set_entries(m.take_entries());
                                self.send(to_send);
                            }
                        }
                    }
                } else {
                    // there is only one voting member (the leader) in the cluster
                    if m.from == INVALID_ID || m.from == self.id {
                        // from leader itself
                        let rs = ReadState {
                            index: self.raft_log.committed,
                            request_ctx: m.take_entries()[0].take_data(),
                        };
                        self.read_states.push(rs);
                    } else {
                        // from learner member
                        let mut to_send = Message::default();
                        to_send.set_to(m.from);
                        to_send.set_msg_type(MessageType::MsgReadIndexResp);
                        to_send.set_index(self.raft_log.committed);
                        to_send.set_entries(m.take_entries());
                        self.send(to_send);
                    }
                }
                return Ok(());
            }
            _ => {}
        }

        let mut send_append = false;
        let mut maybe_commit = false;
        let mut old_paused = false;
        let mut more_to_send = vec![];
        self.check_message_with_progress(
            &mut m,
            &mut send_append,
            &mut old_paused,
            &mut maybe_commit,
            &mut more_to_send,
        );
        if maybe_commit {
            if self.maybe_commit() {
                if self.should_bcast_commit() {
                    self.bcast_append();
                }
            } else if old_paused {
                // update() reset the wait state on this node. If we had delayed sending
                // an update before, send it now.
                send_append = true;
            }
        }

        if send_append {
            let from = m.from;
            let mut prs = self.take_prs();
            self.send_append(from, prs.get_mut(from).unwrap());
            self.set_prs(prs);
        }
        if !more_to_send.is_empty() {
            for to_send in more_to_send.drain(..) {
                self.send(to_send);
            }
        }

        Ok(())
    }

    // step_candidate is shared by state Candidate and PreCandidate; the difference is
    // whether they respond to MsgRequestVote or MsgRequestPreVote.
    fn step_candidate(&mut self, m: Message) -> Result<()> {
        match m.msg_type() {
            MessageType::MsgPropose => {
                info!(
                    "{} no leader at term {}; dropping proposal",
                    self.tag, self.term
                );
                return Err(Error::ProposalDropped);
            }
            MessageType::MsgAppend => {
                debug_assert_eq!(self.term, m.term);
                self.become_follower(m.term, m.from);
                self.handle_append_entries(&m);
            }
            MessageType::MsgHeartbeat => {
                debug_assert_eq!(self.term, m.term);
                self.become_follower(m.term, m.from);
                self.handle_heartbeat(m);
            }
            MessageType::MsgSnapshot => {
                debug_assert_eq!(self.term, m.term);
                self.become_follower(m.term, m.from);
                self.handle_snapshot(m);
            }
            MessageType::MsgRequestPreVoteResponse | MessageType::MsgRequestVoteResponse => {
                // Only handle vote responses corresponding to our candidacy (while in
                // state Candidate, we may get stale MsgPreVoteResp messages in this term from
                // our pre-candidate state).
                if (self.state == StateRole::PreCandidate
                    && m.msg_type() != MessageType::MsgRequestPreVoteResponse)
                    || (self.state == StateRole::Candidate
                        && m.msg_type() != MessageType::MsgRequestVoteResponse)
                {
                    return Ok(());
                }

                let acceptance = !m.reject;
                let msg_type = m.msg_type();
                let from_id = m.from;
                info!(
                    "{} received {:?}{} from {} at term {}",
                    self.id,
                    msg_type,
                    if !acceptance { " rejection" } else { "" },
                    from_id,
                    self.term
                );
                self.register_vote(from_id, acceptance);
                match self.prs().candidacy_status(&self.votes) {
                    CandidacyStatus::Elected => {
                        if self.state == StateRole::PreCandidate {
                            self.campaign(CAMPAIGN_ELECTION);
                        } else {
                            self.become_leader();
                            self.bcast_append();
                        }
                    }
                    CandidacyStatus::Ineligible => {
                        // pb.MsgPreVoteResp contains future term of pre-candidate
                        // m.term > self.term; reuse self.term
                        let term = self.term;
                        self.become_follower(term, INVALID_ID);
                    }
                    CandidacyStatus::Eligible => (),
                };
            }
            MessageType::MsgTimeoutNow => debug!(
                "{} [term {} state {:?}] ignored MsgTimeoutNow from {}",
                self.tag, self.term, self.state, m.from
            ),
            _ => {}
        }
        Ok(())
    }

    fn step_follower(&mut self, mut m: Message) -> Result<()> {
        match m.msg_type() {
            MessageType::MsgPropose => {
                if self.leader_id == INVALID_ID {
                    info!(
                        "{} no leader at term {}; dropping proposal",
                        self.tag, self.term
                    );
                    return Err(Error::ProposalDropped);
                }
                m.set_to(self.leader_id);
                self.send(m);
            }
            MessageType::MsgAppend => {
                self.election_elapsed = 0;
                self.leader_id = m.from;
                self.handle_append_entries(&m);
            }
            MessageType::MsgHeartbeat => {
                self.election_elapsed = 0;
                self.leader_id = m.from;
                self.handle_heartbeat(m);
            }
            MessageType::MsgSnapshot => {
                self.election_elapsed = 0;
                self.leader_id = m.from;
                self.handle_snapshot(m);
            }
            MessageType::MsgTransferLeader => {
                if self.leader_id == INVALID_ID {
                    info!(
                        "{} no leader at term {}; dropping leader transfer msg",
                        self.tag, self.term
                    );
                    return Ok(());
                }
                m.set_to(self.leader_id);
                self.send(m);
            }
            MessageType::MsgTimeoutNow => {
                if self.promotable() {
                    info!(
                        "{} [term {}] received MsgTimeoutNow from {} and starts an election to \
                         get leadership.",
                        self.tag, self.term, m.from
                    );
                    // Leadership transfers never use pre-vote even if self.pre_vote is true; we
                    // know we are not recovering from a partition so there is no need for the
                    // extra round trip.
                    self.hup(true);
                } else {
                    info!(
                        "{} received MsgTimeoutNow from {} but is not promotable",
                        self.tag, m.from
                    );
                }
            }
            MessageType::MsgReadIndex => {
                if self.leader_id == INVALID_ID {
                    info!(
                        "{} no leader at term {}; dropping index reading msg",
                        self.tag, self.term
                    );
                    return Ok(());
                }
                m.set_to(self.leader_id);
                self.send(m);
            }
            MessageType::MsgReadIndexResp => {
                if m.entries.len() != 1 {
                    error!(
                        "{} invalid format of MsgReadIndexResp from {}, entries count: {}",
                        self.tag,
                        m.from,
                        m.entries.len()
                    );
                    return Ok(());
                }
                let rs = ReadState {
                    index: m.index,
                    request_ctx: m.take_entries()[0].take_data(),
                };
                self.read_states.push(rs);
            }
            _ => {}
        }
        Ok(())
    }

    // TODO: revoke pub when there is a better way to test.
    /// For a given message, append the entries to the log.
    pub fn handle_append_entries(&mut self, m: &Message) {
        if m.index < self.raft_log.committed {
            debug!("{} Got message with lower index than committed.", self.tag);
            let mut to_send = Message::default();
            to_send.set_to(m.from);
            to_send.set_msg_type(MessageType::MsgAppendResponse);
            to_send.set_index(self.raft_log.committed);
            self.send(to_send);
            return;
        }
        debug_assert!(m.log_term != 0, "{:?} log term can't be 0", m);

        let mut to_send = Message::default();
        to_send.set_to(m.from);
        to_send.set_msg_type(MessageType::MsgAppendResponse);
        match self
            .raft_log
            .maybe_append(m.index, m.log_term, m.commit, &m.entries)
        {
            Some(mlast_index) => {
                to_send.set_index(mlast_index);
                self.send(to_send);
            }
            None => {
                debug!(
                    "{} [logterm: {:?}, index: {}] rejected msgApp [logterm: {}, index: {}] \
                     from {}",
                    self.tag,
                    self.raft_log.term(m.index),
                    m.index,
                    m.log_term,
                    m.index,
                    m.from
                );
                to_send.set_index(m.index);
                to_send.set_reject(true);
                to_send.set_reject_hint(self.raft_log.last_index());
                self.send(to_send);
            }
        }
    }

    // TODO: revoke pub when there is a better way to test.
    /// For a message, commit and send out heartbeat.
    pub fn handle_heartbeat(&mut self, mut m: Message) {
        self.raft_log.commit_to(m.commit);
        let mut to_send = Message::default();
        to_send.set_to(m.from);
        to_send.set_msg_type(MessageType::MsgHeartbeatResponse);
        to_send.set_context(m.take_context());
        self.send(to_send);
    }

    fn handle_snapshot(&mut self, mut m: Message) {
        debug_assert!(m.term != 0, "{:?} term can't be 0", m);
        let metadata = m.get_snapshot().get_metadata();
        let (sindex, sterm) = (metadata.index, metadata.term);
        if self.restore(m.take_snapshot()) {
            info!(
                "{} [commit: {}, term: {}] restored snapshot [index: {}, term: {}]",
                self.tag, self.term, self.raft_log.committed, sindex, sterm
            );
            let mut to_send = Message::default();
            to_send.set_to(m.from);
            to_send.set_msg_type(MessageType::MsgAppendResponse);
            to_send.set_index(self.raft_log.last_index());
            self.send(to_send);
        } else {
            info!(
                "{} [commit: {}] ignored snapshot [index: {}, term: {}]",
                self.tag, self.raft_log.committed, sindex, sterm
            );
            let mut to_send = Message::default();
            to_send.set_to(m.from);
            to_send.set_msg_type(MessageType::MsgAppendResponse);
            to_send.set_index(self.raft_log.committed);
            self.send(to_send);
        }
    }

    fn restore_raft(&mut self, snap: &Snapshot) -> Option<bool> {
        let meta = snap.get_metadata();
        if self.raft_log.match_term(meta.index, meta.term) {
            info!(
                "{} [commit: {}, lastindex: {}, lastterm: {}] fast-forwarded commit to \
                 snapshot [index: {}, term: {}]",
                self.tag,
                self.raft_log.committed,
                self.raft_log.last_index(),
                self.raft_log.last_term(),
                meta.index,
                meta.term
            );
            self.raft_log.commit_to(meta.index);
            return Some(false);
        }

        // Both of learners and voters are empty means the peer is created by ConfChange.
        if self.prs().iter().len() != 0 && !self.is_learner {
            for &id in &meta.get_conf_state().learners {
                if id == self.id {
                    error!(
                        "{} can't become learner when restores snapshot [index: {}, term: {}]",
                        self.tag, meta.index, meta.term,
                    );
                    return Some(false);
                }
            }
        }

        info!(
            "{} [commit: {}, lastindex: {}, lastterm: {}] starts to restore snapshot \
             [index: {}, term: {}]",
            self.tag,
            self.raft_log.committed,
            self.raft_log.last_index(),
            self.raft_log.last_term(),
            meta.index,
            meta.term
        );

        let next_idx = self.raft_log.last_index() + 1;
        let mut prs = ProgressSet::restore_snapmeta(meta, next_idx, self.max_inflight);
        prs.get_mut(self.id).unwrap().matched = next_idx - 1;
        if self.is_learner && prs.configuration().voters().contains(&self.id) {
            self.is_learner = false;
        }
        self.prs = Some(prs);
        if meta.pending_membership_change_index > 0 {
            let cs = meta.get_pending_membership_change().clone();
            let mut conf_change = ConfChange::default();
            conf_change.set_change_type(ConfChangeType::BeginMembershipChange);
            conf_change.set_configuration(cs);
            conf_change.set_start_index(meta.pending_membership_change_index);
            self.pending_membership_change = Some(conf_change);
        }
        None
    }

    /// Recovers the state machine from a snapshot. It restores the log and the
    /// configuration of state machine.
    pub fn restore(&mut self, snap: Snapshot) -> bool {
        if snap.get_metadata().index < self.raft_log.committed {
            return false;
        }
        if let Some(b) = self.restore_raft(&snap) {
            return b;
        }

        self.raft_log.restore(snap);
        true
    }

    /// Check if there is any pending confchange.
    ///
    /// This method can be false positive.
    #[inline]
    pub fn has_pending_conf(&self) -> bool {
        self.pending_conf_index > self.raft_log.applied || self.pending_membership_change.is_some()
    }

    /// Specifies if the commit should be broadcast.
    pub fn should_bcast_commit(&self) -> bool {
        !self.skip_bcast_commit || self.has_pending_conf()
    }

    /// Indicates whether state machine can be promoted to leader,
    /// which is true when its own id is in progress list.
    pub fn promotable(&self) -> bool {
        self.prs().voter_ids().contains(&self.id)
    }

    /// Propose that the peer group change its active set to a new set.
    ///
    /// > **Note:** This is an experimental feature.
    ///
    /// ```rust
    /// use raft::{Raft, Config, storage::MemStorage, eraftpb::ConfState};
    /// use raft::raw_node::RawNode;
    /// let config = Config {
    ///     id: 1,
    ///     ..Default::default()
    /// };
    /// let store = MemStorage::new_with_conf_state((vec![1], vec![]));
    /// let mut node = RawNode::new(&config, store).unwrap();
    /// let mut raft = node.raft;
    /// raft.become_candidate();
    /// raft.become_leader(); // It must be a leader!
    ///
    /// let mut conf = ConfState::default();
    /// conf.set_nodes(vec![1,2,3]);
    /// conf.set_learners(vec![4]);
    /// if let Err(e) = raft.propose_membership_change(conf) {
    ///     panic!("{}", e);
    /// }
    /// ```
    ///
    /// # Errors
    ///
    /// * This Peer is not leader.
    /// * `voters` and `learners` are not mutually exclusive.
    /// * `voters` is empty.
    pub fn propose_membership_change(&mut self, config: impl Into<Configuration>) -> Result<()> {
        if self.state != StateRole::Leader {
            return Err(Error::InvalidState(self.state));
        }
        let config = config.into();
        config.valid()?;
        debug!(
            "Replicating SetNodes with voters ({:?}), learners ({:?}).",
            config.voters(),
            config.learners()
        );
        let destination_index = self.raft_log.last_index() + 1;
        // Prep a configuration change to append.
        let mut conf_change = ConfChange::default();
        conf_change.set_change_type(ConfChangeType::BeginMembershipChange);
        conf_change.set_configuration(config.into());
        conf_change.set_start_index(destination_index);
        let mut data = Vec::with_capacity(ProstMsg::encoded_len(&conf_change));
        conf_change.encode(&mut data).unwrap();
        let mut entry = Entry::default();
        entry.set_entry_type(EntryType::EntryConfChange);
        entry.set_data(data);
        let mut message = Message::default();
        message.set_msg_type(MessageType::MsgPropose);
        message.set_from(self.id);
        message.set_index(destination_index);
        message.set_entries(vec![entry]);
        // `append_entry` sets term, index for us.
        self.step(message)?;
        Ok(())
    }

    /// # Errors
    ///
    /// * `id` is already a voter.
    /// * `id` is already a learner.
    /// * There is a pending membership change. (See `is_in_membership_change()`)
    fn add_voter_or_learner(&mut self, id: u64, learner: bool) -> Result<()> {
        debug!(
            "Adding node (learner: {}) with ID {} to peers.",
            learner, id
        );

        let result = if learner {
            let progress = Progress::new(self.raft_log.last_index() + 1, self.max_inflight);
            self.mut_prs().insert_learner(id, progress)
        } else if self.prs().learner_ids().contains(&id) {
            self.mut_prs().promote_learner(id)
        } else {
            let progress = Progress::new(self.raft_log.last_index() + 1, self.max_inflight);
            self.mut_prs().insert_voter(id, progress)
        };

        if let Err(e) = result {
            error!("{}", e);
            return Err(e);
        }
        if self.id == id {
            self.is_learner = learner
        };
        // When a node is first added/promoted, we should mark it as recently active.
        // Otherwise, check_quorum may cause us to step down if it is invoked
        // before the added node has a chance to commuicate with us.
        self.mut_prs().get_mut(id).unwrap().recent_active = true;
        result
    }

    /// Adds a new node to the cluster.
    ///
    /// # Errors
    ///
    /// * `id` is already a voter.
    /// * `id` is already a learner.
    /// * There is a pending membership change. (See `is_in_membership_change()`)
    pub fn add_node(&mut self, id: u64) -> Result<()> {
        self.add_voter_or_learner(id, false)
    }

    /// Adds a learner node.
    ///
    /// # Errors
    ///
    /// * `id` is already a voter.
    /// * `id` is already a learner.
    /// * There is a pending membership change. (See `is_in_membership_change()`)
    pub fn add_learner(&mut self, id: u64) -> Result<()> {
        self.add_voter_or_learner(id, true)
    }

    /// Removes a node from the raft.
    ///
    /// # Errors
    ///
    /// * `id` is not a voter or learner.
    /// * There is a pending membership change. (See `is_in_membership_change()`)
    pub fn remove_node(&mut self, id: u64) -> Result<()> {
        self.mut_prs().remove(id)?;

        // do not try to commit or abort transferring if there are no nodes in the cluster.
        if self.prs().voter_ids().is_empty() && self.prs().learner_ids().is_empty() {
            return Ok(());
        }

        // The quorum size is now smaller, so see if any pending entries can
        // be committed.
        if self.maybe_commit() {
            self.bcast_append();
        }
        // If the removed node is the lead_transferee, then abort the leadership transferring.
        if self.state == StateRole::Leader && self.lead_transferee == Some(id) {
            self.abort_leader_transfer();
        }

        Ok(())
    }

    /// Updates the progress of the learner or voter.
    pub fn set_progress(&mut self, id: u64, matched: u64, next_idx: u64, is_learner: bool) {
        let mut p = Progress::new(next_idx, self.max_inflight);
        p.matched = matched;
        if is_learner {
            if let Err(e) = self.mut_prs().insert_learner(id, p) {
                panic!("{}", e);
            }
        } else if let Err(e) = self.mut_prs().insert_voter(id, p) {
            panic!("{}", e);
        }
    }

    /// Takes the progress set (destructively turns to `None`).
    pub fn take_prs(&mut self) -> ProgressSet {
        self.prs.take().unwrap()
    }

    /// Sets the progress set.
    pub fn set_prs(&mut self, prs: ProgressSet) {
        self.prs = Some(prs);
    }

    /// Returns a read-only reference to the progress set.
    pub fn prs(&self) -> &ProgressSet {
        self.prs.as_ref().unwrap()
    }

    /// Returns a mutable reference to the progress set.
    pub fn mut_prs(&mut self) -> &mut ProgressSet {
        self.prs.as_mut().unwrap()
    }

    // TODO: revoke pub when there is a better way to test.
    /// For a given hardstate, load the state into self.
    pub fn load_state(&mut self, hs: &HardState) {
        if hs.commit < self.raft_log.committed || hs.commit > self.raft_log.last_index() {
            panic!(
                "{} hs.commit {} is out of range [{}, {}]",
                self.tag,
                hs.commit,
                self.raft_log.committed,
                self.raft_log.last_index()
            )
        }
        self.raft_log.committed = hs.commit;
        self.term = hs.term;
        self.vote = hs.vote;
    }

    /// `pass_election_timeout` returns true iff `election_elapsed` is greater
    /// than or equal to the randomized election timeout in
    /// [`election_timeout`, 2 * `election_timeout` - 1].
    pub fn pass_election_timeout(&self) -> bool {
        self.election_elapsed >= self.randomized_election_timeout
    }

    /// Regenerates and stores the election timeout.
    pub fn reset_randomized_election_timeout(&mut self) {
        let prev_timeout = self.randomized_election_timeout;
        let timeout =
            rand::thread_rng().gen_range(self.min_election_timeout, self.max_election_timeout);
        debug!(
            "{} reset election timeout {} -> {} at {}",
            self.tag, prev_timeout, timeout, self.election_elapsed
        );
        self.randomized_election_timeout = timeout;
    }

    // check_quorum_active returns true if the quorum is active from
    // the view of the local raft state machine. Otherwise, it returns
    // false.
    // check_quorum_active also resets all recent_active to false.
    // check_quorum_active can only called by leader.
    fn check_quorum_active(&mut self) -> bool {
        let self_id = self.id;
        self.mut_prs().quorum_recently_active(self_id)
    }

    /// Issues a message to timeout immediately.
    pub fn send_timeout_now(&mut self, to: u64) {
        let msg = new_message(to, MessageType::MsgTimeoutNow, None);
        self.send(msg);
    }

    /// Stops the tranfer of a leader.
    pub fn abort_leader_transfer(&mut self) {
        self.lead_transferee = None;
    }

    /// Determine if the Raft is in a transition state under Joint Consensus.
    pub fn is_in_membership_change(&self) -> bool {
        self.prs().is_in_membership_change()
    }
}<|MERGE_RESOLUTION|>--- conflicted
+++ resolved
@@ -313,11 +313,7 @@
             r.prs().voters().collect::<Vec<_>>(),
             r.term,
             r.raft_log.committed,
-<<<<<<< HEAD
-            r.raft_log.applied(),
-=======
             r.raft_log.applied,
->>>>>>> f58f67d1
             r.raft_log.last_index(),
             r.raft_log.last_term(),
             r.pending_membership_change(),
@@ -327,13 +323,8 @@
 
     /// Grabs an immutable reference to the store.
     #[inline]
-<<<<<<< HEAD
     pub fn store(&self) -> &T {
-        self.raft_log.store()
-=======
-    pub fn get_store(&self) -> &T {
-        &self.raft_log.store
->>>>>>> f58f67d1
+        self.raft_log.store
     }
 
     /// Grabs a mutable reference to the store.
@@ -344,15 +335,11 @@
 
     /// Grabs a reference to the snapshot
     #[inline]
-<<<<<<< HEAD
+
     pub fn snap(&self) -> Option<&Snapshot> {
-        self.raft_log.unstable().snapshot.as_ref()
-=======
-    pub fn get_snap(&self) -> Option<&Snapshot> {
         self.raft_log.unstable.snapshot.as_ref()
->>>>>>> f58f67d1
-    }
-
+    }
+  
     /// Returns the number of pending read-only messages.
     #[inline]
     pub fn pending_read_count(&self) -> usize {
