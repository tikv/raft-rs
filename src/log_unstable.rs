--- conflicted
+++ resolved
@@ -25,11 +25,7 @@
 // See the License for the specific language governing permissions and
 // limitations under the License.
 
-<<<<<<< HEAD
 use eraftpb::{Entry, Snapshot};
-=======
-use kvproto::eraftpb::{Entry, Snapshot};
->>>>>>> ca8feb3e
 
 // unstable.entries[i] has raft log position i+unstable.offset.
 // Note that unstable.offset may be less than the highest log
