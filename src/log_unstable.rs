//! A representation of not-yet-committed log entries and state.

// Copyright 2019 TiKV Project Authors. Licensed under Apache-2.0.

// Copyright 2015 The etcd Authors
//
// Licensed under the Apache License, Version 2.0 (the "License");
// you may not use this file except in compliance with the License.
// You may obtain a copy of the License at
//
//     http://www.apache.org/licenses/LICENSE-2.0
//
// Unless required by applicable law or agreed to in writing, software
// distributed under the License is distributed on an "AS IS" BASIS,
// WITHOUT WARRANTIES OR CONDITIONS OF ANY KIND, either express or implied.
// See the License for the specific language governing permissions and
// limitations under the License.

use crate::eraftpb::{Entry, Snapshot};
use slog::Logger;

/// The unstable.entries[i] has raft log position i+unstable.offset.
/// Note that unstable.offset may be less than the highest log
/// position in storage; this means that the next write to storage
/// might need to truncate the log before persisting unstable.entries.
#[derive(Debug)]
pub struct Unstable {
    /// The incoming unstable snapshot, if any.
    pub snapshot: Option<Snapshot>,

    /// All entries that have not yet been written to storage.
    pub entries: Vec<Entry>,

    /// The offset from the vector index.
    pub offset: u64,

    /// The tag to use when logging.
    pub logger: Logger,
}

impl Unstable {
    /// Creates a new log of unstable entries.
    pub fn new(offset: u64, logger: Logger) -> Unstable {
        Unstable {
            offset,
            snapshot: None,
            entries: vec![],
            logger,
        }
    }

    /// Returns the index of the first possible entry in entries
    /// if it has a snapshot.
    pub fn maybe_first_index(&self) -> Option<u64> {
        self.snapshot
            .as_ref()
            .map(|snap| snap.get_metadata().index + 1)
    }

    /// Returns the last index if it has at least one unstable entry or snapshot.
    pub fn maybe_last_index(&self) -> Option<u64> {
        match self.entries.len() {
            0 => self.snapshot.as_ref().map(|snap| snap.get_metadata().index),
            len => Some(self.offset + len as u64 - 1),
        }
    }

    /// Returns the term of the entry at index idx, if there is any.
    pub fn maybe_term(&self, idx: u64) -> Option<u64> {
        if idx < self.offset {
            let snapshot = self.snapshot.as_ref()?;
            let meta = snapshot.get_metadata();
            if idx == meta.index {
                Some(meta.term)
            } else {
                None
            }
        } else {
            self.maybe_last_index().and_then(|last| {
                if idx > last {
                    return None;
                }
                Some(self.entries[(idx - self.offset) as usize].term)
            })
        }
    }

    /// Clears the unstable entries and moves the stable offset up to the
    /// last index, if there is any.
    pub fn stable_entries(&mut self, index: u64, term: u64) {
        // The snapshot must be stabled before entries
        assert!(self.snapshot.is_none());
        if let Some(entry) = self.entries.last() {
<<<<<<< HEAD
            assert_eq!(entry.get_index(), index);
            assert_eq!(entry.get_term(), term);
=======
            if entry.get_index() != index || entry.get_term() != term {
                fatal!(
                    self.logger,
                    "the last one of unstable.slice has different index {} and term {}, expect {} {}",
                    entry.get_index(),
                    entry.get_term(),
                    index,
                    term
                );
            }
>>>>>>> a5423b24
            self.offset = entry.get_index() + 1;
            self.entries.clear();
        } else {
            fatal!(
                self.logger,
                "unstable.slice is empty, expect its last one's index and term are {} and {}",
                index,
                term
            );
        }
    }

    /// Clears the unstable snapshot.
    pub fn stable_snap(&mut self, index: u64) {
        if let Some(snap) = &self.snapshot {
<<<<<<< HEAD
            assert_eq!(snap.get_metadata().index, index);
            self.snapshot = None;
=======
            if snap.get_metadata().index != index {
                fatal!(
                    self.logger,
                    "unstable.snap has different index {}, expect {}",
                    snap.get_metadata().index,
                    index
                );
            }
            self.snapshot = None;
        } else {
            fatal!(
                self.logger,
                "unstable.snap is none, expect a snapshot with index {}",
                index
            );
>>>>>>> a5423b24
        }
    }

    /// From a given snapshot, restores the snapshot to self, but doesn't unpack.
    pub fn restore(&mut self, snap: Snapshot) {
        self.entries.clear();
        self.offset = snap.get_metadata().index + 1;
        self.snapshot = Some(snap);
    }

    /// Append entries to unstable, truncate local block first if overlapped.
    ///
    /// # Panics
    ///
    /// Panics if truncate logs to the entry before snapshot
    pub fn truncate_and_append(&mut self, ents: &[Entry]) {
        let after = ents[0].index;
        if after == self.offset + self.entries.len() as u64 {
            // after is the next index in the self.entries, append directly
            self.entries.extend_from_slice(ents);
        } else if after <= self.offset {
            // The log is being truncated to before our current offset
            // portion, so set the offset and replace the entries
            self.offset = after;
            self.entries.clear();
            self.entries.extend_from_slice(ents);
        } else {
            // truncate to after and copy to self.entries then append
            let off = self.offset;
            self.must_check_outofbounds(off, after);
            self.entries.truncate((after - off) as usize);
            self.entries.extend_from_slice(ents);
        }
    }

    /// Returns a slice of entries between the high and low.
    ///
    /// # Panics
    ///
    /// Panics if the `lo` or `hi` are out of bounds.
    /// Panics if `lo > hi`.
    pub fn slice(&self, lo: u64, hi: u64) -> &[Entry] {
        self.must_check_outofbounds(lo, hi);
        let l = lo as usize;
        let h = hi as usize;
        let off = self.offset as usize;
        &self.entries[l - off..h - off]
    }

    /// Asserts the `hi` and `lo` values against each other and against the
    /// entries themselves.
    pub fn must_check_outofbounds(&self, lo: u64, hi: u64) {
        if lo > hi {
            fatal!(self.logger, "invalid unstable.slice {} > {}", lo, hi)
        }
        let upper = self.offset + self.entries.len() as u64;
        if lo < self.offset || hi > upper {
            fatal!(
                self.logger,
                "unstable.slice[{}, {}] out of bound[{}, {}]",
                lo,
                hi,
                self.offset,
                upper
            )
        }
    }
}

#[cfg(test)]
mod test {
    use crate::eraftpb::{Entry, Snapshot, SnapshotMetadata};
    use crate::log_unstable::Unstable;

    fn new_entry(index: u64, term: u64) -> Entry {
        let mut e = Entry::default();
        e.term = term;
        e.index = index;
        e
    }

    fn new_snapshot(index: u64, term: u64) -> Snapshot {
        let mut snap = Snapshot::default();
        let mut meta = SnapshotMetadata::default();
        meta.index = index;
        meta.term = term;
        snap.set_metadata(meta);
        snap
    }

    #[test]
    fn test_maybe_first_index() {
        // entry, offset, snap, wok, windex,
        let tests = vec![
            // no snapshot
            (Some(new_entry(5, 1)), 5, None, false, 0),
            (None, 0, None, false, 0),
            // has snapshot
            (Some(new_entry(5, 1)), 5, Some(new_snapshot(4, 1)), true, 5),
            (None, 5, Some(new_snapshot(4, 1)), true, 5),
        ];

        for (entries, offset, snapshot, wok, windex) in tests {
            let u = Unstable {
                entries: entries.map_or(vec![], |entry| vec![entry]),
                offset,
                snapshot,
                logger: crate::default_logger(),
            };
            let index = u.maybe_first_index();
            match index {
                None => assert!(!wok),
                Some(index) => assert_eq!(index, windex),
            }
        }
    }

    #[test]
    fn test_maybe_last_index() {
        // entry, offset, snap, wok, windex,
        let tests = vec![
            (Some(new_entry(5, 1)), 5, None, true, 5),
            (Some(new_entry(5, 1)), 5, Some(new_snapshot(4, 1)), true, 5),
            // last in snapshot
            (None, 5, Some(new_snapshot(4, 1)), true, 4),
            // empty unstable
            (None, 0, None, false, 0),
        ];

        for (entries, offset, snapshot, wok, windex) in tests {
            let u = Unstable {
                entries: entries.map_or(vec![], |entry| vec![entry]),
                offset,
                snapshot,
                logger: crate::default_logger(),
            };
            let index = u.maybe_last_index();
            match index {
                None => assert!(!wok),
                Some(index) => assert_eq!(index, windex),
            }
        }
    }

    #[test]
    fn test_maybe_term() {
        // entry, offset, snap, index, wok, wterm
        let tests = vec![
            // term from entries
            (Some(new_entry(5, 1)), 5, None, 5, true, 1),
            (Some(new_entry(5, 1)), 5, None, 6, false, 0),
            (Some(new_entry(5, 1)), 5, None, 4, false, 0),
            (
                Some(new_entry(5, 1)),
                5,
                Some(new_snapshot(4, 1)),
                5,
                true,
                1,
            ),
            (
                Some(new_entry(5, 1)),
                5,
                Some(new_snapshot(4, 1)),
                6,
                false,
                0,
            ),
            // term from snapshot
            (
                Some(new_entry(5, 1)),
                5,
                Some(new_snapshot(4, 1)),
                4,
                true,
                1,
            ),
            (
                Some(new_entry(5, 1)),
                5,
                Some(new_snapshot(4, 1)),
                3,
                false,
                0,
            ),
            (None, 5, Some(new_snapshot(4, 1)), 5, false, 0),
            (None, 5, Some(new_snapshot(4, 1)), 4, true, 1),
            (None, 0, None, 5, false, 0),
        ];

        for (entries, offset, snapshot, index, wok, wterm) in tests {
            let u = Unstable {
                entries: entries.map_or(vec![], |entry| vec![entry]),
                offset,
                snapshot,
                logger: crate::default_logger(),
            };
            let term = u.maybe_term(index);
            match term {
                None => assert!(!wok),
                Some(term) => assert_eq!(term, wterm),
            }
        }
    }

    #[test]
    fn test_restore() {
        let mut u = Unstable {
            entries: vec![new_entry(5, 1)],
            offset: 5,
            snapshot: Some(new_snapshot(4, 1)),
            logger: crate::default_logger(),
        };

        let s = new_snapshot(6, 2);
        u.restore(s.clone());

        assert_eq!(u.offset, s.get_metadata().index + 1);
        assert!(u.entries.is_empty());
        assert_eq!(u.snapshot.unwrap(), s);
    }

    #[test]
    fn test_stable_snapshot_and_entries() {
        let ents = vec![new_entry(5, 1), new_entry(5, 2), new_entry(6, 3)];
        let mut u = Unstable {
            entries: ents.clone(),
            offset: 5,
            snapshot: Some(new_snapshot(4, 1)),
            logger: crate::default_logger(),
        };
        assert_eq!(ents, u.entries);
        u.stable_snap(4);
        u.stable_entries(6, 3);
        assert!(u.entries.is_empty());
        assert_eq!(u.offset, 7);
    }

    #[test]
    fn test_truncate_and_append() {
        // entries, offset, snap, to_append, woffset, wentries
        let tests = vec![
            // replace to the end
            (
                vec![new_entry(5, 1)],
                5,
                None,
                vec![new_entry(6, 1), new_entry(7, 1)],
                5,
                vec![new_entry(5, 1), new_entry(6, 1), new_entry(7, 1)],
            ),
            // replace to unstable entries
            (
                vec![new_entry(5, 1)],
                5,
                None,
                vec![new_entry(5, 2), new_entry(6, 2)],
                5,
                vec![new_entry(5, 2), new_entry(6, 2)],
            ),
            (
                vec![new_entry(5, 1)],
                5,
                None,
                vec![new_entry(4, 2), new_entry(5, 2), new_entry(6, 2)],
                4,
                vec![new_entry(4, 2), new_entry(5, 2), new_entry(6, 2)],
            ),
            // truncate existing entries and append
            (
                vec![new_entry(5, 1), new_entry(6, 1), new_entry(7, 1)],
                5,
                None,
                vec![new_entry(6, 2)],
                5,
                vec![new_entry(5, 1), new_entry(6, 2)],
            ),
            (
                vec![new_entry(5, 1), new_entry(6, 1), new_entry(7, 1)],
                5,
                None,
                vec![new_entry(7, 2), new_entry(8, 2)],
                5,
                vec![
                    new_entry(5, 1),
                    new_entry(6, 1),
                    new_entry(7, 2),
                    new_entry(8, 2),
                ],
            ),
        ];

        for (entries, offset, snapshot, to_append, woffset, wentries) in tests {
            let mut u = Unstable {
                entries,
                offset,
                snapshot,
                logger: crate::default_logger(),
            };
            u.truncate_and_append(&to_append);
            assert_eq!(u.offset, woffset);
            assert_eq!(u.entries, wentries);
        }
    }
}<|MERGE_RESOLUTION|>--- conflicted
+++ resolved
@@ -91,10 +91,6 @@
         // The snapshot must be stabled before entries
         assert!(self.snapshot.is_none());
         if let Some(entry) = self.entries.last() {
-<<<<<<< HEAD
-            assert_eq!(entry.get_index(), index);
-            assert_eq!(entry.get_term(), term);
-=======
             if entry.get_index() != index || entry.get_term() != term {
                 fatal!(
                     self.logger,
@@ -105,7 +101,6 @@
                     term
                 );
             }
->>>>>>> a5423b24
             self.offset = entry.get_index() + 1;
             self.entries.clear();
         } else {
@@ -121,10 +116,6 @@
     /// Clears the unstable snapshot.
     pub fn stable_snap(&mut self, index: u64) {
         if let Some(snap) = &self.snapshot {
-<<<<<<< HEAD
-            assert_eq!(snap.get_metadata().index, index);
-            self.snapshot = None;
-=======
             if snap.get_metadata().index != index {
                 fatal!(
                     self.logger,
@@ -140,7 +131,6 @@
                 "unstable.snap is none, expect a snapshot with index {}",
                 index
             );
->>>>>>> a5423b24
         }
     }
 
