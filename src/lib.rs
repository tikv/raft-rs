// Copyright 2016 PingCAP, Inc.
//
// Licensed under the Apache License, Version 2.0 (the "License");
// you may not use this file except in compliance with the License.
// You may obtain a copy of the License at
//
//     http://www.apache.org/licenses/LICENSE-2.0
//
// Unless required by applicable law or agreed to in writing, software
// distributed under the License is distributed on an "AS IS" BASIS,
// See the License for the specific language governing permissions and
// limitations under the License.

// Copyright 2015 The etcd Authors
//
// Licensed under the Apache License, Version 2.0 (the "License");
// you may not use this file except in compliance with the License.
// You may obtain a copy of the License at
//
//     http://www.apache.org/licenses/LICENSE-2.0
//
// Unless required by applicable law or agreed to in writing, software
// distributed under the License is distributed on an "AS IS" BASIS,
// WITHOUT WARRANTIES OR CONDITIONS OF ANY KIND, either express or implied.
// See the License for the specific language governing permissions and
// limitations under the License.

/*!

## Creating a Raft node

You can use [`RawNode::new`](raw_node/struct.RawNode.html#method.new) to create the Raft node. To
create the Raft node, you need to provide a [`Storage`](storage/trait.Storage.html) component, and
a [`Config`](struct.Config.html) to the [`RawNode::new`](raw_node/struct.RawNode.html#method.new)
function.

```rust
use raft::{
    Config,
    storage::MemStorage,
    raw_node::RawNode,
};

// Select some defaults, then change what we need.
let config = Config {
    id: 1,
    ..Default::default()
};
// ... Make any configuration changes.
// After, make sure it's valid!
config.validate().unwrap();
// We'll use the built-in `MemStorage`, but you will likely want your own.
// Finally, create our Raft node!
let storage = MemStorage::new_with_conf_state((vec![1], vec![]));
let mut node = RawNode::new(&config, storage).unwrap();
// We will coax it into being the lead of a single node cluster for exploration.
node.raft.become_candidate();
node.raft.become_leader();
```

## Ticking the Raft node

Use a timer to tick the Raft node at regular intervals. See the following example using Rust
channel `recv_timeout` to drive the Raft node at least every 100ms, calling
[`tick()`](raw_node/struct.RawNode.html#method.tick) each time.

```rust
# use raft::{Config, storage::MemStorage, raw_node::RawNode};
# let config = Config { id: 1, ..Default::default() };
# let store = MemStorage::new_with_conf_state((vec![1], vec![]));
# let mut node = RawNode::new(&config, store).unwrap();
# node.raft.become_candidate();
# node.raft.become_leader();
use std::{sync::mpsc::{channel, RecvTimeoutError}, time::{Instant, Duration}};

// We're using a channel, but this could be any stream of events.
let (tx, rx) = channel();
let timeout = Duration::from_millis(100);
let mut remaining_timeout = timeout;

// Send the `tx` somewhere else...

loop {
    let now = Instant::now();

    match rx.recv_timeout(remaining_timeout) {
        Ok(()) => {
            // Let's save this for later.
            unimplemented!()
        },
        Err(RecvTimeoutError::Timeout) => (),
        Err(RecvTimeoutError::Disconnected) => unimplemented!(),
    }

    let elapsed = now.elapsed();
    if elapsed >= remaining_timeout {
        remaining_timeout = timeout;
        // We drive Raft every 100ms.
        node.tick();
    } else {
        remaining_timeout -= elapsed;
    }
#    break;
}
```

## Proposing to, and stepping the Raft node

Using the `propose` function you can drive the Raft node when the client sends a request to the
Raft server. You can call `propose` to add the request to the Raft log explicitly.

In most cases, the client needs to wait for a response for the request. For example, if the
client writes a value to a key and wants to know whether the write succeeds or not, but the
write flow is asynchronous in Raft, so the write log entry must be replicated to other followers,
then committed and at last applied to the state machine, so here we need a way to notify the client
after the write is finished.

One simple way is to use a unique ID for the client request, and save the associated callback
function in a hash map. When the log entry is applied, we can get the ID from the decoded entry,
call the corresponding callback, and notify the client.

You can call the `step` function when you receive the Raft messages from other nodes.

Here is a simple example to use `propose` and `step`:

```rust
# use raft::{Config, storage::MemStorage, raw_node::RawNode, eraftpb::Message};
# use std::{
#     sync::mpsc::{channel, RecvTimeoutError},
#     time::{Instant, Duration},
#     collections::HashMap
# };
#
# let config = Config { id: 1, ..Default::default() };
# let store = MemStorage::new_with_conf_state((vec![1], vec![]));
# let mut node = RawNode::new(&config, store).unwrap();
# node.raft.become_candidate();
# node.raft.become_leader();
#
# let (tx, rx) = channel();
# let timeout = Duration::from_millis(100);
# let mut remaining_timeout = timeout;
#
enum Msg {
    Propose {
        id: u8,
        callback: Box<Fn() + Send>,
    },
    Raft(Message),
}

// Simulate a message coming down the stream.
tx.send(Msg::Propose { id: 1, callback: Box::new(|| ()) });

let mut cbs = HashMap::new();
loop {
    let now = Instant::now();

    match rx.recv_timeout(remaining_timeout) {
        Ok(Msg::Propose { id, callback }) => {
            cbs.insert(id, callback);
            node.propose(vec![], vec![id]).unwrap();
        }
        Ok(Msg::Raft(m)) => node.step(m).unwrap(),
        Err(RecvTimeoutError::Timeout) => (),
        Err(RecvTimeoutError::Disconnected) => unimplemented!(),
    }

    let elapsed = now.elapsed();
    if elapsed >= remaining_timeout {
        remaining_timeout = timeout;
        // We drive Raft every 100ms.
        node.tick();
    } else {
        remaining_timeout -= elapsed;
    }
    break;
}
```

In the above example, we use a channel to receive the `propose` and `step` messages. We only
propose the request ID to the Raft log. In your own practice, you can embed the ID in your request
and propose the encoded binary request data.

## Processing the `Ready` State

When your Raft node is ticked and running, Raft should enter a `Ready` state. You need to first use
`has_ready` to check whether Raft is ready. If yes, use the `ready` function to get a `Ready`
state:

```rust,ignore
if !node.has_ready() {
    return;
}

// The Raft is ready, we can do something now.
let mut ready = node.ready();
```

The `Ready` state contains quite a bit of information, and you need to check and process them one
by one:

1. Check whether `snapshot` is empty or not. If not empty, it means that the Raft node has received
a Raft snapshot from the leader and we must apply the snapshot:

    ```rust,ignore
    if !raft::is_empty_snap(ready.snapshot()) {
        // This is a snapshot, we need to apply the snapshot at first.
        node.mut_store()
            .wl()
            .apply_snapshot(ready.snapshot().clone())
            .unwrap();
    }

    ```

2. Check whether `entries` is empty or not. If not empty, it means that there are newly added
entries but has not been committed yet, we must append the entries to the Raft log:

    ```rust,ignore
    if !ready.entries.is_empty() {
        // Append entries to the Raft log
        node.mut_store().wl().append(ready.entries()).unwrap();
    }

    ```

3. Check whether `hs` is empty or not. If not empty, it means that the `HardState` of the node has
changed. For example, the node may vote for a new leader, or the commit index has been increased.
We must persist the changed `HardState`:

    ```rust,ignore
    if let Some(hs) = ready.hs() {
        // Raft HardState changed, and we need to persist it.
        node.mut_store().wl().set_hardstate(hs.clone());
    }
    ```

4. Check whether `messages` is empty or not. If not, it means that the node will send messages to
other nodes. There has been an optimization for sending messages: if the node is a leader, this can
be done together with step 1 in parallel; if the node is not a leader, it needs to reply the
messages to the leader after appending the Raft entries:

    ```rust,ignore
    if !is_leader {
        // If not leader, the follower needs to reply the messages to
        // the leader after appending Raft entries.
        let msgs = ready.messages.drain(..);
        for _msg in msgs {
            // Send messages to other peers.
        }
    }
    ```

5. Check whether `committed_entires` is empty or not. If not, it means that there are some newly
committed log entries which you must apply to the state machine. Of course, after applying, you
need to update the applied index and resume `apply` later:

    ```rust,ignore
    if let Some(committed_entries) = ready.committed_entries.take() {
        let mut _last_apply_index = 0;
        for entry in committed_entries {
            // Mostly, you need to save the last apply index to resume applying
            // after restart. Here we just ignore this because we use a Memory storage.
            _last_apply_index = entry.get_index();

            if entry.get_data().is_empty() {
                // Emtpy entry, when the peer becomes Leader it will send an empty entry.
                continue;
            }

            match entry.get_entry_type() {
                EntryType::EntryNormal => handle_normal(entry),
                EntryType::EntryConfChange => handle_conf_change(entry),
            }
        }
    }
    ```

6. Call `advance` to prepare for the next `Ready` state.

    ```rust,ignore
    node.advance(ready);
    ```

For more information, check out an [example](examples/single_mem_node/main.rs#L113-L179).

## Arbitrary Membership Changes

> **Note:** This is an experimental feature.

When building a resilient, scalable distributed system there is a strong need to be able to change
the membership of a peer group *dynamically, without downtime.* This Raft crate supports this via
**Joint Consensus**
([Raft paper, section 6](https://web.stanford.edu/~ouster/cgi-bin/papers/raft-atc14)).

It permits resilient arbitrary dynamic membership changes. A membership change can do any or all of
the following:

* Add peer (learner or voter) *n* to the group.
* Remove peer *n* from the group.
* Remove a leader (unmanaged, via stepdown)
* Promote a learner to a voter.
* Replace a node *n* with another node *m*.

It (currently) does not:

* Allow control of the replacement leader during a stepdown.
* Optionally roll back a change during a peer group pause where the new peer group configuration
fails.
* Provide automated promotion of newly added voters from learner to voter when they are caught up.
This must be done as a two stage process for now.

> PRs to enable these are welcome! We'd love to mentor/support you through implementing it.

This means it's possible to do:

```rust
<<<<<<< HEAD
use raft::{Config, storage::MemStorage, raw_node::RawNode, eraftpb::{Message, ConfChange}};
use prost::Message as Msg;
let config = Config { id: 1, peers: vec![1, 2], ..Default::default() };
let mut node = RawNode::new(&config, MemStorage::default(), vec![]).unwrap();
=======
use raft::{Config, storage::MemStorage, raw_node::RawNode, eraftpb::*};
let mut config = Config { id: 1, ..Default::default() };
let store = MemStorage::new_with_conf_state((vec![1, 2], vec![]));
let mut node = RawNode::new(&mut config, store).unwrap();
>>>>>>> e4041461
node.raft.become_candidate();
node.raft.become_leader();

// Call this on the leader, or send the command via a normal `MsgPropose`.
node.raft.propose_membership_change((
    // Any IntoIterator<Item=u64>.
    // Voters
    vec![1,3], // Remove 2, add 3.
    // Learners
    vec![4,5,6], // Add 4, 5, 6.
)).unwrap();
# let idx = node.raft.raft_log.last_index();

# let entry = &node.raft.raft_log.entries(idx, 1).unwrap()[0];
// ...Later when the begin entry is recieved from a `ready()` in the `entries` field...
let conf_change = ConfChange::decode(entry.get_data()).unwrap();
node.raft.begin_membership_change(&conf_change).unwrap();
assert!(node.raft.is_in_membership_change());
assert!(node.raft.prs().voter_ids().contains(&2));
assert!(node.raft.prs().voter_ids().contains(&3));
#
# // We hide this since the user isn't really encouraged to blindly call this, but we'd like a short
# // example.
# node.raft.raft_log.commit_to(idx);
# node.raft.commit_apply(idx);
#
# let idx = node.raft.raft_log.last_index();
# let entry = &node.raft.raft_log.entries(idx, 1).unwrap()[0];
// ...Later, when the finalize entry is recieved from a `ready()` in the `entries` field...
let conf_change = ConfChange::decode(entry.get_data()).unwrap();
node.raft.finalize_membership_change(&conf_change).unwrap();
assert!(!node.raft.prs().voter_ids().contains(&2));
assert!(node.raft.prs().voter_ids().contains(&3));
assert!(!node.raft.is_in_membership_change());
```

This process is a two-phase process, during the midst of it the peer group's leader is managing
**two independent, possibly overlapping peer sets**.

> **Note:** In order to maintain resiliency guarantees  (progress while a majority of both peer sets is
active), it is very important to wait until the entire peer group has exited the transition phase
before taking old, removed peers offline.

*/

#![deny(clippy::all)]
#![deny(missing_docs)]
#![recursion_limit = "128"]

#[cfg(feature = "failpoint")]
#[macro_use]
extern crate fail;

#[macro_use]
extern crate log;
#[macro_use]
extern crate quick_error;
#[macro_use]
extern crate getset;

mod config;
mod rsprost;
/// This module supplies the needed message types. However, it is autogenerated and thus cannot be
/// documented by field.
pub use crate::rsprost::eraftpb;
pub use crate::rsprost::protobuf_compat;
mod errors;
mod log_unstable;
mod progress;
#[cfg(test)]
pub mod raft;
#[cfg(not(test))]
mod raft;
mod raft_log;
pub mod raw_node;
mod read_only;
mod status;
pub mod storage;
pub mod util;

pub use self::config::Config;
pub use self::errors::{Error, Result, StorageError};
pub use self::log_unstable::Unstable;
pub use self::progress::inflights::Inflights;
pub use self::progress::progress_set::{Configuration, ProgressSet};
pub use self::progress::{Progress, ProgressState};
pub use self::raft::{vote_resp_msg_type, Raft, SoftState, StateRole, INVALID_ID, INVALID_INDEX};
pub use self::raft_log::{RaftLog, NO_LIMIT};
pub use self::raw_node::{is_empty_snap, Peer, RawNode, Ready, SnapshotStatus};
pub use self::read_only::{ReadOnlyOption, ReadState};
pub use self::status::Status;
pub use self::storage::{RaftState, Storage};

pub mod prelude {
    //! A "prelude" for crates using the `raft` crate.
    //!
    //! This prelude is similar to the standard library's prelude in that you'll
    //! almost always want to import its entire contents, but unlike the standard
    //! library's prelude you'll have to do so manually:
    //!
    //! ```
    //! use raft::prelude::*;
    //! ```
    //!
    //! The prelude may grow over time as additional items see ubiquitous use.

    pub use crate::eraftpb::{
        ConfChange, ConfChangeType, ConfState, Entry, EntryType, HardState, Message, MessageType,
        Snapshot, SnapshotMetadata,
    };

    pub use crate::config::Config;
    pub use crate::raft::Raft;

    pub use crate::storage::{RaftState, Storage};

    pub use crate::raw_node::{Peer, RawNode, Ready, SnapshotStatus};

    pub use crate::progress::Progress;

    pub use crate::status::Status;

    pub use crate::read_only::{ReadOnlyOption, ReadState};
}<|MERGE_RESOLUTION|>--- conflicted
+++ resolved
@@ -316,17 +316,11 @@
 This means it's possible to do:
 
 ```rust
-<<<<<<< HEAD
-use raft::{Config, storage::MemStorage, raw_node::RawNode, eraftpb::{Message, ConfChange}};
+use raft::{Config, storage::MemStorage, raw_node::RawNode, eraftpb::*};
 use prost::Message as Msg;
-let config = Config { id: 1, peers: vec![1, 2], ..Default::default() };
-let mut node = RawNode::new(&config, MemStorage::default(), vec![]).unwrap();
-=======
-use raft::{Config, storage::MemStorage, raw_node::RawNode, eraftpb::*};
 let mut config = Config { id: 1, ..Default::default() };
 let store = MemStorage::new_with_conf_state((vec![1, 2], vec![]));
 let mut node = RawNode::new(&mut config, store).unwrap();
->>>>>>> e4041461
 node.raft.become_candidate();
 node.raft.become_leader();
 
