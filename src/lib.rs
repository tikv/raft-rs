// Copyright 2016 PingCAP, Inc.
//
// Licensed under the Apache License, Version 2.0 (the "License");
// you may not use this file except in compliance with the License.
// You may obtain a copy of the License at
//
//     http://www.apache.org/licenses/LICENSE-2.0
//
// Unless required by applicable law or agreed to in writing, software
// distributed under the License is distributed on an "AS IS" BASIS,
// See the License for the specific language governing permissions and
// limitations under the License.

// Copyright 2015 The etcd Authors
//
// Licensed under the Apache License, Version 2.0 (the "License");
// you may not use this file except in compliance with the License.
// You may obtain a copy of the License at
//
//     http://www.apache.org/licenses/LICENSE-2.0
//
// Unless required by applicable law or agreed to in writing, software
// distributed under the License is distributed on an "AS IS" BASIS,
// WITHOUT WARRANTIES OR CONDITIONS OF ANY KIND, either express or implied.
// See the License for the specific language governing permissions and
// limitations under the License.

/*!

## Creating a Raft node

You can use [`RawNode::new`](raw_node/struct.RawNode.html#method.new) to create the Raft node. To create the Raft node, you need to provide a [`Storage`](storage/trait.Storage.html) component, and a [`Config`](struct.Config.html) to the [`RawNode::new`](raw_node/struct.RawNode.html#method.new) function.

```rust
use raft::{
    Config,
    storage::MemStorage,
    raw_node::RawNode,
};

// Select some defaults, then change what we need.
let config = Config {
    id: 1,
    peers: vec![1],
    ..Default::default()
};
let storage = MemStorage::default();
// ... Make any configuration changes.
// After, make sure it's valid!
config.validate().unwrap();
// We'll use the built-in `MemStorage`, but you will likely want your own.
// Finally, create our Raft node!
let mut node = RawNode::new(&config, storage, vec![]).unwrap();
// We will coax it into being the lead of a single node cluster for exploration.
node.raft.become_candidate();
node.raft.become_leader();
```

## Ticking the Raft node

Use a timer to tick the Raft node at regular intervals. See the following example using Rust channel `recv_timeout` to drive the Raft node at least every 100ms, calling [`tick()`](raw_node/struct.RawNode.html#method.tick) each time.

```rust
# use raft::{Config, storage::MemStorage, raw_node::RawNode};
# let config = Config { id: 1, peers: vec![1], ..Default::default() };
# let mut node = RawNode::new(&config, MemStorage::default(), vec![]).unwrap();
# node.raft.become_candidate();
# node.raft.become_leader();
use std::{sync::mpsc::{channel, RecvTimeoutError}, time::{Instant, Duration}};

// We're using a channel, but this could be any stream of events.
let (tx, rx) = channel();
let timeout = Duration::from_millis(100);
let mut remaining_timeout = timeout;

// Send the `tx` somewhere else...

loop {
    let now = Instant::now();

    match rx.recv_timeout(remaining_timeout) {
        Ok(()) => {
            // Let's save this for later.
            unimplemented!()
        },
        Err(RecvTimeoutError::Timeout) => (),
        Err(RecvTimeoutError::Disconnected) => unimplemented!(),
    }

    let elapsed = now.elapsed();
    if elapsed >= remaining_timeout {
        remaining_timeout = timeout;
        // We drive Raft every 100ms.
        node.tick();
    } else {
        remaining_timeout -= elapsed;
    }
#    break;
}
```

## Proposing to, and stepping the Raft node

Using the `propose` function you can drive the Raft node when the client sends a request to the Raft server. You can call `propose` to add the request to the Raft log explicitly.

In most cases, the client needs to wait for a response for the request. For example, if the client writes a value to a key and wants to know whether the write succeeds or not, but the write flow is asynchronous in Raft, so the write log entry must be replicated to other followers, then committed and at last applied to the state machine, so here we need a way to notify the client after the write is finished.

One simple way is to use a unique ID for the client request, and save the associated callback function in a hash map. When the log entry is applied, we can get the ID from the decoded entry, call the corresponding callback, and notify the client.

You can call the `step` function when you receive the Raft messages from other nodes.

Here is a simple example to use `propose` and `step`:

```rust
# use raft::{Config, storage::MemStorage, raw_node::RawNode, eraftpb::Message};
# use std::{
#     sync::mpsc::{channel, RecvTimeoutError},
#     time::{Instant, Duration},
#     collections::HashMap
# };
#
# let config = Config { id: 1, peers: vec![1], ..Default::default() };
# let mut node = RawNode::new(&config, MemStorage::default(), vec![]).unwrap();
# node.raft.become_candidate();
# node.raft.become_leader();
#
# let (tx, rx) = channel();
# let timeout = Duration::from_millis(100);
# let mut remaining_timeout = timeout;
#
enum Msg {
    Propose {
        id: u8,
        callback: Box<Fn() + Send>,
    },
    Raft(Message),
}

// Simulate a message coming down the stream.
tx.send(Msg::Propose { id: 1, callback: Box::new(|| ()) });

let mut cbs = HashMap::new();
loop {
    let now = Instant::now();

    match rx.recv_timeout(remaining_timeout) {
        Ok(Msg::Propose { id, callback }) => {
            cbs.insert(id, callback);
            node.propose(vec![], vec![id]).unwrap();
        }
        Ok(Msg::Raft(m)) => node.step(m).unwrap(),
        Err(RecvTimeoutError::Timeout) => (),
        Err(RecvTimeoutError::Disconnected) => unimplemented!(),
    }

    let elapsed = now.elapsed();
    if elapsed >= remaining_timeout {
        remaining_timeout = timeout;
        // We drive Raft every 100ms.
        node.tick();
    } else {
        remaining_timeout -= elapsed;
    }
    break;
}
```

In the above example, we use a channel to receive the `propose` and `step` messages. We only propose the request ID to the Raft log. In your own practice, you can embed the ID in your request and propose the encoded binary request data.

## Processing the `Ready` State

When your Raft node is ticked and running, Raft should enter a `Ready` state. You need to first use `has_ready` to check whether Raft is ready. If yes, use the `ready` function to get a `Ready` state:

```rust,ignore
if !node.has_ready() {
    return;
}

// The Raft is ready, we can do something now.
let mut ready = node.ready();
```

The `Ready` state contains quite a bit of information, and you need to check and process them one by one:

1. Check whether `snapshot` is empty or not. If not empty, it means that the Raft node has received a Raft snapshot from the leader and we must apply the snapshot:

    ```rust,ignore
    if !raft::is_empty_snap(ready.snapshot()) {
        // This is a snapshot, we need to apply the snapshot at first.
        node.mut_store()
            .wl()
            .apply_snapshot(ready.snapshot().clone())
            .unwrap();
    }

    ```

2. Check whether `entries` is empty or not. If not empty, it means that there are newly added entries but has not been committed yet, we must append the entries to the Raft log:

    ```rust,ignore
    if !ready.entries.is_empty() {
        // Append entries to the Raft log
        node.mut_store().wl().append(ready.entries()).unwrap();
    }

    ```

3. Check whether `hs` is empty or not. If not empty, it means that the `HardState` of the node has changed. For example, the node may vote for a new leader, or the commit index has been increased. We must persist the changed `HardState`:

    ```rust,ignore
    if let Some(hs) = ready.hs() {
        // Raft HardState changed, and we need to persist it.
        node.mut_store().wl().set_hardstate(hs.clone());
    }
    ```

4. Check whether `messages` is empty or not. If not, it means that the node will send messages to other nodes. There has been an optimization for sending messages: if the node is a leader, this can be done together with step 1 in parallel; if the node is not a leader, it needs to reply the messages to the leader after appending the Raft entries:

    ```rust,ignore
    if !is_leader {
        // If not leader, the follower needs to reply the messages to
        // the leader after appending Raft entries.
        let msgs = ready.messages.drain(..);
        for _msg in msgs {
            // Send messages to other peers.
        }
    }
    ```

5. Check whether `committed_entires` is empty or not. If not, it means that there are some newly committed log entries which you must apply to the state machine. Of course, after applying, you need to update the applied index and resume `apply` later:

    ```rust,ignore
    if let Some(committed_entries) = ready.committed_entries.take() {
        let mut _last_apply_index = 0;
        for entry in committed_entries {
            // Mostly, you need to save the last apply index to resume applying
            // after restart. Here we just ignore this because we use a Memory storage.
            _last_apply_index = entry.get_index();

            if entry.get_data().is_empty() {
                // Emtpy entry, when the peer becomes Leader it will send an empty entry.
                continue;
            }

            match entry.get_entry_type() {
                EntryType::EntryNormal => handle_normal(entry),
                EntryType::EntryConfChange => handle_conf_change(entry),
            }
        }
    }
    ```

6. Call `advance` to prepare for the next `Ready` state.

    ```rust,ignore
    node.advance(ready);
    ```

For more information, check out an [example](examples/single_mem_node/main.rs#L113-L179).

*/

#![deny(clippy::all)]
#![deny(missing_docs)]

#[cfg(feature = "failpoint")]
#[macro_use]
extern crate fail;
<<<<<<< HEAD
#[cfg(test)]
extern crate harness;
extern crate fxhash;
=======
extern crate hashbrown;
>>>>>>> 311b3b53
#[macro_use]
extern crate log;
extern crate protobuf;
#[macro_use]
extern crate quick_error;
extern crate env_logger;
extern crate rand;

mod config;
/// This module supplies the needed message types. However, it is autogenerated and thus cannot be
/// documented by field.
pub mod eraftpb;
mod errors;
mod log_unstable;
mod progress;
#[cfg(test)]
pub mod raft;
#[cfg(not(test))]
mod raft;
mod raft_log;
pub mod raw_node;
mod read_only;
mod status;
pub mod storage;
pub mod util;

pub use self::config::Config;
pub use self::errors::{Error, Result, StorageError};
pub use self::log_unstable::Unstable;
pub use self::progress::{Inflights, Progress, ProgressSet, ProgressState};
pub use self::raft::{vote_resp_msg_type, Raft, SoftState, StateRole, INVALID_ID, INVALID_INDEX};
pub use self::raft_log::{RaftLog, NO_LIMIT};
pub use self::raw_node::{is_empty_snap, Peer, RawNode, Ready, SnapshotStatus};
pub use self::read_only::{ReadOnlyOption, ReadState};
pub use self::status::Status;
pub use self::storage::{RaftState, Storage};

pub mod prelude {
    //! A "prelude" for crates using the `raft` crate.
    //!
    //! This prelude is similar to the standard library's prelude in that you'll
    //! almost always want to import its entire contents, but unlike the standard
    //! library's prelude you'll have to do so manually:
    //!
    //! ```
    //! use raft::prelude::*;
    //! ```
    //!
    //! The prelude may grow over time as additional items see ubiquitous use.

    pub use eraftpb::{
        ConfChange, ConfChangeType, ConfState, Entry, EntryType, HardState, Message, MessageType,
        Snapshot, SnapshotMetadata,
    };

    pub use config::Config;
    pub use raft::Raft;

    pub use storage::{RaftState, Storage};

    pub use raw_node::{Peer, RawNode, Ready, SnapshotStatus};

    pub use progress::Progress;

    pub use status::Status;

    pub use read_only::{ReadOnlyOption, ReadState};
}<|MERGE_RESOLUTION|>--- conflicted
+++ resolved
@@ -266,13 +266,9 @@
 #[cfg(feature = "failpoint")]
 #[macro_use]
 extern crate fail;
-<<<<<<< HEAD
 #[cfg(test)]
 extern crate harness;
-extern crate fxhash;
-=======
 extern crate hashbrown;
->>>>>>> 311b3b53
 #[macro_use]
 extern crate log;
 extern crate protobuf;
