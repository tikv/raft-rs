//! This module contains a collection of various tools to use to manipulate
//! and control messages and data associated with raft.

// Copyright 2017 PingCAP, Inc.
//
// Licensed under the Apache License, Version 2.0 (the "License");
// you may not use this file except in compliance with the License.
// You may obtain a copy of the License at
//
//     http://www.apache.org/licenses/LICENSE-2.0
//
// Unless required by applicable law or agreed to in writing, software
// distributed under the License is distributed on an "AS IS" BASIS,
// See the License for the specific language governing permissions and
// limitations under the License.

use std::u64;

<<<<<<< HEAD
use eraftpb::{ConfChange, ConfChangeType, ConfState};
#[cfg(feature = "lib-rust-protobuf")]
=======
use crate::eraftpb::{ConfChange, ConfChangeType, ConfState};
>>>>>>> addddd26
use protobuf::Message;

/// A number to represent that there is no limit.
pub const NO_LIMIT: u64 = u64::MAX;

/// Truncates the list of entries down to a specific byte-length of
/// all entries together.
///
/// # Examples
///
/// ```
/// use raft::{util::limit_size, prelude::*};
///
/// let template = {
///     let mut entry = Entry::new();
///     entry.set_data("*".repeat(100).into_bytes());
///     entry
/// };
///
/// // Make a bunch of entries that are ~100 bytes long
/// let mut entries = vec![
///     template.clone(),
///     template.clone(),
///     template.clone(),
///     template.clone(),
///     template.clone(),
/// ];
///
/// assert_eq!(entries.len(), 5);
/// limit_size(&mut entries, 220);
/// assert_eq!(entries.len(), 2);
/// ```
pub fn limit_size<T: Message + Clone>(entries: &mut Vec<T>, max: u64) {
    if max == NO_LIMIT || entries.len() <= 1 {
        return;
    }

    let mut size = 0;
    let limit = entries
        .iter()
        .take_while(|&e| {
            if size == 0 {
                size += u64::from(Message::compute_size(e));
                true
            } else {
                size += u64::from(Message::compute_size(e));
                size <= max
            }
        })
        .count();

    entries.truncate(limit);
}

// Bring some consistency to things. The protobuf has `nodes` and it's not really a term that's used anymore.
impl ConfState {
    /// Get the voters. This is identical to `get_nodes()`.
    #[inline]
    pub fn get_voters(&self) -> &[u64] {
        self.get_nodes()
    }
}

impl From<(u64, ConfState)> for ConfChange {
    fn from((start_index, state): (u64, ConfState)) -> Self {
        let mut change = ConfChange::new();
        change.set_change_type(ConfChangeType::BeginMembershipChange);
        change.set_configuration(state);
        change.set_start_index(start_index);
        change
    }
}<|MERGE_RESOLUTION|>--- conflicted
+++ resolved
@@ -16,12 +16,9 @@
 
 use std::u64;
 
-<<<<<<< HEAD
-use eraftpb::{ConfChange, ConfChangeType, ConfState};
 #[cfg(feature = "lib-rust-protobuf")]
-=======
 use crate::eraftpb::{ConfChange, ConfChangeType, ConfState};
->>>>>>> addddd26
+#[cfg(feature = "lib-rust-protobuf")]
 use protobuf::Message;
 
 /// A number to represent that there is no limit.
