//! This module contains a collection of various tools to use to manipulate
//! and control messages and data associated with raft.

// Copyright 2017 PingCAP, Inc.
//
// Licensed under the Apache License, Version 2.0 (the "License");
// you may not use this file except in compliance with the License.
// You may obtain a copy of the License at
//
//     http://www.apache.org/licenses/LICENSE-2.0
//
// Unless required by applicable law or agreed to in writing, software
// distributed under the License is distributed on an "AS IS" BASIS,
// See the License for the specific language governing permissions and
// limitations under the License.

use std::u64;

<<<<<<< HEAD
use eraftpb::{ConfChange, ConfChangeType, ConfState, Entry, Message};
use protobuf;
=======
use crate::eraftpb::{ConfChange, ConfChangeType, ConfState};
use protobuf::Message;
>>>>>>> addddd26

/// A number to represent that there is no limit.
pub const NO_LIMIT: u64 = u64::MAX;

/// Truncates the list of entries down to a specific byte-length of
/// all entries together.
///
/// # Examples
///
/// ```
/// use raft::{util::limit_size, prelude::*};
///
/// let template = {
///     let mut entry = Entry::new();
///     entry.set_data("*".repeat(100).into_bytes());
///     entry
/// };
///
/// // Make a bunch of entries that are ~100 bytes long
/// let mut entries = vec![
///     template.clone(),
///     template.clone(),
///     template.clone(),
///     template.clone(),
///     template.clone(),
/// ];
///
/// assert_eq!(entries.len(), 5);
/// limit_size(&mut entries, 220);
/// assert_eq!(entries.len(), 2);
/// ```
pub fn limit_size<T: protobuf::Message + Clone>(entries: &mut Vec<T>, max: u64) {
    if max == NO_LIMIT || entries.len() <= 1 {
        return;
    }

    let mut size = 0;
    let limit = entries
        .iter()
        .take_while(|&e| {
            if size == 0 {
                size += u64::from(protobuf::Message::compute_size(e));
                true
            } else {
                size += u64::from(protobuf::Message::compute_size(e));
                size <= max
            }
        })
        .count();

    entries.truncate(limit);
}

// Bring some consistency to things. The protobuf has `nodes` and it's not really a term that's used anymore.
impl ConfState {
    /// Get the voters. This is identical to `get_nodes()`.
    #[inline]
    pub fn get_voters(&self) -> &[u64] {
        self.get_nodes()
    }
}

impl From<(u64, ConfState)> for ConfChange {
    fn from((start_index, state): (u64, ConfState)) -> Self {
        let mut change = ConfChange::new();
        change.set_change_type(ConfChangeType::BeginMembershipChange);
        change.set_configuration(state);
        change.set_start_index(start_index);
        change
    }
}

/// Check whether the entry is continuous to the message.
/// i.e msg's next entry index should be equal to the first entries's index
pub fn is_continuous_ents(msg: &Message, ents: &[Entry]) -> bool {
    if !msg.get_entries().is_empty() && !ents.is_empty() {
        let expected_next_idx = msg.get_entries().last().unwrap().get_index() + 1;
        if expected_next_idx != ents.first().unwrap().get_index() {
            return false;
        }
    }
    true
}<|MERGE_RESOLUTION|>--- conflicted
+++ resolved
@@ -16,13 +16,8 @@
 
 use std::u64;
 
-<<<<<<< HEAD
-use eraftpb::{ConfChange, ConfChangeType, ConfState, Entry, Message};
+use crate::eraftpb::{ConfChange, ConfChangeType, ConfState, Entry, Message};
 use protobuf;
-=======
-use crate::eraftpb::{ConfChange, ConfChangeType, ConfState};
-use protobuf::Message;
->>>>>>> addddd26
 
 /// A number to represent that there is no limit.
 pub const NO_LIMIT: u64 = u64::MAX;
