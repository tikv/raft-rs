//! This module contains a collection of various tools to use to manipulate
//! and control messages and data associated with raft.

// Copyright 2017 PingCAP, Inc.
//
// Licensed under the Apache License, Version 2.0 (the "License");
// you may not use this file except in compliance with the License.
// You may obtain a copy of the License at
//
//     http://www.apache.org/licenses/LICENSE-2.0
//
// Unless required by applicable law or agreed to in writing, software
// distributed under the License is distributed on an "AS IS" BASIS,
// See the License for the specific language governing permissions and
// limitations under the License.

use std::u64;

<<<<<<< HEAD
use crate::eraftpb::{ConfChange, ConfChangeType, ConfState};
#[cfg(feature = "lib-prost")]
use prost::Message;
#[cfg(feature = "lib-rust-protobuf")]
use protobuf::Message;
=======
use crate::eraftpb::{ConfChange, ConfChangeType, ConfState, Entry, Message};
use protobuf;
>>>>>>> f99cd74c

/// A number to represent that there is no limit.
pub const NO_LIMIT: u64 = u64::MAX;

/// Truncates the list of entries down to a specific byte-length of
/// all entries together.
///
/// # Examples
///
/// ```
/// use raft::{util::limit_size, prelude::*};
///
/// let template = {
///     let mut entry = Entry::new();
///     entry.set_data("*".repeat(100).into_bytes());
///     entry
/// };
///
/// // Make a bunch of entries that are ~100 bytes long
/// let mut entries = vec![
///     template.clone(),
///     template.clone(),
///     template.clone(),
///     template.clone(),
///     template.clone(),
/// ];
///
/// assert_eq!(entries.len(), 5);
/// limit_size(&mut entries, Some(220));
/// assert_eq!(entries.len(), 2);
///
/// // `entries` will always have at least 1 Message
/// limit_size(&mut entries, Some(0));
/// assert_eq!(entries.len(), 1);
/// ```
pub fn limit_size<T: protobuf::Message + Clone>(entries: &mut Vec<T>, max: Option<u64>) {
    if entries.len() <= 1 {
        return;
    }
    let max = match max {
        None | Some(NO_LIMIT) => return,
        Some(max) => max,
    };

    let mut size = 0;
    let limit = entries
        .iter()
        .take_while(|&e| {
            if size == 0 {
                size += u64::from(protobuf::Message::compute_size(e));
                true
            } else {
                size += u64::from(protobuf::Message::compute_size(e));
                size <= max
            }
        })
        .count();

    entries.truncate(limit);
}

// Bring some consistency to things. The protobuf has `nodes` and it's not really a term that's used anymore.
impl ConfState {
    /// Get the voters. This is identical to `get_nodes()`.
    #[inline]
    pub fn get_voters(&self) -> &[u64] {
        self.get_nodes()
    }
}

impl From<(u64, ConfState)> for ConfChange {
    fn from((start_index, state): (u64, ConfState)) -> Self {
        let mut change = ConfChange::new();
        change.set_change_type(ConfChangeType::BeginMembershipChange);
        change.set_configuration(state);
        change.set_start_index(start_index);
        change
    }
}

/// Check whether the entry is continuous to the message.
/// i.e msg's next entry index should be equal to the first entries's index
pub fn is_continuous_ents(msg: &Message, ents: &[Entry]) -> bool {
    if !msg.get_entries().is_empty() && !ents.is_empty() {
        let expected_next_idx = msg.get_entries().last().unwrap().get_index() + 1;
        return expected_next_idx == ents.first().unwrap().get_index();
    }
    true
}<|MERGE_RESOLUTION|>--- conflicted
+++ resolved
@@ -16,16 +16,11 @@
 
 use std::u64;
 
-<<<<<<< HEAD
 use crate::eraftpb::{ConfChange, ConfChangeType, ConfState};
 #[cfg(feature = "lib-prost")]
 use prost::Message;
 #[cfg(feature = "lib-rust-protobuf")]
-use protobuf::Message;
-=======
-use crate::eraftpb::{ConfChange, ConfChangeType, ConfState, Entry, Message};
 use protobuf;
->>>>>>> f99cd74c
 
 /// A number to represent that there is no limit.
 pub const NO_LIMIT: u64 = u64::MAX;
