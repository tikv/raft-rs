--- conflicted
+++ resolved
@@ -53,13 +53,8 @@
 /// limit_size(&mut entries, Some(0));
 /// assert_eq!(entries.len(), 1);
 /// ```
-<<<<<<< HEAD
-pub fn limit_size<T: protobuf::Message + Clone>(entries: &mut Vec<T>, max: u64) {
-    if max == NO_LIMIT || entries.len() <= 1 {
-=======
-pub fn limit_size<T: Message + Clone>(entries: &mut Vec<T>, max: Option<u64>) {
+pub fn limit_size<T: protobuf::Message + Clone>(entries: &mut Vec<T>, max: Option<u64>) {
     if entries.len() <= 1 {
->>>>>>> 91c6db34
         return;
     }
     let max = match max {
