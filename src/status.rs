--- conflicted
+++ resolved
@@ -55,11 +55,7 @@
         };
         s.hs = raft.hard_state();
         s.ss = raft.soft_state();
-<<<<<<< HEAD
-        s.applied = raft.raft_log.applied();
-=======
         s.applied = raft.raft_log.applied;
->>>>>>> f58f67d1
         if s.ss.raft_state == StateRole::Leader {
             s.progress = Some(raft.prs());
         }
