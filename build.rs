--- conflicted
+++ resolved
@@ -15,16 +15,10 @@
 extern crate prost_build;
 
 use regex::Regex;
-<<<<<<< HEAD
 use std::{str, env};
 use std::error::Error;
 use std::fs::{File, read_dir, remove_file};
 use std::io::{Read, Result, Write};
-=======
-use std::fs::read_dir;
-use std::fs::File;
-use std::io::{Read, Write};
->>>>>>> f98f2123
 use std::process::Command;
 use std::{env, str};
 
